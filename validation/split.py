--- conflicted
+++ resolved
@@ -8,8 +8,6 @@
 import json
 import argparse
 
-from oasislmf.utils.path import setcwd
-
 parser = argparse.ArgumentParser()
 
 parser.add_argument("-dir", "--subdirectory", help="enter subdirectory name")
@@ -18,20 +16,7 @@
 
 subdir = params.subdirectory
 
-with setcwd(subdir):
-    locationfile = pd.read_csv('location.csv', dtype=str, keep_default_na=False)
-    accountfile = pd.read_csv('account.csv', dtype=str, keep_default_na=False)
 
-<<<<<<< HEAD
-    split_location = locationfile.groupby('FlexiLocUnit')
-    split_account = accountfile.groupby('FlexiAccUnit')
-
-    newpath = 'units'
-    if not os.path.exists(newpath):
-        os.makedirs(newpath)
-
-    cwd = os.getcwd()
-=======
 os.chdir(subdir)
 
 location_file = pd.read_csv('location.csv', dtype=str, keep_default_na=False)
@@ -75,43 +60,31 @@
         os.mkdir(sub_dir)
     group = group.drop(['FlexiAccUnit'], axis=1)
     group.to_csv(sub_dir + "/account.csv", index=0)
->>>>>>> 5cb36b02
 
-    # loop through the groups and save to directories based on unique values
-    for name, group in split_location:
-        sub_dir = os.path.join(newpath, name)
-        if not os.path.exists(sub_dir):
-            os.mkdir(sub_dir)
-        group = group.drop(['FlexiLocUnit'], axis=1)
-        group.to_csv(sub_dir + "/location.csv", index=0)
+names = sorted([str(item[0]) for item in split_location])
 
-    for name, group in split_account:
-        sub_dir = os.path.join(newpath, name)
-        if not os.path.exists(sub_dir):
-            os.mkdir(sub_dir)
-        group = group.drop(['FlexiAccUnit'], axis=1)
-        group.to_csv(sub_dir + "/account.csv", index=0)
+# Function to sort fm string in Ascedning order
 
-    names = sorted([str(item[0]) for item in split_location])
 
-    # Function to sort fm string in Ascedning order
+def ascedning(text):
+    return int(text) if text.isdigit() else text
 
-    def ascedning(text):
-        return int(text) if text.isdigit() else text
 
-    def natural_keys(text):
-        return [ascedning(c) for c in re.split(r'(\d+)', text)]
+def natural_keys(text):
 
+    return [ascedning(c) for c in re.split(r'(\d+)', text)]
+
+
+names.sort(key=natural_keys)
+# print(names)
+
+units_dir = os.path.join(cwd, 'units')
+
+if not os.path.exists(units_dir):
+    os.mkdir(units_dir)
+
+with open(os.path.join(units_dir, 'units.txt'), "w") as txt_file:
+    names, groups = map(list, zip(*split_location))
     names.sort(key=natural_keys)
-    # print(names)
-
-    units_dir = os.path.join(cwd, 'units')
-
-    if not os.path.exists(units_dir):
-        os.mkdir(units_dir)
-
-    with open(os.path.join(units_dir, 'units.txt'), "w") as txt_file:
-        names, groups = map(list, zip(*split_location))
-        names.sort(key=natural_keys)
-        for name in names:
-            txt_file.write(str(name) + '\n')+    for name in names:
+        txt_file.write(str(name) + '\n')