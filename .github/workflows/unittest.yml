--- conflicted
+++ resolved
@@ -17,11 +17,7 @@
   workflow_dispatch:
     inputs:
       ktools_branch:
-<<<<<<< HEAD
-        description: "If set, build ktools from scratch and use output to build package: [BranchName]"
-=======
         description: "Build Ktools before tests: [git ref]"
->>>>>>> f12dd9d9
         required: false
         default: "develop"
 
@@ -38,18 +34,10 @@
     strategy:
       matrix:
         cfg:
-<<<<<<< HEAD
-          - { python-version: "3.7", pkg-version: "" }
-          - { python-version: "3.8", pkg-version: "" }
-          - { python-version: "3.9", pkg-version: "" }
-          - { python-version: "3.10", pkg-version: "" }
-          - { python-version: "3.10", pkg-version: "numba==0.55.1" }
-=======
           - { python-version: "3.7", pkg-version: "", upload-cov: false }
           - { python-version: "3.8", pkg-version: "", upload-cov: false }
           - { python-version: "3.9", pkg-version: "", upload-cov: false }
           - { python-version: "3.10", pkg-version: "", upload-cov: true }
->>>>>>> f12dd9d9
 
     steps:
       - uses: actions/checkout@v3
