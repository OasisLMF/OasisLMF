--- conflicted
+++ resolved
@@ -16,27 +16,14 @@
 from hypothesis.strategies import (datetimes, fixed_dictionaries, floats,
                                    integers, just, lists, sampled_from, text)
 from pandas.testing import assert_frame_equal
-<<<<<<< HEAD
 from tempfile import NamedTemporaryFile
 from ods_tools.oed import OedExposure, OedSchema
 
-
-from oasislmf.utils.data import (
-    factorize_array,
-    factorize_ndarray,
-    fast_zip_arrays,
-    get_dataframe,
-    get_timestamp,
-    get_utctimestamp,
-    PANDAS_DEFAULT_NULL_VALUES, prepare_location_df,
-)
-=======
->>>>>>> 9f8a08bf
 
 from oasislmf.utils.data import (PANDAS_DEFAULT_NULL_VALUES, factorize_array,
                                  factorize_ndarray, fast_zip_arrays,
                                  get_dataframe, get_location_df, get_timestamp,
-                                 get_utctimestamp)
+                                 get_utctimestamp, prepare_location_df)
 from oasislmf.utils.defaults import get_loc_dtypes
 from oasislmf.utils.exceptions import OasisException
 
