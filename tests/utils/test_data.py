--- conflicted
+++ resolved
@@ -15,10 +15,7 @@
 from hypothesis import example, given, settings
 from hypothesis.strategies import (datetimes, fixed_dictionaries, floats,
                                    integers, just, lists, sampled_from, text)
-<<<<<<< HEAD
-=======
 from pandas.testing import assert_frame_equal as pd_assert_frame_equal
->>>>>>> 22cbe30e
 from tempfile import NamedTemporaryFile
 from ods_tools.oed import OedExposure, OedSchema
 
@@ -160,18 +157,6 @@
         self.assertTrue(arrays_are_identical(zipped, result))
 
 
-<<<<<<< HEAD
-def dataframes_are_identical(df1, df2):
-    try:
-        pd.testing.assert_frame_equal(df1, df2)
-    except AssertionError:
-        return False
-
-    return True
-
-
-=======
->>>>>>> 22cbe30e
 class TestGetDataframe(TestCase):
 
     def test_get_dataframe__no_src_fp_or_buf_or_data_provided__oasis_exception_is_raised(self):
@@ -201,12 +186,7 @@
 
             expected = df.copy(deep=True)
             result = get_dataframe(src_fp=fp.name)
-<<<<<<< HEAD
-
-            pd.testing.assert_frame_equal(result, expected)
-=======
             assert_frame_equal(result, expected)
->>>>>>> 22cbe30e
         finally:
             os.remove(fp.name)
 
@@ -1133,12 +1113,7 @@
             expected = df.dropna(subset=non_na_cols, axis=0)
 
             result = get_dataframe(src_fp=fp.name, non_na_cols=non_na_cols, lowercase_cols=False)
-<<<<<<< HEAD
-
-            pd.testing.assert_frame_equal(result, expected)
-=======
             assert_frame_equal(result, expected)
->>>>>>> 22cbe30e
         finally:
             os.remove(fp.name)
 
