--- conflicted
+++ resolved
@@ -222,12 +222,8 @@
         pla_out = NamedTemporaryFile(prefix='pla')
         run(
             run_dir='.', file_in=self.gul_in.name, file_out=pla_out.name,
-<<<<<<< HEAD
-            input_path='input', static_path='static', secondary_factor=1
-=======
             input_path='input', static_path='static', secondary_factor=1,
             uniform_factor=0
->>>>>>> a5baa1c7
         )
 
         self.assertTrue(filecmp.cmp(
