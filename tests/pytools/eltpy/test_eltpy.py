--- conflicted
+++ resolved
@@ -27,12 +27,7 @@
         kwargs = {
             "run_dir": TESTS_ASSETS_DIR,
             "files_in": summary_bin_input,
-<<<<<<< HEAD
-            "binary": out_ext == "bin",
-            "parquet": out_ext == "parquet",
-=======
             "ext": out_ext,
->>>>>>> 9ecb12b7
         }
 
         if test_name in ["selt", "melt", "qelt"]:
