--- conflicted
+++ resolved
@@ -25,19 +25,15 @@
             shutil.copytree(tmp_run_dir, output_dir)
             print(f'Generated Output stored in: {output_dir}')
 
-<<<<<<< HEAD
-    def run_test(self, test_case):
-=======
     def run_test(self, test_case, fmpy=False):
-        update_expected = False
->>>>>>> dba3d6e0
         with tempfile.TemporaryDirectory() as tmp_run_dir:
             result = OasisManager().run_fm_test(
                 test_case_dir=self.test_cases_fp,
                 test_case_name=test_case,
                 run_dir=tmp_run_dir,
-<<<<<<< HEAD
-                update_expected=self.update_expected)
+                update_expected=self.update_expected,
+                fmpy=fmpy,
+            )
             self._store_output(test_case, tmp_run_dir)
 
         self.assertTrue(result)
@@ -51,6 +47,16 @@
     def test_reinsurance1(self):
         self.run_test('reinsurance1')
 
+    # example run using fmpy
+    # WARNING: running fmpy in unittest will pass but fail code covrage with
+    #          'INTERNALERROR> coverage.misc.CoverageException: Can't combine line data with arc data'
+    #
+    #  Needs a fix so multiple core arn't writing to the same cov file:
+    #  https://github.com/pytest-dev/pytest-cov/issues/237
+
+    #def test_fm3_fmpy(self):
+    #    self.run_test('fm3', fmpy=True)
+
     # def test_fm3(self):
     #     self.run_test('fm3')
 
@@ -62,26 +68,6 @@
 
     # def test_fm6(self):
     #     self.run_test('fm6')
-=======
-                update_expected=update_expected,
-                fmpy=fmpy,
-            )
-
-        self.assertTrue(result)
-
-    # example run using fmpy
-    # WARNING: running fmpy in unittest will pass but fail code covrage with 
-    #          'INTERNALERROR> coverage.misc.CoverageException: Can't combine line data with arc data'
-    #  
-    #  Needs a fix so multiple core arn't writing to the same cov file: 
-    #  https://github.com/pytest-dev/pytest-cov/issues/237
-    #
-    #def test_fm3_fmpy(self):
-    #    self.run_test('fm3', fmpy=True)
-
-    def test_fm3(self):
-        self.run_test('fm3')
->>>>>>> dba3d6e0
 
     # def test_fm7(self):
     #     self.run_test('fm7')
@@ -408,7 +394,7 @@
 #     def test_xxAcc4(self):
 #         self.run_test('xxAcc4')
 
-# #To do 
+# #To do
 #     def test_fm24(self):
 #         self.run_test('fm24')
 
