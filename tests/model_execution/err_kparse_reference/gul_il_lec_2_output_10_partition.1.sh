--- conflicted
+++ resolved
@@ -45,11 +45,7 @@
 
 check_complete(){
     set +e
-<<<<<<< HEAD
-    proc_list="eve getmodel gulcalc fmcalc summarycalc eltcalc aalcalc aalcalcmeanonly leccalc pltcalc ordleccalc modelpy gulpy fmpy gulmc summarypy eltpy"
-=======
     proc_list="eve getmodel gulcalc fmcalc summarycalc eltcalc aalcalc aalcalcmeanonly leccalc pltcalc ordleccalc modelpy gulpy fmpy gulmc summarypy eltpy pltpy aalpy lecpy"
->>>>>>> e982abe1
     has_error=0
     for p in $proc_list; do
         started=$(find log -name "${p}_[0-9]*.log" | wc -l)
