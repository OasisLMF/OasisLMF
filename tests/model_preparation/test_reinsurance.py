--- conflicted
+++ resolved
@@ -298,11 +298,7 @@
                 "loss_net": "float"
             }
 
-<<<<<<< HEAD
-            expected_df = get_dataframe(expected_file, index=False)
-=======
             expected_df = get_dataframe(expected_file)
->>>>>>> bd089e2a
 
             found_df = net_losses[key]
             found_df.to_csv("{}.csv".format(key.replace(' ', '_')))
