__all__ = [
    'get_calc_rule_ids',
    'get_grouped_fm_profile_by_level_and_term_group',
    'get_grouped_fm_terms_by_level_and_term_group',
    'get_oed_hierarchy',
    'get_il_input_items',
    'get_policytc_ids',
    'get_step_policytc_ids',
    'write_il_input_files',
    'write_fm_policytc_file',
    'write_fm_profile_file',
    'write_fm_programme_file',
    'write_fm_xref_file'
]

import copy
import gc
import itertools
import os
import sys
import warnings

import numpy as np
import pandas as pd
from pandas.api.types import is_numeric_dtype
from ods_tools.oed import fill_empty

from oasislmf.preparation.summaries import get_useful_summary_cols, get_xref_df
from oasislmf.utils.calc_rules import get_calc_rules
from oasislmf.utils.coverages import SUPPORTED_COVERAGE_TYPES
from oasislmf.utils.data import (factorize_array, factorize_ndarray,
                                 set_dataframe_column_dtypes)
from oasislmf.utils.defaults import (OASIS_FILES_PREFIXES, assign_defaults_to_il_inputs,
                                     get_default_accounts_profile, get_default_exposure_profile,
                                     get_default_fm_aggregation_profile)
from oasislmf.utils.exceptions import OasisException
from oasislmf.utils.fm import (CALCRULE_ASSIGNMENT_METHODS, COVERAGE_AGGREGATION_METHODS,
                               DEDUCTIBLE_AND_LIMIT_TYPES, FML_ACCALL, STEP_TRIGGER_TYPES,
                               SUPPORTED_FM_LEVELS, FM_TERMS, GROUPED_SUPPORTED_FM_LEVELS)
from oasislmf.utils.log import oasis_log
from oasislmf.utils.path import as_path
from oasislmf.utils.profiles import (get_default_step_policies_profile,
                                     get_grouped_fm_profile_by_level_and_term_group,
                                     get_grouped_fm_terms_by_level_and_term_group,
                                     get_oed_hierarchy)

pd.options.mode.chained_assignment = None
warnings.simplefilter(action='ignore', category=FutureWarning)

# Define a list of all supported OED coverage types in the exposure
supp_cov_type_ids = [v['id'] for v in SUPPORTED_COVERAGE_TYPES.values()]

policytc_cols = ['calcrule_id', 'limit', 'deductible', 'deductible_min', 'deductible_max', 'attachment', 'share']
step_profile_cols = [
    'policytc_id', 'calcrule_id',
    'deductible1', 'deductible2', 'deductible3', 'attachment1',
    'limit1', 'share1', 'share2', 'share3', 'step_id',
    'trigger_start', 'trigger_end', 'payout_start', 'payout_end',
    'limit2', 'scale1', 'scale2'
]

profile_cols = ['policytc_id', 'calcrule_id', 'deductible1', 'deductible2', 'deductible3', 'attachment1', 'limit1',
                'share1', 'share2', 'share3']
profile_cols_map = {
    'deductible': 'deductible1',
    'deductible_min': 'deductible2',
    'deductible_max': 'deductible3',
    'attachment': 'attachment1',
    'limit': 'limit1',
    'share': 'share1'
}
cross_layer_level = {FML_ACCALL, }

risk_disaggregation_term = {'deductible', 'deductible_min', 'deductible_max', 'attachment', 'limit'}

fm_term_ids = [fm_term['id'] for fm_term in FM_TERMS.values()]


def get_calc_rule_ids(il_inputs_calc_rules_df, calc_rule_type):
    """
    merge selected il_inputs with the correct calc_rule table and  return a pandas Series of calc. rule IDs

    Args:
     il_inputs_calc_rules_df (DataFrame):  IL input items dataframe
     calc_rule_type (str): type of calc_rule to look for

    Returns:
        pandas Series of calc. rule IDs
    """
    calc_rules_df, calc_rule_term_info = get_calc_rules(calc_rule_type)
    calc_rules_df = calc_rules_df.drop(columns=['desc', 'id_key'], axis=1, errors='ignore')

    terms = []
    terms_indicators = []
    for term in calc_rule_term_info['terms']:
        if term in il_inputs_calc_rules_df.columns:
            terms.append(term)
            terms_indicators.append('{}_gt_0'.format(term))
        else:
            calc_rules_df = calc_rules_df[calc_rules_df['{}_gt_0'.format(term)] == 0].drop(columns=['{}_gt_0'.format(term)])
    for term in calc_rule_term_info['types_and_codes']:
        if term in il_inputs_calc_rules_df.columns:
            il_inputs_calc_rules_df[term] = il_inputs_calc_rules_df[term].fillna(0).astype('uint8')
        else:
            calc_rules_df = calc_rules_df[calc_rules_df[term] == 0].drop(columns=[term])
    il_inputs_calc_rules_df.loc[:, terms_indicators] = np.where(il_inputs_calc_rules_df[terms] > 0, 1, 0)

    merge_col = list(set(il_inputs_calc_rules_df.columns).intersection(calc_rules_df.columns).difference({'calcrule_id'}))

    calcrule_ids = (
        il_inputs_calc_rules_df.reset_index()
        .drop(columns=['calcrule_id'], errors='ignore')
        .merge(calc_rules_df[merge_col + ['calcrule_id']].drop_duplicates(), how='left', on=merge_col)
    ).set_index('index')['calcrule_id'].fillna(0)

    if 0 in calcrule_ids.unique():
        no_match_keys = il_inputs_calc_rules_df.loc[calcrule_ids == 0, ['PortNumber', 'AccNumber', 'LocNumber'] + merge_col].drop_duplicates()
        err_msg = 'Calculation Rule mapping error, non-matching keys:\n{}'.format(no_match_keys)
        raise OasisException(err_msg)
    return calcrule_ids


def get_policytc_ids(il_inputs_df):
    """
    Returns a Numpy array of policy TC IDs from a table of IL input items

    :param il_inputs_df: IL input items dataframe
    :type il_inputs_df: pandas.DataFrame

    :return: Numpy array of policy TC IDs
    :rtype: numpy.ndarray
    """
    factor_col = list(set(il_inputs_df.columns).intersection(policytc_cols + step_profile_cols))
    return factorize_ndarray(il_inputs_df.loc[:, factor_col].values,
                             col_idxs=range(len(factor_col)))[0]


def get_step_policytc_ids(
        il_inputs_df,
        offset=0,
        idx_cols=[]
):
    """
    Returns a Numpy array of policy TC IDs from a table of IL input items that
    include step policies

    :param il_inputs_df: IL input items dataframe
    :type il_inputs_df: pandas.DataFrame

    :param step_trigger_type_cols: column names used to determine values for
    terms indicators and types
    :type step_trigger_type_cols: list

    :return: Numpy array of policy TC IDs
    :rtype: numpy.ndarray
    """
    fm_policytc_cols = [col for col in idx_cols + ['layer_id', 'level_id', 'agg_id', 'coverage_id', 'assign_step_calcrule'] + step_profile_cols
                        if col in il_inputs_df.columns]
    fm_policytc_df = il_inputs_df[fm_policytc_cols]
    fm_policytc_df['policytc_id'] = factorize_ndarray(fm_policytc_df.loc[:, ['layer_id', 'level_id', 'agg_id']].values, col_idxs=range(3))[0]
    fm_policytc_df['pol_id'] = factorize_ndarray(fm_policytc_df.loc[:, idx_cols + ['coverage_id']].values, col_idxs=range(len(idx_cols) + 1))[0]

    step_calcrule_policytc_agg = pd.DataFrame(
        fm_policytc_df[fm_policytc_df['step_id'] > 0]['policytc_id'].to_list(),
        index=fm_policytc_df[fm_policytc_df['step_id'] > 0]['pol_id']
    ).groupby('pol_id').aggregate(list).to_dict()[0]

    fm_policytc_df.loc[
        fm_policytc_df['step_id'] > 0, 'policytc_id'
    ] = fm_policytc_df.loc[fm_policytc_df['step_id'] > 0]['pol_id'].map(step_calcrule_policytc_agg)
    fm_policytc_df['policytc_id'] = fm_policytc_df['policytc_id'].apply(
        lambda x: tuple(x) if isinstance(x, list) else x
    )
    return factorize_array(fm_policytc_df['policytc_id'])[0] + offset


def __split_fm_terms_by_risk(df):
    """
    adjust the financial term to the number of risks
    for example deductible is split into each individul building risk

    Args:
         df (DataFrame): the DataFrame an FM level
    """
    for term in risk_disaggregation_term.intersection(set(df.columns)):
        if f'{term[:3]}_code' in df.columns:
            code_filter = df[f'{term[:3]}_code'] == 0
            df.loc[code_filter, term] /= df.loc[code_filter, 'NumberOfRisks']
        else:
            df[term] /= df['NumberOfRisks']


def __drop_duplicated_row(prev_level_df, level_df, sub_agg_key):
    """drop duplicated row base on the agg_key, sub_agg_key and layer_id"""
    if prev_level_df is not None:
        sub_level_layer_needed = level_df['agg_id'].isin(prev_level_df.loc[prev_level_df["layer_id"] == 2]['to_agg_id'])
    else:
        sub_level_layer_needed = False

    level_value_count = level_df[['agg_id'] + list(set(level_df.columns).intersection(fm_term_ids))].drop_duplicates()['agg_id'].value_counts()
    this_level_layer_needed = level_df['agg_id'].isin(level_value_count[level_value_count > 1].index.values)
    if 'share' in level_df.columns:
        this_level_layer_needed |= ~level_df['share'].isin({0, 1})
    level_df['layer_id'] = np.where(sub_level_layer_needed | this_level_layer_needed,
                                    level_df['layer_id'],
                                    1)
    level_df.drop_duplicates(subset=['agg_id'] + sub_agg_key + ['layer_id'], inplace=True)


def get_cond_info(locations_df, accounts_df):
    level_conds = {}
    extra_accounts = []
    default_cond_tag = '0'
    if 'CondTag' in locations_df.columns:
        fill_empty(locations_df, 'CondTag', default_cond_tag)
        loc_condkey_df = locations_df.loc[locations_df['CondTag'] != default_cond_tag, ['PortNumber', 'AccNumber', 'CondTag']].drop_duplicates()
    else:
        loc_condkey_df = pd.DataFrame([], columns=['PortNumber', 'AccNumber', 'CondTag'])

    if 'CondTag' in accounts_df.columns:
        fill_empty(accounts_df, 'CondTag', default_cond_tag)
        acc_condkey_df = accounts_df.loc[accounts_df['CondTag'] != '', ['PortNumber', 'AccNumber', 'CondTag']].drop_duplicates()
        condkey_match_df = acc_condkey_df.merge(loc_condkey_df, how='outer', indicator=True)
        missing_condkey_df = condkey_match_df.loc[condkey_match_df['_merge'] == 'right_only', ['PortNumber', 'AccNumber', 'CondTag']]
    else:
        acc_condkey_df = pd.DataFrame([], columns=['PortNumber', 'AccNumber', 'CondTag'])
        missing_condkey_df = loc_condkey_df

    if missing_condkey_df.shape[0]:
        raise OasisException(f'Those condtag are present in locations but missing in the account file:\n{missing_condkey_df}')

    if acc_condkey_df.shape[0]:
        if 'CondTag' not in locations_df.columns:
            locations_df['CondTag'] = default_cond_tag
        # we get information about cond from accounts_df
        cond_tags = {}  # information about each cond tag
        account_layer_exclusion = {}  # for each account and layer, store info about cond class exclusion
        for acc_rec in accounts_df.to_dict(orient="records"):
            cond_tag_key = (acc_rec['PortNumber'], acc_rec['AccNumber'], acc_rec['CondTag'])
            cond_number_key = (acc_rec['PortNumber'], acc_rec['AccNumber'], acc_rec['CondTag'], acc_rec['CondNumber'])
            cond_tag = cond_tags.setdefault(cond_tag_key, {'CondPriority': acc_rec['CondPriority'] or 1, 'CondPeril': acc_rec['CondPeril']})
            cond_tag.setdefault('layers', {})[acc_rec['layer_id']] = {'CondNumber': cond_number_key}
            exclusion_cond_tags = account_layer_exclusion.setdefault((acc_rec['PortNumber'], acc_rec['AccNumber']), {}).setdefault(acc_rec['layer_id'],
                                                                                                                                   set())
            if acc_rec.get('CondClass') == 1:
                exclusion_cond_tags.add(acc_rec['CondTag'])

        # we get the list of loc for each cond_tag
        loc_conds = {}
        KEY_INDEX = 0
        PRIORITY_INDEX = 1
        for loc_rec in locations_df.to_dict(orient="records"):
            loc_key = (loc_rec['PortNumber'], loc_rec['AccNumber'], loc_rec['LocNumber'])
            cond_key = (loc_rec['PortNumber'], loc_rec['AccNumber'], loc_rec.get('CondTag', default_cond_tag))
            if cond_key in cond_tags:
                cond_tag = cond_tags[cond_key]
            else:
                cond_tag = {'CondPriority': 1, 'layers': {}}
                cond_tags[cond_key] = cond_tag

            # if 'locations' not in cond_tag: # first time we see the cond tag in this loop, update the layers
            #     for layer_id in account_layers[loc_rec['PortNumber'], loc_rec['AccNumber']]:
            #         if layer_id not in cond_tag['CondNumber']:
            #             cond_tag['CondNumber'][layer_id] = {'CondNumber': tuple(list(cond_key)+[''])}

            cond_location = cond_tag.setdefault('locations', set())
            cond_location.add(loc_key)
            cond_tag_priority = cond_tag['CondPriority']
            conds = loc_conds.setdefault(loc_key, [])

            for i, cond in enumerate(conds):
                if cond_tag_priority < cond[PRIORITY_INDEX]:
                    conds.insert(i, (cond_key, cond_tag_priority))
                    break
                elif cond_tag_priority == cond[PRIORITY_INDEX] and cond_key != cond[KEY_INDEX]:
                    raise OasisException(f"{cond_key} and {cond[KEY_INDEX]} have same priority in {loc_key}")
            else:
                conds.append((cond_key, cond_tag_priority))

        # at first we just want condtag for each level
        for cond_key, cond_info in cond_tags.items():
            port_num, acc_num, cond_tag = cond_key
            cond_level_start = 1
            for loc_key in cond_info.get('locations', set()):
                for i, (cond_key_i, _) in enumerate(loc_conds[loc_key]):
                    if cond_key_i == cond_key:
                        cond_level_start = max(cond_level_start, i + 1)
                        break
            cond_info['cond_level_start'] = cond_level_start
            for layer_id, exclusion_conds in account_layer_exclusion[(cond_key[0], cond_key[1])].items():
                if layer_id not in cond_info['layers']:
                    if exclusion_conds:
                        extra_accounts.append({
                            'PortNumber': port_num,
                            'AccNumber': acc_num,
                            'CondTag': cond_tag,
                            'layer_id': layer_id,
                            'CondNumber': 'FullFilter',
                            'CondDed6All': 1,
                            'CondDedType6All': 1,
                            'CondPeril': 'AA1',
                        })
                    else:
                        extra_accounts.append({
                            'PortNumber': port_num,
                            'AccNumber': acc_num,
                            'CondTag': cond_tag,
                            'layer_id': layer_id,
                            'CondNumber': '',
                            'CondPeril': 'AA1',
                        })
            level_conds.setdefault(cond_level_start, set()).add(cond_key)
    return level_conds, extra_accounts


def get_levels(gul_inputs_df, locations_df, accounts_df):
    level_conds, extra_accounts = get_cond_info(locations_df, accounts_df)
    for group_name, group_info in copy.deepcopy(GROUPED_SUPPORTED_FM_LEVELS).items():
        if group_info['oed_source'] == 'location':
            locations_df['layer_id'] = 1
            yield locations_df, list(group_info['levels'].items())[1:], group_info['fm_peril_field']  # [1:] => 'site coverage' is already done
        elif group_info['oed_source'] == 'account':
            if group_name == 'cond' and level_conds:
                loc_conds_df = locations_df[['loc_id', 'PortNumber', 'AccNumber', 'CondTag']].drop_duplicates()
                for stage, cond_keys in level_conds.items():
                    cond_filter_df = pd.DataFrame(cond_keys, columns=['PortNumber', 'AccNumber', 'CondTag'])
                    loc_conds_df_filter = cond_filter_df[['PortNumber', 'AccNumber', 'CondTag']].drop_duplicates().merge(loc_conds_df, how='left')
                    gul_inputs_df.drop(columns=['CondTag'], inplace=True, errors='ignore')
                    gul_inputs_df['CondTag'] = gul_inputs_df[['loc_id', 'PortNumber', 'AccNumber']].merge(loc_conds_df_filter, how='left')['CondTag']
                    yield (cond_filter_df.merge(pd.concat([accounts_df, pd.DataFrame(extra_accounts)]), how='left'),
                           group_info['levels'].items(),
                           group_info['fm_peril_field'])
            else:
                yield accounts_df, group_info['levels'].items(), group_info.get('fm_peril_field')


def get_level_term_info(term_df_source, level_column_mapper, level_id, step_level, fm_peril_field):
    level_terms = set()
    terms_maps = {}
    coverage_group_map = {}
    fm_group_tiv = {}
    for ProfileElementName, term_info in level_column_mapper[level_id].items():
        if ProfileElementName not in term_df_source.columns:
            continue
        fill_empty(term_df_source, ProfileElementName, 0)
        if 'FMProfileStep' in term_info:
            profile_steps = term_info["FMProfileStep"]
            if isinstance(profile_steps, int):
                profile_steps = [profile_steps]
            valid_step_trigger_types = term_df_source.loc[(term_df_source['StepTriggerType'].isin(profile_steps))
                                                          & (term_df_source[ProfileElementName] > 0), 'StepTriggerType'].unique()
            if len(valid_step_trigger_types):
                level_terms.add(term_info['FMTermType'].lower())
            for step_trigger_type in valid_step_trigger_types:
                coverage_aggregation_method = STEP_TRIGGER_TYPES[step_trigger_type]['coverage_aggregation_method']
                calcrule_assignment_method = STEP_TRIGGER_TYPES[step_trigger_type]['calcrule_assignment_method']
                for coverage_type_id in supp_cov_type_ids:
                    FMTermGroupID = COVERAGE_AGGREGATION_METHODS[coverage_aggregation_method][coverage_type_id]

                    if (step_trigger_type, coverage_type_id) in coverage_group_map:
                        if coverage_group_map[(step_trigger_type, coverage_type_id)] != FMTermGroupID:
                            raise OasisException(
                                f"multiple coverage_type_id {(step_trigger_type, coverage_type_id)} "
                                f"assigned to the different FMTermGroupID "
                                f"{(FMTermGroupID, coverage_group_map[(step_trigger_type, coverage_type_id)])}")
                    else:
                        coverage_group_map[(step_trigger_type, coverage_type_id)] = FMTermGroupID

                    terms_map = terms_maps.setdefault((FMTermGroupID, step_trigger_type), {fm_peril_field: 'fm_peril'} if fm_peril_field else {})
                    if CALCRULE_ASSIGNMENT_METHODS[calcrule_assignment_method][FMTermGroupID]:
                        terms_map[ProfileElementName] = term_info['FMTermType'].lower()
        else:
            if not (term_df_source[ProfileElementName] > 0).any():
                continue
            level_terms.add(term_info['FMTermType'].lower())
            coverage_type_ids = term_info.get("CoverageTypeID", supp_cov_type_ids)
            FMTermGroupID = term_info.get('FMTermGroupID', 1)
            if step_level:
                term_key = (FMTermGroupID, 0)
            else:
                term_key = FMTermGroupID

            if isinstance(coverage_type_ids, int):
                coverage_type_ids = [coverage_type_ids]
            fm_group_tiv[FMTermGroupID] = coverage_type_ids
            for coverage_type_id in coverage_type_ids:
                if step_level:
                    coverage_group_key = (0, coverage_type_id)
                else:
                    coverage_group_key = coverage_type_id
                if coverage_type_id in coverage_group_map:
                    if coverage_group_map[coverage_group_key] != FMTermGroupID:
                        raise OasisException(
                            f"multiple coverage_type_id {coverage_group_key}"
                            f"assigned to the different FMTermGroupID {(FMTermGroupID, coverage_group_map[coverage_group_key])}")
                else:
                    coverage_group_map[coverage_group_key] = FMTermGroupID
            terms_maps.setdefault(term_key, {fm_peril_field: 'fm_peril'} if fm_peril_field else {})[
                ProfileElementName] = term_info['FMTermType'].lower()
    return level_terms, terms_maps, coverage_group_map, fm_group_tiv


@oasis_log
def get_il_input_items(
        gul_inputs_df,
        locations_df,
        accounts_df,
        oed_schema,
        exposure_profile=get_default_exposure_profile(),
        accounts_profile=get_default_accounts_profile(),
        fm_aggregation_profile=get_default_fm_aggregation_profile(),
        do_disaggregation=True,
):
    """
    Generates and returns a Pandas dataframe of IL input items.

    :param locations_df: Source exposure
    :type locations_df: pandas.DataFrame

    :param gul_inputs_df: GUL input items
    :type gul_inputs_df: pandas.DataFrame

    :param accounts_df: Source accounts dataframe (optional)
    :param accounts_df: pandas.DataFrame

    :param accounts_fp: Source accounts file path (optional)
    :param accounts_fp: str

    :param exposure_profile: Source exposure profile (optional)
    :type exposure_profile: dict

    :param accounts_profile: Source accounts profile (optional)
    :type accounts_profile: dict

    :param fm_aggregation_profile: FM aggregation profile (optional)
    :param fm_aggregation_profile: dict

    :param do_disaggregation: whether to split terms and conditions for aggregate exposure (optional)
    :param do_disaggregation: bool

    :return: IL inputs dataframe
    :rtype: pandas.DataFrame

    :return Accounts dataframe
    :rtype: pandas.DataFrame
    """
    profile = get_grouped_fm_profile_by_level_and_term_group(exposure_profile, accounts_profile)
    tiv_terms = {v['tiv']['ProfileElementName']: str(v['tiv']['CoverageTypeID']) for k, v in profile[1].items()}

    # Get the FM aggregation profile - this describes how the IL input
    # items are to be aggregated in the various FM levels
    fm_aggregation_profile = copy.deepcopy(fm_aggregation_profile)

    if not fm_aggregation_profile:
        raise OasisException(
            'FM aggregation profile is empty - this is required to perform aggregation'
        )

    # Get the OED hierarchy terms profile - this defines the column names for loc.
    # ID, acc. ID, policy no. and portfolio no., as used in the source exposure
    # and accounts files. This is to ensure that the method never makes hard
    # coded references to the corresponding columns in the source files, as
    # that would mean that changes to these column names in the source files
    # may break the method
    oed_hierarchy = get_oed_hierarchy(exposure_profile, accounts_profile)
    # =====
    useful_cols = sorted(set(['layer_id', 'orig_level_id', 'level_id', 'agg_id', 'gul_input_id', 'agg_tiv', 'NumberOfRisks']
                             + get_useful_summary_cols(oed_hierarchy) + list(tiv_terms.values()))
                         - {'policytc_id', 'item_id', 'output_id'}, key=str.lower)
    gul_inputs_df.rename(columns={'item_id': 'gul_input_id'}, inplace=True)
    # adjust tiv columns and name them as their coverage id
    gul_inputs_df.rename(columns=tiv_terms, inplace=True)
    gul_inputs_df[['risk_id', 'NumberOfRisks']] = gul_inputs_df[['building_id', 'NumberOfBuildings']]
    gul_inputs_df.loc[gul_inputs_df['IsAggregate'] == 0, ['risk_id', 'NumberOfRisks']] = 1, 1
    gul_inputs_df.loc[gul_inputs_df['NumberOfRisks'] == 0, 'NumberOfRisks'] = 1

    # initialization
    agg_keys = set()
    for level_id in fm_aggregation_profile:
        agg_keys = agg_keys.union(set([v['field'] for v in fm_aggregation_profile[level_id]['FMAggKey'].values()]))

    present_cols = [col for col in gul_inputs_df.columns if col in set(useful_cols).union(agg_keys).union(fm_term_ids + ['LocPeril'])]
    gul_inputs_df = gul_inputs_df[present_cols]

    # Remove TIV col from location as this information is present in gul_input_df
    locations_df = locations_df.drop(columns=tiv_terms.keys())

    # Profile dict are base on key that correspond to the fm term name.
    # this prevent multiple file column to point to the same fm term
    # which is necessary to have a generic logic that works with step policy
    # so we change the key to be the column and use FMTermType to store the term name
    level_column_mapper = {}
    for level_id, level_profile in profile.items():
        column_map = {}
        level_column_mapper[level_id] = column_map

        # for fm we only use term_id 1
        for term_name, term_info in itertools.chain.from_iterable(profile.items() for profile in level_profile.values()):
            new_term_info = copy.deepcopy(term_info)
            new_term_info['FMTermType'] = term_name
            column_map[term_info['ProfileElementName']] = new_term_info

    level_id = SUPPORTED_FM_LEVELS['site coverage']['id']

    prev_level_df = gul_inputs_df[present_cols]
    prev_agg_key = [v['field'] for v in fm_aggregation_profile[level_id]['FMAggKey'].values()]

    # no duplicate, if we have, error will appear later for agg_id_1
    prev_level_df.drop_duplicates(subset=prev_agg_key, inplace=True, ignore_index=True)
    if 'LocPeril' in prev_level_df:
        peril_filter = oed_schema.peril_filtering(prev_level_df['peril_id'], prev_level_df['LocPeril'])
        prev_level_df.loc[~peril_filter, list(set(prev_level_df.columns).intersection(fm_term_ids))] = 0
    if do_disaggregation:
        __split_fm_terms_by_risk(prev_level_df)
    prev_level_df['agg_id'] = factorize_ndarray(prev_level_df.loc[:, ['loc_id', 'risk_id', 'coverage_type_id']].values, col_idxs=range(3))[0]
    prev_level_df['level_id'] = 1
    prev_level_df['orig_level_id'] = level_id
    prev_level_df['layer_id'] = 1
    prev_level_df['agg_tiv'] = prev_level_df['tiv']
    prev_level_df['attachment'] = 0
    prev_level_df['share'] = 0

    il_inputs_df_list = []
    gul_inputs_df = gul_inputs_df.drop(columns=fm_term_ids + ['tiv'], errors='ignore').reset_index(drop=True)
    prev_df_subset = prev_agg_key

    # Determine whether step policies are listed, are not full of nans and step
    # numbers are greater than zero
    step_policies_present = False
    extra_fm_col = ['layer_id']
    if 'StepTriggerType' in accounts_df and 'StepNumber' in accounts_df:
        fill_empty(accounts_df, ['StepTriggerType', 'StepNumber'], 0)
        step_account = (accounts_df[accounts_df[accounts_df['StepTriggerType'].notnull()]['StepNumber'].gt(0)][['PortNumber', 'AccNumber']]
                        .drop_duplicates())
        step_policies_present = bool(step_account.shape[0])
        # this is done only for fmcalc to make sure it program nodes stay as a tree, remove 'is_step' logic when fmcalc is dropped
        if step_policies_present:
            step_account['is_step'] = 1
            gul_inputs_df = gul_inputs_df.merge(step_account, how='left')
            gul_inputs_df['is_step'] = gul_inputs_df['is_step'].fillna(0).astype('int8')
            extra_fm_col = ['layer_id', 'is_step']
    # If step policies listed, keep step trigger type and columns associated
    # with those step trigger types that are present
    if step_policies_present:
        # we happend the fm step policy term to policy layer
        step_policy_level_map = level_column_mapper[SUPPORTED_FM_LEVELS['policy layer']['id']]
        for col in ['StepTriggerType', 'cov_agg_id', 'assign_step_calcrule']:
            step_policy_level_map[col] = {
                'ProfileElementName': col,
                'FMTermType': col,
            }
        for key, step_term in get_default_step_policies_profile().items():
            step_policy_level_map[step_term['Key']] = {
                'ProfileElementName': step_term['Key'],
                'FMTermType': step_term['FMProfileField'],
                'FMProfileStep': step_term.get('FMProfileStep')
            }
<<<<<<< HEAD
    for term_df_source, levels, fm_peril_field in get_levels(gul_inputs_df, locations_df, accounts_df):
=======

    for term_df_source, levels, fm_peril_field in get_levels(gul_inputs_df, locations_df, accounts_df, get_cond_info(locations_df, accounts_df)):
>>>>>>> c5ebc8f2
        for level, level_info in levels:
            level_id = level_info['id']
            step_level = 'StepTriggerType' in level_column_mapper[level_id]  # only true is step policy are present
            level_terms, terms_maps, coverage_group_map, fm_group_tiv = get_level_term_info(term_df_source, level_column_mapper, level_id, step_level,
                                                                                            fm_peril_field)
            if not terms_maps:  # no terms we skip this level
                continue
            agg_key = [v['field'] for v in fm_aggregation_profile[level_id]['FMAggKey'].values()]
            # get all rows with terms in term_df_source and determine the correct FMTermGroupID
            level_df_list = []
            for group_key, terms in terms_maps.items():
                if step_level:
                    FMTermGroupID, step_trigger_type = group_key
                    group_df = term_df_source[term_df_source['StepTriggerType'] == step_trigger_type]
                    terms = {**terms_maps.get((1, 0), {}), **terms}  # take all common terms in (1,0) plus term with step_trigger_type filter
                else:
                    FMTermGroupID = group_key
                    group_df = term_df_source

                group_df = (group_df[list(set(agg_key + list(terms.keys()) + extra_fm_col)
                                          .union(set(useful_cols).difference(set(gul_inputs_df.columns)))
                                          .intersection(group_df.columns))]
                            .assign(FMTermGroupID=FMTermGroupID))
                numeric_terms = [term for term in terms.keys() if is_numeric_dtype(group_df[term])]
                keep_df = group_df[(group_df[numeric_terms] > 0).any(axis='columns')][list(
                    set(agg_key).intersection(group_df.columns))].drop_duplicates()
                group_df = keep_df.merge(group_df, how='left')

                # multiple ProfileElementName can have the same fm terms (ex: StepTriggerType 5), we take the max to have a unique one
                for ProfileElementName, term in terms.items():
                    if term in group_df:
                        group_df[term] = group_df[[term, ProfileElementName]].max(axis=1)
                        group_df.drop(columns=ProfileElementName, inplace=True)
                    else:
                        group_df.rename(columns={ProfileElementName: term}, inplace=True)
                level_df_list.append(group_df)
            level_df = pd.concat(level_df_list, copy=True)

            if step_level:
                # merge with gul_inputs_df needs to be based on 'steptriggertype' and 'coverage_type_id'
                gul_inputs_df.drop(columns=['FMTermGroupID'], errors='ignore', inplace=True)
                coverage_type_id_df = pd.DataFrame(
                    [[StepTriggerType, coverage_type_id, FMTermGroupID]
                        for (StepTriggerType, coverage_type_id), FMTermGroupID in coverage_group_map.items()],
                    columns=['steptriggertype', 'coverage_type_id', 'FMTermGroupID'])
                level_df = level_df.merge(coverage_type_id_df)
            else:
                # map the coverage_type_id to the correct FMTermGroupID for this level. coverage_type_id without term and therefor FMTermGroupID are map to 0
                gul_inputs_df['FMTermGroupID'] = gul_inputs_df['coverage_type_id'].map(coverage_group_map, na_action='ignore')

            # make sure correct tiv sum exist
            for FMTermGroupID, coverage_type_ids in fm_group_tiv.items():
                tiv_key = '_'.join(map(str, sorted(coverage_type_ids)))
                if tiv_key not in gul_inputs_df:
                    gul_inputs_df[tiv_key] = gul_inputs_df[map(str, sorted(coverage_type_ids))].sum(axis=1)

            # we have prepared FMTermGroupID on gul or level df (depending on  step_level) now we can merge the terms for this level to gul
            level_df = (gul_inputs_df.merge(level_df, how='left'))

            # assign correct tiv
            for FMTermGroupID, coverage_type_ids in fm_group_tiv.items():
                tiv_key = '_'.join(map(str, sorted(coverage_type_ids)))
                level_df['tiv'] = level_df.loc[level_df['FMTermGroupID'] == FMTermGroupID, tiv_key]

            # check that peril_id is part of the fm peril policy, if not we remove the terms
            if 'fm_peril' in level_df:
                level_df['fm_peril'] = level_df['fm_peril'].fillna('')
                peril_filter = oed_schema.peril_filtering(level_df['peril_id'], level_df['fm_peril'])
                level_df.loc[~peril_filter, list(level_terms) + ['FMTermGroupID']] = 0
                factorize_key = agg_key + ['FMTermGroupID', 'fm_peril']
            else:
                factorize_key = agg_key + ['FMTermGroupID']
            level_df['FMTermGroupID'] = level_df['FMTermGroupID'].astype('Int64')

            # make sure agg_id without term still have the same amount of layer
            level_df = level_df.merge(
                prev_level_df[['gul_input_id', 'layer_id', 'agg_id']]
                .rename(columns={'layer_id': 'layer_id_prev', 'agg_id': 'agg_id_prev'}),
                how='left'
            )

            level_df.loc[level_df['layer_id'].isna(), 'layer_id'] = level_df.loc[level_df['layer_id'].isna(), 'layer_id_prev']
            level_df['layer_id'] = level_df['layer_id'].astype('int32')
            level_df['agg_id_prev'] = level_df['agg_id_prev'].fillna(0).astype('int64')
            level_df.drop(columns=['layer_id_prev'], inplace=True)
            if do_disaggregation:
                if 'risk_id' in agg_key:
                    __split_fm_terms_by_risk(level_df)

            # for line that had no term FMTermGroupID == 0, we store in FMTermGroupID the previous agg_id to keep the same granularity
            if 'is_step' in level_df:
                level_df.loc[(level_df['FMTermGroupID'] == 0) & (level_df['is_step'] == 1), 'FMTermGroupID'] = -level_df['agg_id_prev']

            level_df['agg_id'] = factorize_ndarray(level_df.loc[:, factorize_key].values, col_idxs=range(len(factorize_key)))[0]

            # check rows in prev df that are this level granularity (if prev_agg_id has multiple corresponding agg_id)
            need_root_start_df = level_df.groupby("agg_id_prev")["agg_id"].nunique()
            need_root_start_df = need_root_start_df[need_root_start_df > 1].index

            # create new prev df for element that need to restart from items
            root_df = level_df[((level_df['agg_id_prev'].isin(need_root_start_df)) & (level_df['layer_id'] == 1))]

            root_df['to_agg_id'] = root_df['agg_id']
            root_df['agg_id'] = -root_df['gul_input_id']
            root_df.drop_duplicates(subset='agg_id', inplace=True)
            root_df['level_id'] = len(il_inputs_df_list) + 1

            max_agg_id = np.max(level_df['agg_id'])
            prev_level_df['to_agg_id'] = (prev_level_df[['gul_input_id']]
                                          .merge(level_df.drop_duplicates(subset=['gul_input_id'])[['gul_input_id', 'agg_id']])['agg_id'])

            prev_level_df.loc[prev_level_df['to_agg_id'].isna(), 'to_agg_id'] = (
                max_agg_id +
                factorize_ndarray(prev_level_df.loc[prev_level_df['to_agg_id'].isna(), ['agg_id']].values, col_idxs=range(len(['agg_id'])))[0])
            prev_level_df.loc[prev_level_df['agg_id'].isin(need_root_start_df), 'to_agg_id'] = 0

            prev_level_df['to_agg_id'] = prev_level_df['to_agg_id'].astype('int32')

            level_df.drop(columns=['agg_id_prev'], inplace=True)

            # we don't need coverage_type_id as an agg key as tiv already represent the sum of correct tiv values
            level_df = level_df.merge(
                level_df[['loc_id', 'building_id', 'agg_id', 'tiv']]
                .drop_duplicates()[['agg_id', 'tiv']]
                .groupby('agg_id', observed=True)['tiv']
                .sum()
                .reset_index(name='agg_tiv'), how='left'
            )

            __drop_duplicated_row(il_inputs_df_list[-1] if il_inputs_df_list else None, prev_level_df, prev_df_subset)
            il_inputs_df_list.append(pd.concat([df for df in [prev_level_df, root_df] if not df.empty]))

            level_df['level_id'] = len(il_inputs_df_list) + 1
            level_df['orig_level_id'] = level_id

            sub_agg_key = [v['field'] for v in fm_aggregation_profile[level_id].get('FMSubAggKey', {}).values()
                           if v['field'] in level_df.columns]

            prev_level_df = level_df
            prev_df_subset = ['agg_id'] + sub_agg_key + ['layer_id']

    # create account aggregation if necessary
    if prev_level_df['orig_level_id'].max() < SUPPORTED_FM_LEVELS['policy layer']['id']:
        level = 'policy layer'
        level_id = SUPPORTED_FM_LEVELS[level]['id']

        agg_key = [v['field'] for v in fm_aggregation_profile[level_id]['FMAggKey'].values()]
        sub_agg_key = [v['field'] for v in fm_aggregation_profile[level_id].get('FMSubAggKey', {}).values()
                       if v['field'] in prev_level_df.columns]

        need_account_aggregation = (prev_level_df[agg_key + sub_agg_key + ['layer_id', 'agg_id']]
                                    .drop_duplicates()
                                    .groupby(agg_key + sub_agg_key + ['layer_id'], observed=True)
                                    .size()
                                    .max() > 1)

        if need_account_aggregation:
            level_df = gul_inputs_df.merge(accounts_df[list(set(agg_key + sub_agg_key + ['layer_id'])
                                                            .union(set(useful_cols).difference(set(gul_inputs_df.columns)))
                                                            .intersection(accounts_df.columns))])
            level_df['orig_level_id'] = level_id
            level_df['level_id'] = len(il_inputs_df_list) + 2
            level_df['agg_id'] = factorize_ndarray(level_df.loc[:, agg_key].values, col_idxs=range(len(agg_key)))[0]
            prev_level_df['to_agg_id'] = (prev_level_df[['gul_input_id']]
                                          .merge(level_df.drop_duplicates(subset=['gul_input_id'])[['gul_input_id', 'agg_id']])['agg_id'])

            il_inputs_df_list.append(prev_level_df)
            prev_level_df = level_df

    prev_level_df['to_agg_id'] = 0
    il_inputs_df_list.append(prev_level_df.drop_duplicates(subset=sub_agg_key + ['agg_id', 'layer_id']))

    il_inputs_df = pd.concat(il_inputs_df_list)
    for col in set(list(il_inputs_df.columns)):
        try:
            il_inputs_df[col].fillna(0, inplace=True)
        except (TypeError, ValueError):
            pass
    for col in fm_term_ids:
        if col not in il_inputs_df.columns:
            il_inputs_df[col] = 0

    del prev_level_df
    del il_inputs_df_list
    gc.collect()

    # set top agg_id for later xref computation
    il_inputs_df['top_agg_id'] = factorize_ndarray(il_inputs_df.loc[:, agg_key].values, col_idxs=range(len(agg_key)))[0]

    # Final setting of data types before returning the IL input items
    dtypes = {
        **{t: 'float64' for t in ['tiv', 'agg_tiv', 'deductible', 'deductible_min', 'deductible_max', 'limit', 'attachment', 'share',
                                  'deductible1', 'limit1', 'limit2', 'trigger_start', 'trigger_end', 'payout_start', 'payout_end',
                                  'scale1', 'scale2']},
        **{t: 'int32' for t in
           ['agg_id', 'to_agg_id', 'item_id', 'layer_id', 'level_id', 'orig_level_id', 'calcrule_id', 'policytc_id', 'steptriggertype', 'step_id']},
        # **{t: 'uint16' for t in [cond_num]},
        **{t: 'uint8' for t in ['ded_code', 'ded_type', 'lim_code', 'lim_type', 'trigger_type', 'payout_type']}
    }
    il_inputs_df = set_dataframe_column_dtypes(il_inputs_df, dtypes)

    # Assign default values to IL inputs
    il_inputs_df = assign_defaults_to_il_inputs(il_inputs_df)

    # Apply rule to convert type 2 deductibles and limits to TIV shares
    il_inputs_df['deductible'] = np.where(
        il_inputs_df['ded_type'] == DEDUCTIBLE_AND_LIMIT_TYPES['pctiv']['id'],
        il_inputs_df['deductible'] * il_inputs_df['agg_tiv'],
        il_inputs_df['deductible']
    )
    il_inputs_df.loc[il_inputs_df['ded_type'] == DEDUCTIBLE_AND_LIMIT_TYPES['pctiv']['id'], 'ded_type'] = DEDUCTIBLE_AND_LIMIT_TYPES['flat']['id']

    il_inputs_df['limit'] = np.where(
        il_inputs_df['lim_type'] == DEDUCTIBLE_AND_LIMIT_TYPES['pctiv']['id'],
        il_inputs_df['limit'] * il_inputs_df['agg_tiv'],
        il_inputs_df['limit']
    )
    il_inputs_df.loc[il_inputs_df['lim_type'] == DEDUCTIBLE_AND_LIMIT_TYPES['pctiv']['id'], 'lim_type'] = DEDUCTIBLE_AND_LIMIT_TYPES['flat']['id']

    if step_policies_present:
        # Before assigning calc. rule IDs and policy TC IDs, the StepTriggerType
        # should be split into its sub-types in cases where the associated
        # coverages are covered separately
        # For example, StepTriggerType = 5 covers buildings and contents separately
        def assign_sub_step_trigger_type(row):
            try:
                step_trigger_type = STEP_TRIGGER_TYPES[row['steptriggertype']]['sub_step_trigger_types'][
                    row['coverage_type_id']]
                return step_trigger_type
            except KeyError:
                return row['steptriggertype']

        il_inputs_df['StepTriggerType'] = il_inputs_df.apply(
            lambda row: assign_sub_step_trigger_type(row), axis=1
        )

    # Set the calc. rule IDs
    il_inputs_df.reset_index(drop=True, inplace=True)
    policy_layer_filter = il_inputs_df['orig_level_id'] == SUPPORTED_FM_LEVELS['policy layer']['id']
    if step_policies_present:
        step_filter = (il_inputs_df['StepTriggerType'] > 0)
        base_filter = (~step_filter) & (~policy_layer_filter)
        policy_layer_filter = (~step_filter) & policy_layer_filter
        il_inputs_df.loc[step_filter, 'calcrule_id'] = get_calc_rule_ids(il_inputs_df[step_filter], calc_rule_type='step')
    else:
        base_filter = ~policy_layer_filter
    il_inputs_df.loc[base_filter, 'calcrule_id'] = get_calc_rule_ids(il_inputs_df[base_filter], calc_rule_type='base')
    il_inputs_df.loc[policy_layer_filter, 'calcrule_id'] = get_calc_rule_ids(il_inputs_df[policy_layer_filter], calc_rule_type='policy_layer')
    il_inputs_df['calcrule_id'] = il_inputs_df['calcrule_id'].astype('uint32')

    # Set the policy TC IDs
    if 'StepTriggerType' in il_inputs_df:
        il_inputs_df.loc[
            ~(il_inputs_df['StepTriggerType'] > 0), 'policytc_id'
        ] = get_policytc_ids(
            il_inputs_df[~(il_inputs_df['StepTriggerType'] > 0)]
        )

        il_inputs_df.loc[
            il_inputs_df['StepTriggerType'] > 0, 'policytc_id'
        ] = get_step_policytc_ids(
            il_inputs_df[il_inputs_df['StepTriggerType'] > 0],
            offset=il_inputs_df['policytc_id'].max(),
            idx_cols=['AccNumber', 'PolNumber', 'PortNumber']
        )
    else:
        il_inputs_df['policytc_id'] = get_policytc_ids(il_inputs_df)
    il_inputs_df['policytc_id'] = il_inputs_df['policytc_id'].astype('uint32')

    il_inputs_df = set_dataframe_column_dtypes(il_inputs_df, dtypes)
    return il_inputs_df


@oasis_log
def write_fm_policytc_file(il_inputs_df, fm_policytc_fp, chunksize=100000):
    """
    Writes an FM policy T & C file.

    :param il_inputs_df: IL inputs dataframe
    :type il_inputs_df: pandas.DataFrame

    :param fm_policytc_fp: FM policy TC file path
    :type fm_policytc_fp: str

    :return: FM policy TC file path
    :rtype: str
    """
    try:
        fm_policytc_df = il_inputs_df.loc[il_inputs_df['agg_id'] > 0, ['layer_id', 'level_id', 'agg_id', 'policytc_id', 'orig_level_id']]
        fm_policytc_df.loc[fm_policytc_df['orig_level_id'].isin(cross_layer_level), 'layer_id'] = 1  # remove layer for cross layer level
        fm_policytc_df.drop(columns=['orig_level_id']).drop_duplicates().to_csv(
            path_or_buf=fm_policytc_fp,
            encoding='utf-8',
            mode=('w' if os.path.exists(fm_policytc_fp) else 'a'),
            chunksize=chunksize,
            index=False
        )
    except (IOError, OSError) as e:
        raise OasisException("Exception raised in 'write_fm_policytc_file'", e)

    return fm_policytc_fp


@oasis_log
def write_fm_profile_file(il_inputs_df, fm_profile_fp, chunksize=100000):
    """
    Writes an FM profile file.

    :param il_inputs_df: IL inputs dataframe
    :type il_inputs_df: pandas.DataFrame

    :param fm_profile_fp: FM profile file path
    :type fm_profile_fp: str

    :return: FM profile file path
    :rtype: str
    """
    il_inputs_df = il_inputs_df[il_inputs_df['agg_id'] > 0]
    try:
        # Step policies exist
        if 'StepTriggerType' in il_inputs_df:
            fm_profile_df = il_inputs_df[list(set(il_inputs_df.columns).intersection(set(step_profile_cols)))]
            for col in step_profile_cols:
                if col not in fm_profile_df.columns:
                    fm_profile_df[col] = 0

            for non_step_name, step_name in profile_cols_map.items():
                fm_profile_df.loc[
                    ~(il_inputs_df['StepTriggerType'] > 0), step_name
                ] = il_inputs_df.loc[
                    ~(il_inputs_df['StepTriggerType'] > 0),
                    non_step_name
                ]
            fm_profile_df.fillna(0, inplace=True)
            fm_profile_df = fm_profile_df.drop_duplicates()

            # Ensure step_id is of int data type and set default value to 1
            dtypes = {t: 'int64' if t == 'step_id' else 'float64' for t in profile_cols_map.values()}
            fm_profile_df = set_dataframe_column_dtypes(fm_profile_df, dtypes)
            fm_profile_df.loc[fm_profile_df['step_id'] == 0, 'step_id'] = 1

            fm_profile_df.loc[:, step_profile_cols].to_csv(
                path_or_buf=fm_profile_fp,
                encoding='utf-8',
                mode=('w' if os.path.exists(fm_profile_fp) else 'a'),
                chunksize=chunksize,
                index=False
            )
        # No step policies
        else:
            # make sure there is no step file in the folder
            cols = ['policytc_id', 'calcrule_id', 'deductible', 'deductible_min', 'deductible_max', 'attachment', 'limit', 'share']
            fm_profile_df = il_inputs_df.loc[:, cols]

            fm_profile_df.loc[:, cols[2:]] = fm_profile_df.loc[:, cols[2:]].round(7).values

            fm_profile_df.rename(
                columns={
                    'deductible': 'deductible1',
                    'deductible_min': 'deductible2',
                    'deductible_max': 'deductible3',
                    'attachment': 'attachment1',
                    'limit': 'limit1',
                    'share': 'share1'
                },
                inplace=True
            )
            fm_profile_df = fm_profile_df.drop_duplicates()

            fm_profile_df = fm_profile_df.assign(share2=0.0, share3=0.0)

            cols = ['policytc_id', 'calcrule_id', 'deductible1', 'deductible2', 'deductible3', 'attachment1', 'limit1', 'share1', 'share2', 'share3']
            fm_profile_df.loc[:, cols].to_csv(
                path_or_buf=fm_profile_fp,
                encoding='utf-8',
                mode=('w' if os.path.exists(fm_profile_fp) else 'a'),
                chunksize=chunksize,
                index=False
            )
    except (IOError, OSError) as e:
        raise OasisException("Exception raised in 'write_fm_profile_file'", e)

    return fm_profile_fp


@oasis_log
def write_fm_programme_file(il_inputs_df, fm_programme_fp, chunksize=100000):
    """
    Writes an FM programme file.

    :param il_inputs_df: IL inputs dataframe
    :type il_inputs_df: pandas.DataFrame

    :param fm_programme_fp: FM programme file path
    :type fm_programme_fp: str

    :return: FM programme file path
    :rtype: str
    """
    try:
        item_level = il_inputs_df.loc[(il_inputs_df['level_id'] == 1) & (il_inputs_df['agg_id'] > 0), ['gul_input_id', 'level_id', 'agg_id']]
        item_level.rename(columns={'gul_input_id': 'from_agg_id',
                                   'agg_id': 'to_agg_id',
                                   }, inplace=True)
        item_level.drop_duplicates(keep='first', inplace=True)
        il_inputs_df = il_inputs_df[il_inputs_df['to_agg_id'] != 0]
        fm_programme_df = il_inputs_df[['agg_id', 'level_id', 'to_agg_id']]
        fm_programme_df['level_id'] += 1
        fm_programme_df.rename(columns={'agg_id': 'from_agg_id'}, inplace=True)
        fm_programme_df.drop_duplicates(keep='first', inplace=True)

        fm_programme_df = pd.concat([item_level, fm_programme_df])
        fm_programme_df.to_csv(
            path_or_buf=fm_programme_fp,
            encoding='utf-8',
            mode=('w' if os.path.exists(fm_programme_fp) else 'a'),
            chunksize=chunksize,
            index=False
        )
    except (IOError, OSError) as e:
        raise OasisException("Exception raised in 'write_fm_programme_file'", e)

    return fm_programme_fp


@oasis_log
def write_fm_xref_file(il_inputs_df, fm_xref_fp, chunksize=100000):
    """
    Writes an FM xref file.

    :param il_inputs_df: IL inputs dataframe
    :type il_inputs_df: pandas.DataFrame

    :param fm_xref_fp: FM xref file path
    :type fm_xref_fp: str

    :return: FM xref file path
    :rtype: str
    """
    try:
        xref_df = get_xref_df(il_inputs_df)[['gul_input_id', 'layer_id']].rename(columns={'gul_input_id': 'agg_id'})
        xref_df['output'] = xref_df.reset_index().index + 1
        xref_df[['output', 'agg_id', 'layer_id']].to_csv(
            path_or_buf=fm_xref_fp,
            encoding='utf-8',
            mode=('w' if os.path.exists(fm_xref_fp) else 'a'),
            chunksize=chunksize,
            index=False
        )
    except (IOError, OSError) as e:
        raise OasisException("Exception raised in 'write_fm_xref_file'", e)

    return fm_xref_fp


@oasis_log
def write_il_input_files(
        il_inputs_df,
        target_dir,
        oasis_files_prefixes=OASIS_FILES_PREFIXES['il'],
        chunksize=(2 * 10 ** 5)
):
    """
    Writes standard Oasis IL input files to a target directory using a
    pre-generated dataframe of IL inputs dataframe. The files written are
    ::

        fm_policytc.csv
        fm_profile.csv
        fm_programme.csv
        fm_xref.csv

    :param il_inputs_df: IL inputs dataframe
    :type locations_df: pandas.DataFrame

    :param target_dir: Target directory in which to write the files
    :type target_dir: str

    :param oasis_files_prefixes: Oasis IL input file name prefixes
    :param oasis_files_prefixes: dict

    :param chunksize: The chunk size to use when writing out the
                      input files
    :type chunksize: int

    :return: IL input files dict
    :rtype: dict
    """
    # Clean the target directory path
    target_dir = as_path(target_dir, 'Target IL input files directory', is_dir=True, preexists=False)
    oasis_files_prefixes = copy.deepcopy(oasis_files_prefixes)

    # Set chunk size for writing the CSV files - default is the minimum of 100K
    # or the IL inputs frame size
    chunksize = chunksize or min(2 * 10 ** 5, len(il_inputs_df))

    # A dict of IL input file names and file paths
    il_input_files = {
        fn: os.path.join(target_dir, '{}.csv'.format(oasis_files_prefixes[fn])) for fn in oasis_files_prefixes
    }

    this_module = sys.modules[__name__]
    # Write the files serially
    for fn in il_input_files:
        getattr(this_module, 'write_{}_file'.format(fn))(il_inputs_df.copy(deep=True), il_input_files[fn], chunksize)

    return il_input_files<|MERGE_RESOLUTION|>--- conflicted
+++ resolved
@@ -555,12 +555,8 @@
                 'FMTermType': step_term['FMProfileField'],
                 'FMProfileStep': step_term.get('FMProfileStep')
             }
-<<<<<<< HEAD
+    
     for term_df_source, levels, fm_peril_field in get_levels(gul_inputs_df, locations_df, accounts_df):
-=======
-
-    for term_df_source, levels, fm_peril_field in get_levels(gul_inputs_df, locations_df, accounts_df, get_cond_info(locations_df, accounts_df)):
->>>>>>> c5ebc8f2
         for level, level_info in levels:
             level_id = level_info['id']
             step_level = 'StepTriggerType' in level_column_mapper[level_id]  # only true is step policy are present
