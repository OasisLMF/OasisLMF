__all__ = [
    'get_gul_input_items',
    'write_coverages_file',
    'write_gul_input_files',
    'write_items_file',
    'write_complex_items_file'
]
import copy
import os
import sys
import warnings
from collections import OrderedDict

import pandas as pd

from ..utils.coverages import SUPPORTED_COVERAGE_TYPES
from ..utils.data import (
    factorize_array,
    factorize_ndarray,
    merge_dataframes,
    set_dataframe_column_dtypes,
)
from ..utils.defaults import (
    SOURCE_IDX,
)
from ..utils.defaults import (
    get_default_exposure_profile,
    GROUP_ID_COLS,
    CORRELATION_GROUP_ID,
    OASIS_FILES_PREFIXES,
)
from ..utils.exceptions import OasisException
from ..utils.fm import SUPPORTED_FM_LEVELS
from ..utils.log import oasis_log
from ..utils.path import as_path
from ..utils.profiles import (
    get_fm_terms_oed_columns,
    get_grouped_fm_profile_by_level_and_term_group,
    get_grouped_fm_terms_by_level_and_term_group,
    get_oed_hierarchy,
)
from oasislmf.pytools.data_layer.oasis_files.correlations import CorrelationsData

pd.options.mode.chained_assignment = None
warnings.simplefilter(action='ignore', category=FutureWarning)


@oasis_log
def get_gul_input_items(
    exposure_df,
    keys_df,
    exposure_profile=get_default_exposure_profile(),
    group_id_cols=["PortNumber", "AccNumber", "LocNumber"],
    hashed_group_id=True
):
    """
    Generates and returns a Pandas dataframe of GUL input items.

    :param exposure_df: Exposure dataframe
    :type exposure_df: pandas.DataFrame

    :param keys_df: Keys dataframe
    :type keys_df: pandas.DataFrame

    :param exposure_profile: Exposure profile
    :type exposure_profile: dict

    :return: GUL inputs dataframe
    :rtype: pandas.DataFrame

    :return: Exposure dataframe
    :rtype: pandas.DataFrame
    """
    # Get the grouped exposure profile - this describes the financial terms to
    # to be found in the source exposure file, which are for the following
    # FM levels: site coverage (# 1), site pd (# 2), site all (# 3). It also
    # describes the OED hierarchy terms present in the exposure file, namely
    # portfolio num., acc. num., loc. num., and cond. num.

    profile = get_grouped_fm_profile_by_level_and_term_group(exposure_profile=exposure_profile)

    if not profile:
        raise OasisException(
            'Source exposure profile is possibly missing FM term information: '
            'FM term definitions for TIV, limit, deductible, attachment and/or share.'
        )

    # Get the OED hierarchy terms profile - this defines the column names for loc.
    # ID, acc. ID, policy no. and portfolio no., as used in the source exposure
    # and accounts files. This is to ensure that the method never makes hard
    # coded references to the corresponding columns in the source files, as
    # that would mean that changes to these column names in the source files
    # may break the method
    oed_hierarchy = get_oed_hierarchy(exposure_profile=exposure_profile)
    loc_num = oed_hierarchy['locnum']['ProfileElementName'].lower()
    acc_num = oed_hierarchy['accnum']['ProfileElementName'].lower()
    portfolio_num = oed_hierarchy['portnum']['ProfileElementName'].lower()

    # The (site) coverage FM level ID (# 1 in the OED FM levels hierarchy)
    cov_level_id = SUPPORTED_FM_LEVELS['site coverage']['id']

    # Get the TIV column names and corresponding coverage types
    tiv_terms = OrderedDict({v['tiv']['CoverageTypeID']: v['tiv']['ProfileElementName'].lower() for k, v in profile[cov_level_id].items()})
    tiv_cols = list(tiv_terms.values())

    # Get the list of coverage type IDs - financial terms for the coverage
    # level are grouped by coverage type ID in the grouped version of the
    # exposure profile (profile of the financial terms sourced from the
    # source exposure file)
    cov_types = [v['id'] for v in SUPPORTED_COVERAGE_TYPES.values()]

    # Get the FM terms profile (this is a simplfied view of the main grouped
    # profile, containing only information about the financial terms), and
    # the list of OED colum names for the financial terms for the site coverage
    # (# 1 ) FM level
    fm_terms = get_grouped_fm_terms_by_level_and_term_group(grouped_profile_by_level_and_term_group=profile)
    terms_floats = ['deductible', 'deductible_min', 'deductible_max', 'limit']
    terms_ints = ['ded_code', 'ded_type', 'lim_code', 'lim_type']
    terms = terms_floats + terms_ints
    term_cols_floats = get_fm_terms_oed_columns(
        fm_terms,
        levels=['site coverage'],
        term_group_ids=cov_types,
        terms=terms_floats
    )
    term_cols_ints = get_fm_terms_oed_columns(
        fm_terms,
        levels=['site coverage'],
        term_group_ids=cov_types,
        terms=terms_ints
    )
    term_cols = term_cols_floats + term_cols_ints

    # Create the basic GUL inputs dataframe from merging the exposure and
    # keys dataframes on loc. number/loc. ID; filter out any rows with
    # zeros for TIVs for all coverage types, and replace any nulls in the
    # cond.num. and TIV columns with zeros

    # Select only the columns required. This reduces memory use significantly for portfolios
    # that include many OED columns.
    exposure_df_gul_inputs_cols = ['loc_id', portfolio_num, acc_num, loc_num] + term_cols + tiv_cols
    if SOURCE_IDX['loc'] in exposure_df:
        exposure_df_gul_inputs_cols += [SOURCE_IDX['loc']]
    # Remove any duplicate column names used to assign group_id
    group_id_cols = list(set(group_id_cols))

    # Ignore any column names used to assign group_id that are missing or not supported
    # Valid group id columns can be either
    # 1. exist in the location file
    # 2. be listed as a useful internal col
    valid_oasis_group_cols = [
        'item_id',
        'peril_id',
        'coverage_id',
        'coverage_type_id',
        'peril_correlation_group'
    ]
    for col in group_id_cols:
        if col not in list(exposure_df.columns) + valid_oasis_group_cols:
            warnings.warn('Column {} not found in loc file, or a valid internal oasis column'.format(col))
            group_id_cols.remove(col)

    # Should list of column names used to group_id be empty, revert to
    # default
    if len(group_id_cols) == 0:
        group_id_cols = GROUP_ID_COLS

    # Only add group col if not internal oasis col
    missing_group_id_cols = []
    for col in group_id_cols:
        if col in valid_oasis_group_cols:
            pass
        elif col not in exposure_df_gul_inputs_cols:
            missing_group_id_cols.append(col)
    exposure_df_gul_inputs_cols += missing_group_id_cols

    # Check if correlation group field used to drive group id
    # and test that it's present and poulated with integers
    correlation_group_id = list(map(lambda col: col.lower(), CORRELATION_GROUP_ID))
    correlation_field = correlation_group_id[0]
    correlation_check = False
    if group_id_cols == correlation_group_id:
        if correlation_field in exposure_df.columns:
            if exposure_df[correlation_field].astype('uint32').isnull().sum() == 0:
                correlation_check = True

    query_nonzero_tiv = " | ".join(f"({tiv_col} != 0)" for tiv_col in tiv_cols)
    exposure_df.loc[:, tiv_cols] = exposure_df.loc[:, tiv_cols].fillna(0.0)
    exposure_df.query(query_nonzero_tiv, inplace=True, engine='numexpr')

    gul_inputs_df = exposure_df[exposure_df_gul_inputs_cols]
    gul_inputs_df.drop_duplicates('loc_id', inplace=True, ignore_index=True)

    # Rename the main keys dataframe columns - this is due to the fact that the
    # keys file headers use camel case, and don't use underscored names, which
    # is the convention used for the GUL and IL inputs dataframes in the MDK
    keys_df.rename(
        columns={
            'locid': 'loc_id' if 'loc_id' not in keys_df else 'locid',
            'perilid': 'peril_id',
            'coveragetypeid': 'coverage_type_id',
            'areaperilid': 'areaperil_id',
            'vulnerabilityid': 'vulnerability_id',
            'modeldata': 'model_data'
        },
        inplace=True,
        copy=False  # Pandas copies column data by default on rename
    )

    # If the keys file relates to a complex/custom model then look for a
    # ``modeldata`` column in the keys file, and ignore the area peril
    # and vulnerability ID columns
    if 'model_data' in keys_df:
        keys_df['areaperil_id'] = keys_df['vulnerability_id'] = -1

    gul_inputs_df = merge_dataframes(
        gul_inputs_df,
        keys_df,
        join_on='loc_id',
        how='inner'
    )

    if gul_inputs_df.empty:
        raise OasisException(
            'Inner merge of the exposure file dataframe '
            'and the keys file dataframe on loc. number/loc. ID '
            'is empty - '
            'please check that the loc. number and loc. ID columns '
            'in the exposure and keys files respectively have a non-empty '
            'intersection'
        )

    # Free memory after merge, before memory-intensive restructuring of data
    del keys_df

    gul_inputs_df[tiv_terms.values()].fillna(0, inplace=True)

    # Group the rows in the GUL inputs table by coverage type, and set the
    # IL terms (and BI coverage boolean) in each group and update the
    # corresponding frame section in the GUL inputs table
    gul_inputs_reformatted_chunks = []
    for cov_type, cov_type_group in gul_inputs_df.groupby(by=['coverage_type_id'], sort=True):
        tiv_col = tiv_terms[cov_type]

        # Remove rows with null/0 TIV
        cov_type_group.query(f"{tiv_col} > 0.0", inplace=True)

        # Drop columns corresponding to other cov types
        other_cov_types = [v['id'] for v in SUPPORTED_COVERAGE_TYPES.values() if v['id'] != cov_type]
        other_cov_type_term_cols = (
            [v for k, v in tiv_terms.items() if k != cov_type] +
            get_fm_terms_oed_columns(fm_terms=fm_terms, levels=['site coverage'], term_group_ids=other_cov_types, terms=terms)
        )
        other_tiv_cols = list(set(tiv_terms.values()) - {tiv_col})
        cov_type_group.drop(
            columns=other_cov_type_term_cols + other_tiv_cols,
            errors="ignore",  # Ignore if any of these cols don't exist
            inplace=True
        )

        cov_type_group['is_bi_coverage'] = cov_type == SUPPORTED_COVERAGE_TYPES['bi']['id']

        # Convert null T&C values to 0
        # Move all T&C values from coverage-specific columns to generic columns
        # One row with four coverages is being transformed to four rows, one per coverage,
        # in this loop
        cov_type_terms = [t for t in terms if fm_terms[cov_level_id][cov_type].get(t)]
        cov_type_term_cols = get_fm_terms_oed_columns(fm_terms, levels=['site coverage'], term_group_ids=[cov_type], terms=cov_type_terms)
        column_mapping_dict = {
            generic_col: cov_col
            for generic_col, cov_col in zip(cov_type_term_cols, cov_type_terms)
        }
        column_mapping_dict[tiv_col] = 'tiv'
        cov_type_group.rename(columns=column_mapping_dict, inplace=True, copy=False)
        cov_type_group.loc[:, ['tiv'] + cov_type_terms].fillna(0.0, inplace=True)

        cov_type_group['coverage_type_id'] = cov_type

        gul_inputs_reformatted_chunks.append(cov_type_group)

    # Concatenate chunks. Sort by index to preserve item_id order in generated outputs compared
    # to original code.
<<<<<<< HEAD
    gul_inputs_df = pd.concat(gul_inputs_reformatted_chunks).sort_index().reset_index(drop=True, inplace=True)
=======
    gul_inputs_df = pd.concat(gul_inputs_reformatted_chunks).sort_index().reset_index(drop=True)
>>>>>>> bf500bee
    # Set default values and data types for BI coverage boolean, TIV, deductibles and limit
    dtypes = {
        **{t: 'uint8' for t in term_cols_ints + terms_ints},
        **{'is_bi_coverage': 'bool'}
    }
    gul_inputs_df = set_dataframe_column_dtypes(gul_inputs_df, dtypes)

    if gul_inputs_df.empty:
        raise OasisException(
            'Empry gul_inputs_df dataframe after dropping rows with zero for tiv, '
            'please check the exposure input files'
        )

    # Set the item IDs and coverage IDs, and defaults and data types for
    # layer IDs and agg. IDs
    gul_inputs_df['item_id'] = factorize_ndarray(
        gul_inputs_df.loc[:, ['loc_id', 'peril_id', 'coverage_type_id']].values, col_idxs=range(3))[0]
    gul_inputs_df['coverage_id'] = factorize_ndarray(
        gul_inputs_df.loc[:, ['loc_id', 'coverage_type_id']].values, col_idxs=range(2))[0]

    gul_inputs_df.drop_duplicates(subset='item_id', inplace=True)
    dtypes = {
        **{t: 'int32' for t in ['item_id', 'coverage_id']},
        **{t: 'uint8' for t in terms_ints}
    }
    gul_inputs_df = set_dataframe_column_dtypes(gul_inputs_df, dtypes)

    # Set the group ID
    # If the group id is set according to the correlation group field then map this field
    # directly, otherwise create an index of the group id fields
    group_id_cols.sort()

    col_key = group_id_cols[0]

    if correlation_check is True:
        gul_inputs_df['group_id'] = gul_inputs_df[correlation_group_id]

    elif hashed_group_id is False:

        if len(group_id_cols) > 1:
            gul_inputs_df['group_id'] = factorize_ndarray(
                gul_inputs_df.loc[:, group_id_cols].values,
                col_idxs=range(len(group_id_cols)),
                sort_opt=True
            )[0]

        else:
            gul_inputs_df['group_id'] = factorize_array(
                gul_inputs_df[group_id_cols[0]].values
            )[0]

    # this block gets fired if the hashed_group_id is True
    else:
<<<<<<< HEAD
        gul_inputs_df["group_id"] = pd.util.hash_pandas_object(gul_inputs_df[group_id_cols])
=======
        gul_inputs_df["group_id"] = (pd.util.hash_pandas_object(gul_inputs_df[group_id_cols], index=False).to_numpy() >> 33)
>>>>>>> bf500bee

    gul_inputs_df['group_id'] = gul_inputs_df['group_id'].astype('uint32')

    # Select only required columns
    # Order here matches test output expectations
    usecols = (
        ['loc_id', portfolio_num, acc_num, loc_num] +
        ([SOURCE_IDX['loc']] if SOURCE_IDX['loc'] in gul_inputs_df else []) +
        ['peril_id', 'coverage_type_id', 'tiv', 'areaperil_id', 'vulnerability_id'] +
        terms +
        (['model_data'] if 'model_data' in gul_inputs_df else []) +
        ['is_bi_coverage', 'group_id', 'coverage_id', 'item_id', 'status']
    )
    usecols = [col for col in usecols if col in gul_inputs_df]
    gul_inputs_df = gul_inputs_df[usecols]

    gul_inputs_df = gul_inputs_df.sort_values("item_id")
    gul_inputs_df = gul_inputs_df.reindex(columns=list(gul_inputs_df))

    return gul_inputs_df


@oasis_log
def write_complex_items_file(gul_inputs_df, complex_items_fp, chunksize=100000):
    """
    Writes a complex model items file.

    :param gul_inputs_df: GUL inputs dataframe
    :type gul_inputs_df: pandas.DataFrame

    :param complex_items_fp: Complex/custom model items file path
    :type complex_items_fp: str

    :return: Complex/custom model items file path
    :rtype: str
    """
    try:
        gul_inputs_df.loc[:, ['item_id', 'coverage_id', 'model_data', 'group_id']].drop_duplicates().to_csv(
            path_or_buf=complex_items_fp,
            encoding='utf-8',
            mode=('w' if os.path.exists(complex_items_fp) else 'a'),
            chunksize=chunksize,
            index=False
        )
    except (IOError, OSError) as e:
        raise OasisException("Exception raised in 'write_complex_items_file'", e)


@oasis_log
def write_items_file(gul_inputs_df, items_fp, chunksize=100000):
    """
    Writes an items file.

    :param gul_inputs_df: GUL inputs dataframe
    :type gul_inputs_df: pandas.DataFrame

    :param items_fp: Items file path
    :type items_fp: str

    :return: Items file path
    :rtype: str
    """
    try:
        gul_inputs_df.loc[:, ['item_id', 'coverage_id', 'areaperil_id', 'vulnerability_id', 'group_id']].drop_duplicates().to_csv(
            path_or_buf=items_fp,
            encoding='utf-8',
            mode=('w' if os.path.exists(items_fp) else 'a'),
            chunksize=chunksize,
            index=False
        )
    except (IOError, OSError) as e:
        raise OasisException("Exception raised in 'write_items_file'", e)

    return items_fp


@oasis_log
def write_coverages_file(gul_inputs_df, coverages_fp, chunksize=100000):
    """
    Writes a coverages file.

    :param gul_inputs_df: GUL inputs dataframe
    :type gul_inputs_df: pandas.DataFrame

    :param coverages_fp: Coverages file path
    :type coverages_fp: str

    :return: Coverages file path
    :rtype: str
    """
    try:
        gul_inputs_df.loc[:, ['coverage_id', 'tiv']].drop_duplicates().to_csv(
            path_or_buf=coverages_fp,
            encoding='utf-8',
            mode=('w' if os.path.exists(coverages_fp) else 'a'),
            chunksize=chunksize,
            index=False
        )
    except (IOError, OSError) as e:
        raise OasisException("Exception raised in 'write_coverages_file'", e)

    return coverages_fp


@oasis_log
def write_gul_input_files(
    gul_inputs_df,
    target_dir,
    correlations_df,
    output_dir,
    oasis_files_prefixes=copy.deepcopy(OASIS_FILES_PREFIXES['gul']),
    chunksize=(2 * 10 ** 5),
):
    """
    Writes the standard Oasis GUL input files to a target directory, using a
    pre-generated dataframe of GUL input items. The files written are
    ::

        items.csv
        coverages.csv

    and optionally a complex items file in case of a complex/custom model.

    :param gul_inputs_df: GUL inputs dataframe
    :type gul_inputs_df: pandas.DataFrame

    :param target_dir: Target directory in which to write the files
    :type target_dir: str

    :param oasis_files_prefixes: Oasis GUL input file name prefixes
    :param oasis_files_prefixes: dict

    :param chunksize: The chunk size to use when writing out the
                      input files
    :type chunksize: int

    :return: GUL input files dict
    :rtype: dict
    """
    # Clean the target directory path
    target_dir = as_path(target_dir, 'Target IL input files directory', is_dir=True, preexists=False)

    # write the correlations to a binary file
    if correlations_df is not None:
        correlation_data_handle = CorrelationsData(data=correlations_df)
        correlation_data_handle.to_bin(file_path=f"{output_dir}/correlations.bin")
        correlation_data_handle.to_csv(file_path=f"{output_dir}/correlations.csv")

    # Set chunk size for writing the CSV files - default is the minimum of 100K
    # or the GUL inputs frame size
    chunksize = chunksize or min(chunksize, len(gul_inputs_df))

    # If no complex model data present then remove the corresponding file
    # name from the files prefixes dict, which is used for writing the
    # GUl input files
    if 'model_data' not in gul_inputs_df:
        if oasis_files_prefixes.get('complex_items'):
            oasis_files_prefixes.pop('complex_items')

    # A dict of GUL input file names and file paths
    gul_input_files = {
        fn: os.path.join(target_dir, '{}.csv'.format(oasis_files_prefixes[fn]))
        for fn in oasis_files_prefixes
    }
    this_module = sys.modules[__name__]
    # Write the files serially
    for fn in gul_input_files:
        getattr(this_module, 'write_{}_file'.format(fn))(gul_inputs_df.copy(deep=True), gul_input_files[fn], chunksize)

    return gul_input_files<|MERGE_RESOLUTION|>--- conflicted
+++ resolved
@@ -280,11 +280,7 @@
 
     # Concatenate chunks. Sort by index to preserve item_id order in generated outputs compared
     # to original code.
-<<<<<<< HEAD
-    gul_inputs_df = pd.concat(gul_inputs_reformatted_chunks).sort_index().reset_index(drop=True, inplace=True)
-=======
     gul_inputs_df = pd.concat(gul_inputs_reformatted_chunks).sort_index().reset_index(drop=True)
->>>>>>> bf500bee
     # Set default values and data types for BI coverage boolean, TIV, deductibles and limit
     dtypes = {
         **{t: 'uint8' for t in term_cols_ints + terms_ints},
@@ -338,11 +334,7 @@
 
     # this block gets fired if the hashed_group_id is True
     else:
-<<<<<<< HEAD
-        gul_inputs_df["group_id"] = pd.util.hash_pandas_object(gul_inputs_df[group_id_cols])
-=======
         gul_inputs_df["group_id"] = (pd.util.hash_pandas_object(gul_inputs_df[group_id_cols], index=False).to_numpy() >> 33)
->>>>>>> bf500bee
 
     gul_inputs_df['group_id'] = gul_inputs_df['group_id'].astype('uint32')
 
