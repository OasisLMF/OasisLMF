import logging
import os
import shutil

import numpy as np
import pandas as pd

from ods_tools.oed import fill_empty

from ..utils.exceptions import OasisException
from ..utils.log import oasis_log
from ..utils.data import get_dataframe
from ..utils import oed


REINS_RISK_LEVEL_XREF_COLUMN_MAP = {
    oed.REINS_RISK_LEVEL_LOCATION_GROUP: ["LocGroup", "PortNumber", "AccNumber", "PolNumber", "LocNumber"],
    oed.REINS_RISK_LEVEL_LOCATION: ["PortNumber", "AccNumber", "LocNumber", "PolNumber"]
}
XREF_COLUMN_DEFAULT = ["PortNumber", "AccNumber", "PolNumber", "LocNumber"]

RISK_LEVEL_FIELD_MAP = {
    oed.REINS_RISK_LEVEL_PORTFOLIO: ['PortNumber'],
    oed.REINS_RISK_LEVEL_ACCOUNT: ['PortNumber', 'AccNumber'],
    oed.REINS_RISK_LEVEL_POLICY: ['PortNumber', 'AccNumber', 'PolNumber'],
    oed.REINS_RISK_LEVEL_LOCATION_GROUP: ['LocGroup'],
    oed.REINS_RISK_LEVEL_LOCATION: ['PortNumber', 'AccNumber', 'LocNumber']
}
RISK_LEVEL_ALL_FIELDS = ['PortNumber', 'AccNumber', 'PolNumber', 'LocGroup', 'LocNumber']
FILTER_LEVEL_EXTRA_FIELDS = ['CedantName', 'ProducerName', 'LOB', 'CountryCode', 'ReinsTag']

CHECK_RI_SCOPE_MAP = {
    oed.REINS_RISK_LEVEL_ACCOUNT: {'in': ['AccNumber'], 'out': ['PolNumber', 'LocNumber']},
    oed.REINS_RISK_LEVEL_POLICY: {'in': ['AccNumber', 'PolNumber'], 'out': ['LocNumber']},
    oed.REINS_RISK_LEVEL_LOCATION: {'in': ['AccNumber', 'LocNumber']},
    oed.REINS_RISK_LEVEL_LOCATION_GROUP: {'in': ['LocGroup']},
}

REINS_TYPE_EXACT_MATCH = [oed.REINS_TYPE_FAC, oed.REINS_TYPE_SURPLUS_SHARE]

NO_LOSS_PROFILE_ID = 1
PASSTHROUGH_PROFILE_ID = 2

NO_LOSS_PROFILE = dict(
    calcrule_id=oed.CALCRULE_ID_LIMIT_ONLY,
    deductible1=0.0,  # Not used
    deductible2=0.0,  # Not used
    deductible3=0.0,  # Not used
    attachment=0.0,   # Not used
    limit=0.0,
    share1=0.0,       # Not used
    share2=0.0,       # Not used
    share3=0.0        # Not used
)

PASSTHROUGH_PROFILE = dict(
    calcrule_id=oed.CALCRULE_ID_DEDUCTIBLE_ONLY,
    deductible1=0.0,
    deductible2=0.0,  # Not used
    deductible3=0.0,  # Not used
    attachment=0.0,   # Not used
    limit=0.0,        # Not used
    share1=0.0,       # Not used
    share2=0.0,       # Not used
    share3=0.0        # Not used
)


ITEM_LEVEL_ID = 1
FILTER_LEVEL_ID = 2
RISK_LEVEL_ID = 3
PROGRAM_LEVEL_ID = 4

FM_TERMS_PER_REINS_TYPE = {
    oed.REINS_TYPE_FAC: {
        RISK_LEVEL_ID: {
            'calcrule_id': {'default': oed.CALCRULE_ID_OCCURRENCE_CATASTROPHE_EXCESS_OF_LOSS},
            'deductible1': {'default': 0.},
            'deductible2': {'default': 0.},
            'deductible3': {'default': 0.},
            'attachment': {'oed_col': 'RiskAttachment', 'default': 0.},
            'limit': {'oed_col': 'RiskLimit', 'default': oed.LARGE_VALUE, 'to_default': [0.]},
            'share1': {'oed_col': 'CededPercent', 'default': 1.},
            'share2': {'oed_col': 'PlacedPercent', 'default': 1.},
            'share3': {'default': 1.},
        }
    },
    oed.REINS_TYPE_PER_RISK: {
        RISK_LEVEL_ID: {
            'calcrule_id': {'default': oed.CALCRULE_ID_OCCURRENCE_CATASTROPHE_EXCESS_OF_LOSS},
            'deductible1': {'default': 0.},
            'deductible2': {'default': 0.},
            'deductible3': {'default': 0.},
            'attachment': {'oed_col': 'RiskAttachment', 'default': 0.},
            'limit': {'oed_col': 'RiskLimit', 'default': oed.LARGE_VALUE, 'to_default': [0.]},
            'share1': {'oed_col': 'CededPercent', 'default': 1.},
            'share2': {'default': 1.},
            'share3': {'default': 1.},
        },
        PROGRAM_LEVEL_ID: {
            'calcrule_id': {'default': oed.CALCRULE_ID_OCCURRENCE_CATASTROPHE_EXCESS_OF_LOSS},
            'deductible1': {'default': 0.},
            'deductible2': {'default': 0.},
            'deductible3': {'default': 0.},
            'attachment': {'oed_col': 'OccAttachment', 'default': 0.},
            'limit': {'oed_col': 'OccLimit', 'default': oed.LARGE_VALUE, 'to_default': [0.]},
            'share1': {'default': 1.},
            'share2': {'oed_col': 'PlacedPercent', 'default': 1.},
            'share3': {'default': 1.},
        }
    },
    oed.REINS_TYPE_QUOTA_SHARE: {
        RISK_LEVEL_ID: {
            'calcrule_id': {'default': oed.CALCRULE_ID_OCCURRENCE_CATASTROPHE_EXCESS_OF_LOSS},
            'deductible1': {'default': 0.},
            'deductible2': {'default': 0.},
            'deductible3': {'default': 0.},
            'attachment': {'default': 0.},
            'limit': {'oed_col': 'RiskLimit', 'default': oed.LARGE_VALUE, 'to_default': [0.]},
            'share1': {'oed_col': 'CededPercent', 'default': 1.},
            'share2': {'default': 1.},
            'share3': {'default': 1.},
        },
        PROGRAM_LEVEL_ID: {
            'calcrule_id': {'default': oed.CALCRULE_ID_OCCURRENCE_LIMIT_AND_SHARE},
            'deductible1': {'default': 0.},
            'deductible2': {'default': 0.},
            'deductible3': {'default': 0.},
            'attachment': {'default': 0.},
            'limit': {'oed_col': 'OccLimit', 'default': oed.LARGE_VALUE, 'to_default': [0.]},
            'share1': {'default': 0.},
            'share2': {'oed_col': 'PlacedPercent', 'default': 1.},
            'share3': {'default': 1.},
        }
    },
    oed.REINS_TYPE_SURPLUS_SHARE: {
        RISK_LEVEL_ID: {
            'calcrule_id': {'default': oed.CALCRULE_ID_OCCURRENCE_CATASTROPHE_EXCESS_OF_LOSS},
            'deductible1': {'default': 0.},
            'deductible2': {'default': 0.},
            'deductible3': {'default': 0.},
            'attachment': {'oed_col': 'RiskAttachment', 'default': 0.},
            'limit': {'oed_col': 'RiskLimit', 'default': oed.LARGE_VALUE, 'to_default': [0.]},
            'share1': {'oed_col': 'CededPercent_scope', 'default': 1.},
            'share2': {'default': 1.},
            'share3': {'default': 1.},
        },
        PROGRAM_LEVEL_ID: {
            'calcrule_id': {'default': oed.CALCRULE_ID_OCCURRENCE_LIMIT_AND_SHARE},
            'deductible1': {'default': 0.},
            'deductible2': {'default': 0.},
            'deductible3': {'default': 0.},
            'attachment': {'default': 0.},
            'limit': {'oed_col': 'OccLimit', 'default': oed.LARGE_VALUE, 'to_default': [0.]},
            'share1': {'default': 0.},
            'share2': {'oed_col': 'PlacedPercent', 'default': 1.},
            'share3': {'default': 1.},
        }
    },
    oed.REINS_TYPE_CAT_XL: {
        PROGRAM_LEVEL_ID: {
            'calcrule_id': {'default': oed.CALCRULE_ID_OCCURRENCE_CATASTROPHE_EXCESS_OF_LOSS},
            'deductible1': {'default': 0.},
            'deductible2': {'default': 0.},
            'deductible3': {'default': 0.},
            'attachment': {'oed_col': 'OccAttachment', 'default': 0.},
            'limit': {'oed_col': 'OccLimit', 'default': oed.LARGE_VALUE, 'to_default': [0.]},
            'share1': {'oed_col': 'CededPercent', 'default': 1.},
            'share2': {'oed_col': 'PlacedPercent', 'default': 1.},
            'share3': {'default': 1.},
        }
    }
}


def create_risk_level_profile_id(ri_df, profile_map_df, fm_profile_df, reins_type, risk_level, fm_level_id, logger):
    """
    Create new profile id from reinsurance in ri_df corresponding to reins_type.
    Add them to fm_profile_df and match the profile_ids in ri_df and profile_map_df
    Args:
        ri_df: ri info and scope
        profile_map_df: tree structure df representing each ri fm levels
        fm_profile_df: df containing all the profiles
        reins_type: type of reinsurance (one of oed.REINS_TYPES)
        risk_level: level of the reinsurance terms (one of oed.REINS_RISK_LEVELS)
        fm_level_id: fm level in profile_map_df

    Returns:
        fm_profile_df: updated version of fm_profile_df
    """
    reins_type_filter = ri_df['ReinsType'] == reins_type
    if not reins_type_filter.any():
        return fm_profile_df

    # create new fm profile from ri terms corresponding to the reins_type
    ri_term_map = {term_info['oed_col']: term for term, term_info in FM_TERMS_PER_REINS_TYPE[reins_type].get(fm_level_id, {}).items()
                   if 'oed_col' in term_info}

    if ri_term_map:
        # create a profile_id for each unique term combination
        ri_df.loc[reins_type_filter, 'profile_id'] = pd.factorize(pd._libs.lib.fast_zip([
            ri_df[reins_type_filter][col].values for col in ri_term_map
        ]))[0] + 1 + fm_profile_df['profile_id'].max()

        # create complete profile from terms and add it to fm_profile_df
        cur_fm_profiles = ri_df[reins_type_filter][['profile_id'] + list(ri_term_map)].rename(columns=ri_term_map)
        for term, term_info in FM_TERMS_PER_REINS_TYPE[reins_type][fm_level_id].items():
            if term not in cur_fm_profiles:
                cur_fm_profiles[term] = term_info['default']
            else:
                fill_empty(cur_fm_profiles, [term], term_info['default'])
                cur_fm_profiles.loc[cur_fm_profiles[term].isin(term_info.get('to_default', [])), term] = term_info['default']
        cur_fm_profiles.drop_duplicates(inplace=True)
        if not cur_fm_profiles.empty:
            fm_profile_df = pd.concat([fm_profile_df, cur_fm_profiles], ignore_index=True)

    else:  # No terms at risk level
        ri_df.loc[reins_type_filter, 'profile_id'] = PASSTHROUGH_PROFILE_ID

    # update profile_map profile_id for filter and risk level
    layer_id_set = set(ri_df[reins_type_filter]['layer_id'])
    these_profile_map_layers = profile_map_df[profile_map_df['layer_id'].isin(layer_id_set)]

    # filter level
    if fm_level_id == RISK_LEVEL_ID:
        ri_filter_fields = RISK_LEVEL_ALL_FIELDS + [field for field in FILTER_LEVEL_EXTRA_FIELDS if field in ri_df]
        ri_filter_valid_fields = [field + '_valid' for field in ri_filter_fields]
        ri_date_fields = ['ReinsInceptionDate', 'ReinsExpiryDate', 'AttachmentBasis']
        merge_on = ['layer_id']
        if reins_type in REINS_TYPE_EXACT_MATCH:
            merge_on += RISK_LEVEL_FIELD_MAP[risk_level]
        filter_df = (
            these_profile_map_layers[these_profile_map_layers['level_id'] == FILTER_LEVEL_ID]
            .reset_index()
            .merge(
                ri_df[reins_type_filter][ri_filter_fields + ri_filter_valid_fields + ['layer_id'] + ri_date_fields],
                how='inner',
                on=merge_on
            )
        )

        def _match(row):
            for field in ri_filter_fields:
                if (field not in merge_on
                        and row[f'{field}_valid'] and row[f'{field}_x'] != row[f'{field}_y']):
                    return False

            # Risk Attaching filter for reinsurance
            if "AttachmentBasis" in row and row["AttachmentBasis"] == "RA":
                if row["ReinsInceptionDate"] == "" or row["ReinsExpiryDate"] == "":
                    error_msg = "Error: ReinsInceptionDate/ReinsExpiryDate missing, cannot use AttachmentBasis [RA]. Please check the ri_info file"
                    raise OasisException(error_msg)
                elif row["PolInceptionDate"] == "":
                    acc_info = {
                        field: row[f'{field}_x'] if f'{field}_x' in row else row[f'{field}']
                        for field in RISK_LEVEL_FIELD_MAP[oed.REINS_RISK_LEVEL_ACCOUNT]
                        if f'{field}_x' in row or f'{field}' in row
                    }
                    error_msg = f"Error: PolInceptionDate missing for {acc_info}, cannot use AttachmentBasis [RA]. Please check the account file"
                    raise OasisException(error_msg)
                else:
                    if row["PolInceptionDate"] < row["ReinsInceptionDate"] or row["ReinsExpiryDate"] < row["PolInceptionDate"]:
                        return False

            return True
        profile_map_df.loc[np.unique(filter_df.loc[filter_df.apply(_match, axis=1), 'index']), 'profile_id'] = PASSTHROUGH_PROFILE_ID

    # Risk level
    layer_filter = reins_type_filter
    match_fields = list(RISK_LEVEL_FIELD_MAP[risk_level]) if fm_level_id == RISK_LEVEL_ID else []

    while layer_filter.any():
        ri_filter = layer_filter & (ri_df[match_fields] != '').all(axis=1)

        df_ = these_profile_map_layers[these_profile_map_layers['level_id'] == fm_level_id].reset_index().merge(
            ri_df[ri_filter][match_fields + ['layer_id', 'profile_id']].drop_duplicates(),
            how='inner', on=match_fields + ['layer_id'], suffixes=['', '_y']
        ).set_index('index')

        profile_map_df.loc[df_.index, 'profile_id'] = df_['profile_id_y']

        # match field are ordered by granularity, if an exact match is not needed we pop the most granular column and look for more general match
        if match_fields:
            if reins_type in REINS_TYPE_EXACT_MATCH:
                break
            else:
                layer_filter = layer_filter & (ri_df[match_fields.pop()] == '')
        else:
            break

    return fm_profile_df


def check_ri_scope_filter(ri_df, risk_level):
    # For some treaty types the scope filter must match exactly
    column_in = CHECK_RI_SCOPE_MAP.get(risk_level, {}).get('in', [])
    column_out = CHECK_RI_SCOPE_MAP.get(risk_level, {}).get('out', [])
    return (
        (~ri_df['ReinsType'].isin(REINS_TYPE_EXACT_MATCH))
        | (
            (column_in == [] or (ri_df[column_in] != "").all(axis=1))
            & (column_out == [] or (ri_df[column_out] == "").all(axis=1))
        )
    )


def get_xref_df(xref_descriptions_df, risk_level):
    """
    Build the cross-reference dataframe, which serves as a representation
    of the insurance programme depending on the reinsurance risk level.
    Dataframes for programme, risk, filter and items levels are created.
    The fields agg_id, level_id and to_agg_id (agg_id_to), which are used
    to construct the FM Programmes structure, are assigned. The
    aforementioned dataframes are concatenated to form a single dataframe
    called xref_df, which is returned. The returned dataframe features the
    fields necessary for the assignment of profile IDs.
    Args:
        xref_descriptions_df: Fm summary mapping enhanced by relevant information from Loc and Account
        risk_level: risk_level

    Returns:
        df_levels: list of dataframes, one per fm level
    """

    xref_descriptions = xref_descriptions_df.sort_values(by=REINS_RISK_LEVEL_XREF_COLUMN_MAP.get(risk_level, XREF_COLUMN_DEFAULT), kind='stable')
    risk_level_fields = RISK_LEVEL_FIELD_MAP[risk_level]

    df_levels = dict()
    # Programme level
    df_levels['programme_level'] = pd.DataFrame(
        {'agg_id': 1, 'level_id': PROGRAM_LEVEL_ID, 'agg_id_to': 0},
        index=[0]
    )

    # Risk level
    risk_level_df = xref_descriptions.drop_duplicates(
        subset=risk_level_fields, keep='first'
    ).reset_index(drop=True)
    risk_level_df['agg_id'] = risk_level_df.index + 1
    risk_level_df['level_id'] = RISK_LEVEL_ID
    risk_level_df['agg_id_to'] = 1
    df_levels['risk_level'] = risk_level_df

    # Filter level
    filter_level_df = xref_descriptions.drop_duplicates(
        subset=RISK_LEVEL_ALL_FIELDS
    ).reset_index(drop=True)
    filter_level_df['agg_id'] = filter_level_df.index + 1
    filter_level_df['level_id'] = FILTER_LEVEL_ID
    filter_level_df = filter_level_df.merge(
        risk_level_df[risk_level_fields + ['agg_id']], how='left', on=risk_level_fields,
        suffixes=['', '_to']
    )
    df_levels['filter_level'] = filter_level_df

    # Item level
    item_level_df = xref_descriptions.reset_index(drop=True)
    item_level_df['agg_id'] = item_level_df['output_id']
    item_level_df['level_id'] = ITEM_LEVEL_ID
    item_level_df = item_level_df.merge(
        filter_level_df[RISK_LEVEL_ALL_FIELDS + ['agg_id']], how='left',
        on=RISK_LEVEL_ALL_FIELDS, suffixes=['', '_to']
    )
    df_levels['items_level'] = item_level_df

    return df_levels


def _log_dataframe(logger, df_dict, ri_name):
    if logger.level >= logging.DEBUG:
        for df_name, df_ in df_dict.items():
            logger.debug(f'{df_name}: {ri_name}:')
            logger.debug(df_)


@oasis_log
def write_files_for_reinsurance(ri_info_df, ri_scope_df, xref_descriptions_df, output_dir, fm_xref_fp, logger):
    """
    Create the Oasis structures - FM Programmes, FM Profiles and FM Policy
    TCs - that represent the reinsurance structure.

    The cross-reference dataframe, which serves as a representation of the
    insurance programme depending on the reinsurance risk level, is built.
    Except facultative contracts, each contract is a
    separate layer. Profile IDs for the risk and filter levels are created
    using the merged reinsurance scope and info dataframes. These profile
    IDs are assigned according to some combination of the fields
    PortNumber, AccNumber, PolNumber, LocGroup and LocNumber, dependent on
    reinsurance risk level. Individual programme level profile IDs are
    assigned for each row of the reinsurance info dataframe. Finally, the
    Oasis structure is written out.
    """
    fm_xref_df = get_dataframe(fm_xref_fp)
    fm_xref_df['agg_id'] = range(1, 1 + len(fm_xref_df))
    fill_empty(ri_scope_df, RISK_LEVEL_ALL_FIELDS, '')

    reinsurance_index = 1
    inuring_metadata = {}
    for inuring_priority in range(1, ri_info_df['InuringPriority'].max() + 1):
        for risk_level in oed.REINS_RISK_LEVELS:
            cur_ri_info_df = ri_info_df[(ri_info_df['InuringPriority'] == inuring_priority) & (ri_info_df['RiskLevel'] == risk_level)]
            if cur_ri_info_df.empty:
                continue

            output_name = f"ri_{inuring_priority}_{risk_level}"
            df_levels = get_xref_df(xref_descriptions_df, risk_level)

            _log_dataframe(logger, df_levels, output_name)

            no_loss_profile = {'profile_id': NO_LOSS_PROFILE_ID, **NO_LOSS_PROFILE}
            pass_through_profile = {'profile_id': PASSTHROUGH_PROFILE_ID, **PASSTHROUGH_PROFILE}

            fm_profile_df = pd.DataFrame([no_loss_profile, pass_through_profile])

            xref_df = pd.concat(df_levels.values(), ignore_index=True)

            # Assign default profile IDs
            xref_df['profile_id'] = NO_LOSS_PROFILE_ID
            xref_df['profile_id'] = xref_df['profile_id'].where(
                xref_df['level_id'].isin([FILTER_LEVEL_ID, RISK_LEVEL_ID]),
                PASSTHROUGH_PROFILE_ID
            )

            # Merge RI info and scope dataframes, and assign layers
            # Use as few layers as possible for FAC
            # Otherwise separate layers for each contract
            logger.debug(
                'Merging RI info and scope dataframes and assigning layers'
            )
            risk_level_fields = RISK_LEVEL_FIELD_MAP[risk_level]
            ri_df = cur_ri_info_df.merge(ri_scope_df, on='ReinsNumber', suffixes=['', '_scope'])
            valid_rows = check_ri_scope_filter(ri_df, risk_level)
            if not valid_rows.all():
                raise OasisException(
                    f'Invalid combination of Risk Level and Reinsurance Type. Please check scope file:\n{ri_df[~valid_rows]}'
                )

            ri_df['layer_id'] = 0
            ri_df.loc[ri_df['ReinsType'] == oed.REINS_TYPE_FAC, 'layer_id'] = (ri_df.loc[ri_df['ReinsType'] == oed.REINS_TYPE_FAC]
                                                                               .groupby(risk_level_fields, observed=True).cumcount() + 1)
            ri_info_no_fac = cur_ri_info_df[cur_ri_info_df['ReinsType'] != oed.REINS_TYPE_FAC].reset_index(drop=True)
            ri_info_no_fac['layer_id'] = ri_info_no_fac.index + 1 + ri_df['layer_id'].max()
            ri_df = ri_df.merge(ri_info_no_fac, how='left', on=ri_info_no_fac.columns.to_list()[:-1], suffixes=['', '_y'])
            ri_df['layer_id'] = ri_df['layer_id'].where(ri_df['layer_id_y'].isna(), ri_df['layer_id_y'])
            ri_df = ri_df.drop('layer_id_y', axis=1)

            for field in RISK_LEVEL_ALL_FIELDS:
                ri_df[field + '_valid'] = (ri_df[field] != '')
            for field in FILTER_LEVEL_EXTRA_FIELDS:
                if field in ri_df.columns:
                    fill_empty(ri_df, [field], '')
                    ri_df[field + '_valid'] = (ri_df[field] != '')

            del ri_info_no_fac

            profile_maps = [xref_df.copy() for i in range(ri_df['layer_id'].max())]
            for i, df in enumerate(profile_maps):
                df['layer_id'] = i + 1
            profile_map_df = pd.concat(profile_maps, ignore_index=True)

            logger.debug('Creating risk level and filter level profile IDs:')
            for fm_level_id in [RISK_LEVEL_ID, PROGRAM_LEVEL_ID]:
                for reins_type in FM_TERMS_PER_REINS_TYPE:
                    logger.debug(f'level_id {fm_level_id}, {reins_type} profiles...')
                    fm_profile_df = create_risk_level_profile_id(ri_df, profile_map_df, fm_profile_df, reins_type, risk_level, fm_level_id, logger)

            ri_df['profile_id'] = ri_df['profile_id'].astype('int64')
            profile_map_df['profile_id'] = profile_map_df['profile_id'].astype('int64')
            fm_profile_df['profile_id'] = fm_profile_df['profile_id'].astype('int64')

            _log_dataframe(logger, {'ri_df': ri_df, 'profile_map_df': profile_map_df, 'fm_profile_df': fm_profile_df}, output_name)

            # create fm df
            fm_programme_df = xref_df[xref_df['agg_id_to'] != 0][['agg_id', 'level_id', 'agg_id_to']].reset_index(drop=True)
            fm_programme_df.columns = ['from_agg_id', 'level_id', 'to_agg_id']
<<<<<<< HEAD
            fm_profile_df = fm_profile_df.sort_values(by='profile_id').reset_index(drop=True)
            fm_profile_df.rename(
                columns={
                    'deductible': 'deductible1',
                    'deductible_min': 'deductible2',
                    'deductible_max': 'deductible3',
                    'attachment': 'attachment1',
                    'limit': 'limit1',
                    'share': 'share1'
                },
                inplace=True
            )
=======
            fm_profile_df = fm_profile_df.sort_values(by='profile_id', kind='stable').reset_index(drop=True)
>>>>>>> 654f38b4

            fm_policytc_df = profile_map_df[profile_map_df['level_id'] > 1][
                ['level_id', 'agg_id', 'layer_id', 'profile_id']
            ].reset_index(drop=True)
            fm_policytc_df['level_id'] = fm_policytc_df['level_id'] - 1
            # Net losses across all layers is associated to the max layer ID.
            fm_xref_df['layer_id'] = fm_policytc_df['layer_id'].max()

            _log_dataframe(logger, {'fm_programme_df': fm_programme_df, 'fm_profile_df': fm_profile_df,
                                    'fm_policytc_df': fm_policytc_df}, output_name)

            # Write out Oasis structure
            ri_output_dir = os.path.join(output_dir, "RI_{}".format(reinsurance_index))
            if os.path.exists(ri_output_dir):
                shutil.rmtree(ri_output_dir)
            os.makedirs(ri_output_dir)

            fm_programme_df.to_csv(
                os.path.join(ri_output_dir, "fm_programme.csv"), index=False)
            fm_profile_df.to_csv(
                os.path.join(ri_output_dir, "fm_profile.csv"), index=False)
            fm_policytc_df.to_csv(
                os.path.join(ri_output_dir, "fm_policytc.csv"), index=False)
            fm_xref_df.to_csv(
                os.path.join(ri_output_dir, "fm_xref.csv"), index=False)

            inuring_metadata[reinsurance_index] = {
                'inuring_priority': inuring_priority,
                'risk_level': risk_level,
                'directory': ri_output_dir
            }

            reinsurance_index = reinsurance_index + 1

    return inuring_metadata<|MERGE_RESOLUTION|>--- conflicted
+++ resolved
@@ -473,8 +473,7 @@
             # create fm df
             fm_programme_df = xref_df[xref_df['agg_id_to'] != 0][['agg_id', 'level_id', 'agg_id_to']].reset_index(drop=True)
             fm_programme_df.columns = ['from_agg_id', 'level_id', 'to_agg_id']
-<<<<<<< HEAD
-            fm_profile_df = fm_profile_df.sort_values(by='profile_id').reset_index(drop=True)
+            fm_profile_df = fm_profile_df.sort_values(by='profile_id', kind='stable').reset_index(drop=True)
             fm_profile_df.rename(
                 columns={
                     'deductible': 'deductible1',
@@ -486,9 +485,6 @@
                 },
                 inplace=True
             )
-=======
-            fm_profile_df = fm_profile_df.sort_values(by='profile_id', kind='stable').reset_index(drop=True)
->>>>>>> 654f38b4
 
             fm_policytc_df = profile_map_df[profile_map_df['level_id'] > 1][
                 ['level_id', 'agg_id', 'layer_id', 'profile_id']
