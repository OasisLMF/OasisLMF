--- conflicted
+++ resolved
@@ -313,11 +313,7 @@
 
         # Get the IL input items
         il_inputs_df = get_il_input_items(
-<<<<<<< HEAD
-            gul_inputs_df=gul_inputs_df,
-=======
             gul_inputs_df=gul_inputs_df.copy(),
->>>>>>> b46f4137
             locations_df=exposure_data.location.dataframe,
             accounts_df=exposure_data.account.dataframe,
             oed_schema=exposure_data.oed_schema,
