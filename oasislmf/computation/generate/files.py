--- conflicted
+++ resolved
@@ -59,10 +59,7 @@
                                      get_default_fm_aggregation_profile)
 from oasislmf.utils.exceptions import OasisException
 from oasislmf.utils.inputs import str2bool
-<<<<<<< HEAD
 from ods_tools.oed.setting_schema import ModelSettingSchema, AnalysisSettingSchema
-=======
->>>>>>> f094fe66
 
 
 class GenerateFiles(ComputationStep):
