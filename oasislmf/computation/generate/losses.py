--- conflicted
+++ resolved
@@ -449,15 +449,12 @@
         {'name': 'peril_filter', 'default': [], 'nargs': '+', 'help': 'Peril specific run'},
         {'name': 'summarypy', 'default': False, 'type': str2bool, 'const': True,
             'nargs': '?', 'help': 'use summarycalc python version instead of c++ version'},
-<<<<<<< HEAD
-        {'name': 'aalpy', 'default': False, 'type': str2bool, 'const': True, 'nargs': '?',
-            'help': 'use aalpy python version instead of aalcalc c++ version'},
-=======
         {'name': 'eltpy', 'default': False, 'type': str2bool, 'const': True, 'nargs': '?',
             'help': 'use eltpy python version instead of eltcalc c++ version'},
         {'name': 'pltpy', 'default': False, 'type': str2bool, 'const': True, 'nargs': '?',
             'help': 'use pltpy python version instead of pltcalc c++ version'},
->>>>>>> 11b87cbd
+        {'name': 'aalpy', 'default': False, 'type': str2bool, 'const': True, 'nargs': '?',
+            'help': 'use aalpy python version instead of aalcalc c++ version'},
         {'name': 'base_df_engine', 'default': "oasis_data_manager.df_reader.reader.OasisPandasReader", 'help': 'The engine to use when loading dataframes'},
         {'name': 'exposure_df_engine', 'default': None,
             'help': 'The engine to use when loading dataframes exposure data (default: same as --base-df-engine)'},
@@ -525,12 +522,9 @@
             modelpy=self.modelpy,
             peril_filter=self._get_peril_filter(self.settings),
             summarypy=self.summarypy,
-<<<<<<< HEAD
-            aalpy=self.aalpy,
-=======
             eltpy=self.eltpy,
             pltpy=self.pltpy,
->>>>>>> 11b87cbd
+            aalpy=self.aalpy,
             exposure_df_engine=self.exposure_df_engine or self.base_df_engine,
             model_df_engine=self.model_df_engine or self.base_df_engine,
             dynamic_footprint=self.dynamic_footprint
@@ -687,15 +681,12 @@
         {'name': 'peril_filter', 'default': [], 'nargs': '+', 'help': 'Peril specific run'},
         {'name': 'summarypy', 'default': False, 'type': str2bool, 'const': True,
             'nargs': '?', 'help': 'use summarycalc python version instead of c++ version'},
-<<<<<<< HEAD
-        {'name': 'aalpy', 'default': False, 'type': str2bool, 'const': True, 'nargs': '?',
-            'help': 'use aalpy python version instead of aalcalc c++ version'},
-=======
         {'name': 'eltpy', 'default': False, 'type': str2bool, 'const': True, 'nargs': '?',
             'help': 'use eltpy python version instead of eltcalc c++ version'},
         {'name': 'pltpy', 'default': False, 'type': str2bool, 'const': True, 'nargs': '?',
             'help': 'use pltpy python version instead of pltcalc c++ version'},
->>>>>>> 11b87cbd
+        {'name': 'aalpy', 'default': False, 'type': str2bool, 'const': True, 'nargs': '?',
+            'help': 'use aalpy python version instead of aalcalc c++ version'},
         {'name': 'model_custom_gulcalc_log_start', 'default': None, 'help': 'Log message produced when custom gulcalc binary process starts'},
         {'name': 'model_custom_gulcalc_log_finish', 'default': None, 'help': 'Log message produced when custom gulcalc binary process ends'},
         {'name': 'base_df_engine', 'default': "oasis_data_manager.df_reader.reader.OasisPandasReader", 'help': 'The engine to use when loading dataframes'},
@@ -750,12 +741,9 @@
                         model_py_server=self.model_py_server,
                         peril_filter=self._get_peril_filter(self.settings),
                         summarypy=self.summarypy,
-<<<<<<< HEAD
-                        aalpy=self.aalpy,
-=======
                         eltpy=self.eltpy,
                         pltpy=self.pltpy,
->>>>>>> 11b87cbd
+                        aalpy=self.aalpy,
                         model_df_engine=self.model_df_engine or self.base_df_engine,
                         dynamic_footprint=self.dynamic_footprint
                     )
