--- conflicted
+++ resolved
@@ -352,12 +352,8 @@
             gul_legacy_stream=self.ktools_legacy_stream,
             fifo_tmp_dir=not self.ktools_fifo_relative,
             custom_gulcalc_cmd=self.model_custom_gulcalc,
-<<<<<<< HEAD
-            gulpy=self.gulpy,
+            gulpy=(self.gulpy and not self.model_custom_gulcalc),
             gulpy_random_generator=self.gulpy_random_generator,
-=======
-            gulpy=(self.gulpy and not self.model_custom_gulcalc),
->>>>>>> 9cbfdc7b
             fmpy=self.fmpy,
             fmpy_low_memory=self.fmpy_low_memory,
             fmpy_sort_output=self.fmpy_sort_output,
@@ -521,12 +517,8 @@
                         gul_legacy_stream=self.ktools_legacy_stream,
                         fifo_tmp_dir=not self.ktools_fifo_relative,
                         custom_gulcalc_cmd=self.model_custom_gulcalc,
-<<<<<<< HEAD
-                        gulpy=self.gulpy,
+                        gulpy=(self.gulpy and not self.model_custom_gulcalc),
                         gulpy_random_generator=self.gulpy_random_generator,
-=======
-                        gulpy=(self.gulpy and not self.model_custom_gulcalc),
->>>>>>> 9cbfdc7b
                         fmpy=self.fmpy,
                         fmpy_low_memory=self.fmpy_low_memory,
                         fmpy_sort_output=self.fmpy_sort_output,
