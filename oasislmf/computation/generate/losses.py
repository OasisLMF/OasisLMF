--- conflicted
+++ resolved
@@ -449,17 +449,14 @@
         {'name': 'peril_filter', 'default': [], 'nargs': '+', 'help': 'Peril specific run'},
         {'name': 'summarypy', 'default': False, 'type': str2bool, 'const': True,
             'nargs': '?', 'help': 'use summarycalc python version instead of c++ version'},
-<<<<<<< HEAD
-        {'name': 'lecpy', 'default': False, 'type': str2bool, 'const': True, 'nargs': '?',
-            'help': 'use lecpy python version instead of ordleccalc c++ version'},
-=======
         {'name': 'eltpy', 'default': False, 'type': str2bool, 'const': True, 'nargs': '?',
             'help': 'use eltpy python version instead of eltcalc c++ version'},
         {'name': 'pltpy', 'default': False, 'type': str2bool, 'const': True, 'nargs': '?',
             'help': 'use pltpy python version instead of pltcalc c++ version'},
         {'name': 'aalpy', 'default': False, 'type': str2bool, 'const': True, 'nargs': '?',
             'help': 'use aalpy python version instead of aalcalc c++ version'},
->>>>>>> 1d91ebd2
+        {'name': 'lecpy', 'default': False, 'type': str2bool, 'const': True, 'nargs': '?',
+            'help': 'use lecpy python version instead of ordleccalc c++ version'},
         {'name': 'base_df_engine', 'default': "oasis_data_manager.df_reader.reader.OasisPandasReader", 'help': 'The engine to use when loading dataframes'},
         {'name': 'exposure_df_engine', 'default': None,
             'help': 'The engine to use when loading dataframes exposure data (default: same as --base-df-engine)'},
@@ -527,13 +524,10 @@
             modelpy=self.modelpy,
             peril_filter=self._get_peril_filter(self.settings),
             summarypy=self.summarypy,
-<<<<<<< HEAD
-            lecpy=self.lecpy,
-=======
             eltpy=self.eltpy,
             pltpy=self.pltpy,
             aalpy=self.aalpy,
->>>>>>> 1d91ebd2
+            lecpy=self.lecpy,
             exposure_df_engine=self.exposure_df_engine or self.base_df_engine,
             model_df_engine=self.model_df_engine or self.base_df_engine,
             dynamic_footprint=self.dynamic_footprint
@@ -690,17 +684,14 @@
         {'name': 'peril_filter', 'default': [], 'nargs': '+', 'help': 'Peril specific run'},
         {'name': 'summarypy', 'default': False, 'type': str2bool, 'const': True,
             'nargs': '?', 'help': 'use summarycalc python version instead of c++ version'},
-<<<<<<< HEAD
-        {'name': 'lecpy', 'default': False, 'type': str2bool, 'const': True, 'nargs': '?',
-            'help': 'use lecpy python version instead of ordleccalc c++ version'},
-=======
         {'name': 'eltpy', 'default': False, 'type': str2bool, 'const': True, 'nargs': '?',
             'help': 'use eltpy python version instead of eltcalc c++ version'},
         {'name': 'pltpy', 'default': False, 'type': str2bool, 'const': True, 'nargs': '?',
             'help': 'use pltpy python version instead of pltcalc c++ version'},
         {'name': 'aalpy', 'default': False, 'type': str2bool, 'const': True, 'nargs': '?',
             'help': 'use aalpy python version instead of aalcalc c++ version'},
->>>>>>> 1d91ebd2
+        {'name': 'lecpy', 'default': False, 'type': str2bool, 'const': True, 'nargs': '?',
+            'help': 'use lecpy python version instead of ordleccalc c++ version'},
         {'name': 'model_custom_gulcalc_log_start', 'default': None, 'help': 'Log message produced when custom gulcalc binary process starts'},
         {'name': 'model_custom_gulcalc_log_finish', 'default': None, 'help': 'Log message produced when custom gulcalc binary process ends'},
         {'name': 'base_df_engine', 'default': "oasis_data_manager.df_reader.reader.OasisPandasReader", 'help': 'The engine to use when loading dataframes'},
@@ -755,13 +746,10 @@
                         model_py_server=self.model_py_server,
                         peril_filter=self._get_peril_filter(self.settings),
                         summarypy=self.summarypy,
-<<<<<<< HEAD
-                        lecpy=self.lecpy,
-=======
                         eltpy=self.eltpy,
                         pltpy=self.pltpy,
                         aalpy=self.aalpy,
->>>>>>> 1d91ebd2
+                        lecpy=self.lecpy,
                         model_df_engine=self.model_df_engine or self.base_df_engine,
                         dynamic_footprint=self.dynamic_footprint
                     )
