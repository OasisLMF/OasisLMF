__all__ = [
    'GenerateLosses',
    'GenerateLossesDir',
    'GenerateLossesPartial',
    'GenerateLossesOutput',
    'GenerateLossesDeterministic',
    'GenerateLossesDummyModel'
]

import importlib
import io
import json
import multiprocessing
import os
import re
import subprocess
import sys
import warnings
from collections import OrderedDict
from json import JSONDecodeError
from pathlib import Path
from subprocess import CalledProcessError, check_call

import pandas as pd
import numpy as np

from oasis_data_manager.filestore.config import get_storage_from_config_path
from oasis_data_manager.filestore.backends.local import LocalStorage

from ...execution import bash, runner
from ...execution.bash import get_fmcmd, RUNTYPE_GROUNDUP_LOSS, RUNTYPE_INSURED_LOSS, RUNTYPE_REINSURANCE_LOSS
from ...execution.bin import (csv_to_bin, prepare_run_directory,
                              prepare_run_inputs, set_footprint_set, set_vulnerability_set, set_loss_factors_set)
from ...preparation.summaries import generate_summaryxref_files
from ...pytools.fm.financial_structure import create_financial_structure
from oasislmf.pytools.summary.manager import create_summary_object_file
from ...utils.data import (get_dataframe, get_exposure_data, get_json,
                           get_utctimestamp, merge_dataframes, set_dataframe_column_dtypes,
                           analysis_settings_loader, model_settings_loader)
from ...utils.defaults import (EVE_DEFAULT_SHUFFLE, EVE_STD_SHUFFLE, KTOOL_N_FM_PER_LB,
                               KTOOL_N_GUL_PER_LB, KTOOLS_ALLOC_FM_MAX, KTOOLS_ALLOC_GUL_DEFAULT,
                               KTOOLS_ALLOC_GUL_MAX, KTOOLS_ALLOC_IL_DEFAULT,
                               KTOOLS_ALLOC_RI_DEFAULT, KTOOLS_DEBUG, KTOOLS_GUL_LEGACY_STREAM,
                               KTOOLS_MEAN_SAMPLE_IDX, KTOOLS_NUM_PROCESSES,
                               KTOOLS_STD_DEV_SAMPLE_IDX, KTOOLS_TIV_SAMPLE_IDX)
from ...utils.exceptions import OasisException
from ...utils.inputs import str2bool
from ...utils.path import setcwd
from ..base import ComputationStep
from .files import GenerateDummyModelFiles, GenerateDummyOasisFiles

warnings.simplefilter(action='ignore', category=FutureWarning)


class GenerateLossesBase(ComputationStep):
    """
    Base class for Loss generation functions

    Includes methods useful across all GenerateLoss functions
    intended as a common inherited class
    """

    def _get_output_dir(self):
        """
        Set the model run directory to '<cwd>/runs/losses-<timestamp>' if not set
        in arguments

        :return: (str) the model run directory, either given or generated
        """
        if not self.model_run_dir:
            utcnow = get_utctimestamp(fmt='%Y%m%d%H%M%S')
            self.model_run_dir = os.path.join(os.getcwd(), 'runs', 'losses-{}'.format(utcnow))
        if not os.path.exists(self.model_run_dir):
            Path(self.model_run_dir).mkdir(parents=True, exist_ok=True)
        return self.model_run_dir

    def _get_model_runner(self):
        """
        Returns the model runner module, by default this is imported from `oasislmf/execution/runner.py`
        but can be overridden from the conf option `model_package_dir`

        :return: (object) The model runner module, (str) Package Name
        """
        package_name = None
        if self.model_package_dir and os.path.exists(os.path.join(self.model_package_dir, 'supplier_model_runner.py')):
            path, package_name = os.path.split(self.model_package_dir)
            sys.path.append(path)
            return importlib.import_module('{}.supplier_model_runner'.format(package_name)), package_name
        else:
            return runner, package_name

    def _check_ktool_rules(self):
        """
        Check the given ktool allocation rules are within valid ranges
        Raises an `OasisException` if a rules is invalid
        """
        rule_ranges = {
            'ktools_alloc_rule_gul': KTOOLS_ALLOC_GUL_MAX,
            'ktools_alloc_rule_il': KTOOLS_ALLOC_FM_MAX,
            'ktools_alloc_rule_ri': KTOOLS_ALLOC_FM_MAX,
            'ktools_event_shuffle': EVE_STD_SHUFFLE,
            'gulpy_random_generator': 1}

        for rule in rule_ranges:
            rule_val = int(getattr(self, rule))
            if (rule_val < 0) or (rule_val > rule_ranges[rule]):
                raise OasisException(f'Error: {rule}={rule_val} - Not within valid ranges [0..{rule_ranges[rule]}]')

    def _store_run_settings(self, analysis_settings, target_dir):
        """
        Writes the analysis settings file to the `target_dir` path
        """
        with io.open(os.path.join(target_dir, 'analysis_settings.json'), 'w', encoding='utf-8') as f:
            f.write(json.dumps(analysis_settings, ensure_ascii=False, indent=4))

    def _get_num_ri_layers(self, analysis_settings, model_run_fp):
        """
        Find the number of Reinsurance layers based on `'ri_layers.json'`, returns pos int()
        """
        ri_layers = 0
        if analysis_settings.get('ri_output', False) or analysis_settings.get('rl_output', False):
            ri_layers = len(get_json(os.path.join(model_run_fp, 'input', 'ri_layers.json')))
        return ri_layers

    def _get_peril_filter(self, analysis_settings):
        """
        Check the 'analysis_settings' for user set peril filter, if empty return the MDK peril filter
        option
        """
        user_peril_filter = analysis_settings.get('peril_filter', None)
        peril_filter = list(map(str.upper, user_peril_filter if user_peril_filter else self.peril_filter))
        return peril_filter

    def _print_error_logs(self, run_log_fp, e):
        """
        Error handling Method: Call if a run error has accursed,
        * prints ktool log files to logger
        * Raises `OasisException`
        """
        bash_trace_fp = os.path.join(run_log_fp, 'bash.log')
        if os.path.isfile(bash_trace_fp):
            with io.open(bash_trace_fp, 'r', encoding='utf-8') as f:
                self.logger.info('\nBASH_TRACE:\n' + "".join(f.readlines()))

        stderror_fp = os.path.join(run_log_fp, 'stderror.err')
        if os.path.isfile(stderror_fp):
            with io.open(stderror_fp, 'r', encoding='utf-8') as f:
                self.logger.info('\nKTOOLS_STDERR:\n' + "".join(f.readlines()))

        gul_stderror_fp = os.path.join(run_log_fp, 'gul_stderror.err')
        if os.path.isfile(gul_stderror_fp):
            with io.open(gul_stderror_fp, 'r', encoding='utf-8') as f:
                self.logger.info('\nGUL_STDERR:\n' + "".join(f.readlines()))

        self.logger.info('\nSTDOUT:\n' + e.output.decode('utf-8').strip())

        raise OasisException(
            'Ktools run Error: non-zero exit code or error/warning messages detected in STDERR output.\n'
            'Killing all processes. To disable this automated check run with `--ktools-disable-guard`.\n'
            'Logs stored in: {}'.format(run_log_fp)
        )


class GenerateLossesDir(GenerateLossesBase):
    """
    Prepare the loss generation directory

    * converts input `csv` files to ktools binary types
    * links model data to the static directory to the run locations
    * Validates and updates the `analysis_settings.json`
    * Stores the analysis_settings.json in the output directory

    :return: (dict) Updated analysis_settings
    """
    settings_params = [{'name': 'analysis_settings_json', 'loader': analysis_settings_loader, 'user_role': 'user'},
                       {'name': 'model_settings_json', 'loader': model_settings_loader}]

    step_params = [
        # Command line options
        {'name': 'oasis_files_dir', 'flag': '-o', 'is_path': True, 'pre_exist': True,
         'required': True, 'help': 'Path to the directory in which to generate the Oasis files'},
        {'name': 'check_oed', 'type': str2bool, 'const': True, 'nargs': '?', 'default': True, 'help': 'if True check input oed files'},
        {'name': 'analysis_settings_json', 'flag': '-a', 'is_path': True, 'pre_exist': True, 'required': True,
         'help': 'Analysis settings JSON file path'},
        {'name': 'model_storage_json', 'is_path': True, 'pre_exist': True, 'required': False,
         'help': 'Model data storage settings JSON file path'},
        {'name': 'model_settings_json', 'flag': '-M', 'is_path': True, 'pre_exist': False, 'required': False,
         'help': 'Model settings JSON file path'},
        {'name': 'user_data_dir', 'flag': '-D', 'is_path': True, 'pre_exist': False,
         'help': 'Directory containing additional model data files which varies between analysis runs'},
        {'name': 'model_data_dir', 'flag': '-d', 'is_path': True, 'pre_exist': True, 'help': 'Model data directory path'},
        {'name': 'copy_model_data', 'default': False, 'type': str2bool, 'help': 'Copy model data instead of creating symbolic links to it.'},
        {'name': 'model_run_dir', 'flag': '-r', 'is_path': True, 'pre_exist': False, 'help': 'Model run directory path'},
        {'name': 'model_package_dir', 'flag': '-p', 'is_path': True, 'pre_exist': False, 'help': 'Path containing model specific package'},
        {'name': 'ktools_legacy_stream', 'type': str2bool, 'const': True, 'nargs': '?', 'default': KTOOLS_GUL_LEGACY_STREAM,
         'help': 'Run Ground up losses using the older stream type (Compatibility option)'},
        {'name': 'fmpy', 'default': True, 'type': str2bool, 'const': True, 'nargs': '?', 'help': 'use fmcalc python version instead of c++ version'},
        {'name': 'ktools_alloc_rule_il', 'default': KTOOLS_ALLOC_IL_DEFAULT, 'type': int,
         'help': 'Set the fmcalc allocation rule used in direct insured loss'},
        {'name': 'ktools_alloc_rule_ri', 'default': KTOOLS_ALLOC_RI_DEFAULT, 'type': int,
         'help': 'Set the fmcalc allocation rule used in reinsurance'},
        {'name': 'summarypy', 'default': False, 'type': str2bool, 'const': True,
            'nargs': '?', 'help': 'use summarycalc python version instead of c++ version'},
        {'name': 'check_missing_inputs', 'default': False, 'type': str2bool, 'const': True, 'nargs': '?',
         'help': 'Fail an analysis run if IL/RI is requested without the required generated files.'},

        # Manager only options (pass data directy instead of filepaths)
        {'name': 'verbose', 'default': KTOOLS_DEBUG},

    ]

    def _get_storage_manager(self):
        model_storage = get_storage_from_config_path(
            self.model_storage_json,
            os.path.join(self.model_run_dir, "static"),
        )

        # if not local test the connection to remote storage FS
        if not isinstance(model_storage, LocalStorage):
            try:
                model_storage.listdir()
            except Exception as e:
                raise OasisException('Error: Storage Manager connection issue', e)

        return model_storage

    def __check_for_parquet_output(self, analysis_settings, runtypes):
        """
        Private method to check whether ktools components were linked to third
        party parquet libraries during compilation if user requests parquet
        output.
        """
        for runtype in runtypes:
            for summary in analysis_settings.get(f'{runtype}_summaries', {}):
                if summary.get('ord_output', {}).get('parquet_format'):
                    katparquet_output = subprocess.run(
                        ['katparquet', '-v'],
                        stdout=subprocess.PIPE,
                        stderr=subprocess.PIPE
                    )
                    if not 'Parquet output enabled' in katparquet_output.stderr.decode():
                        raise OasisException(
                            'Parquet output format requested but not supported by ktools components. '
                            'Please set "parquet_format" to false in analysis settings file.'
                        )
                    return  # Only need to find a single request

    def __check_summary_group_support(self, analysis_settings, runtypes):
        """
        Private method to check the max number of summary groups selected.
        If that value is greater than 9 then ktools 'summarycalc' will crash.

        Stop execution if the summarypy flag is not set as True.
        """
        for runtype in runtypes:
            summary_num = len(analysis_settings.get(f'{runtype}_summaries', []))
            if summary_num > 9 and not self.summarypy:
                raise OasisException(
                    'More than 9 summaries groups are not supported in summarycalc.'
                    f'\nEither enable summarypy or reduce the number of groups set in "{runtype}_summaries".'
                    '\nThis can be set using the flag "--summarypy True", or by setting `"summarypy": True` in the oasislmf.json file.'
                )

    def run(self):
        # need to load from exposure data info or recreate it
        model_run_fp = self._get_output_dir()
        model_storage = self._get_storage_manager()

        il = all(p in os.listdir(self.oasis_files_dir) for p in [
            'fm_policytc.csv',
            'fm_profile.csv',
            'fm_programme.csv',
            'fm_xref.csv'])

        ri_dirs = [fn
                   for fn in os.listdir(self.oasis_files_dir) + os.listdir(self.model_run_dir)
                   if re.match(r"RI_\d+$", fn)
                   ]
        ril = any(ri_dirs)

        # Check for missing input files and either warn user or raise exception
        il_missing = self.settings.get('il_output', False) and not il
        ri_missing = self.settings.get('ri_output', False) and not ril
        rl_missing = self.settings.get('rl_output', False) and not ril
        if il_missing or ri_missing or rl_missing:
            missing_input_files = "{} are enabled in the analysis_settings without the generated input files. The 'generate-oasis-files' step should be rerun with account/reinsurance files.".format(
                [
                    "IL" * il_missing, "RI" * ri_missing, "RL" * rl_missing
                ]
            )
            if self.check_missing_inputs:
                raise OasisException(missing_input_files)
            else:
                self.logger.warn(missing_input_files)

        gul_item_stream = (not self.ktools_legacy_stream)
        ri = self.settings.get('ri_output', False) and ril
        rl = self.settings.get('rl_output', False) and ril
        self.logger.info('\nPreparing loss Generation (GUL=True, IL={}, RI={}, RL={})'.format(il, ri, rl))

        runtypes = ['gul'] + ['il'] * il + ['ri'] * ri + ['rl'] * rl
        self.__check_for_parquet_output(self.settings, runtypes)
        self.__check_summary_group_support(self.settings, runtypes)

        prepare_run_directory(
            model_run_fp,
            self.oasis_files_dir,
            self.model_data_dir,
            self.analysis_settings_json,
            user_data_dir=self.user_data_dir,
            ri=ri or rl,
            copy_model_data=self.copy_model_data,
            model_storage_config_fp=self.model_storage_json,
        )

        exposure_data = get_exposure_data(self, add_internal_col=True)
        location_df = exposure_data.location.dataframe
        account_df = exposure_data.account.dataframe if exposure_data.account else None
        generate_summaryxref_files(
            location_df,
            account_df,
            model_run_fp,
            self.settings,
            gul_item_stream=gul_item_stream,
            il=il,
            ri=ri,
            rl=rl,
            fmpy=self.fmpy
        )

        if not ri and not rl:
            fp = os.path.join(model_run_fp, 'input')
            csv_to_bin(fp, fp, il=il)
        else:
            contents = os.listdir(model_run_fp)
            for fp in [os.path.join(model_run_fp, fn) for fn in contents if re.match(r'RI_\d+$', fn) or re.match(r'input$', fn)]:
                csv_to_bin(fp, fp, il=True, ri=True)

        if not il:
            self.settings['il_output'] = False
            self.settings['il_summaries'] = []

        if not ri:
            self.settings['ri_output'] = False
            self.settings['ri_summaries'] = []

        if not rl:
            self.settings['rl_output'] = False
            self.settings['rl_summaries'] = []

        if not any(self.settings.get(output) for output in ['gul_output', 'il_output', 'ri_output']):
            raise OasisException(
                'No valid output settings in: {}'.format(self.analysis_settings_json))

        # Load default samples if not set in analysis settings
        # Additional check to avoid 0 samples being interpreted as false
        if not self.settings.get('number_of_samples') and self.settings.get('number_of_samples') != 0:
            if not self.model_settings_json:
                raise OasisException("'number_of_samples' not set in analysis_settings and no model_settings.json file provided for a default value.")

            default_model_samples = self.settings.get('model_default_samples')
            if default_model_samples is None:
                raise OasisException(
                    "'number_of_samples' not set in analysis_settings and no default value 'model_default_samples' found in model_settings file.")

            self.logger.info(f"Loaded samples from model_settings file: 'model_default_samples = {default_model_samples}'")
            self.settings['number_of_samples'] = default_model_samples

<<<<<<< HEAD
        prepare_run_inputs(self.settings, model_run_fp, model_storage, ri=ri or rl)
        footprint_set_val = self.settings.get('model_settings', {}).get('footprint_set')
        if footprint_set_val:
            set_footprint_set(footprint_set_val, model_run_fp)
        vulnerability_set_val = self.settings.get('model_settings', {}).get('vulnerability_set')
        if vulnerability_set_val:
            set_vulnerability_set(vulnerability_set_val, model_run_fp)
=======
        prepare_run_inputs(analysis_settings, model_run_fp, model_storage, ri=ri or rl)

        optional_model_sets = {'footprint_set': set_footprint_set,
                               'vulnerability_set': set_vulnerability_set,
                               'pla_loss_factors_set': set_loss_factors_set}

        for model_set, model_setter in optional_model_sets.items():
            model_set_val = analysis_settings.get('model_settings', {}).get(model_set)
            if model_set_val:
                model_setter(model_set_val, model_run_fp)
>>>>>>> d7790ac5

        # Test call to create fmpy files in GenerateLossesDir
        if il and self.fmpy:
            il_target_dir = os.path.join(self.model_run_dir, 'input')
            self.logger.info(f'Creating FMPY structures (IL): {il_target_dir}')
            create_financial_structure(self.ktools_alloc_rule_il, il_target_dir)

        if (ri or rl) and self.fmpy:
            for ri_sub_dir in ri_dirs:
                ri_target_dir = os.path.join(self.model_run_dir, 'input', ri_sub_dir)
                self.logger.info(f'Creating FMPY structures (RI): {ri_target_dir}')
                create_financial_structure(self.ktools_alloc_rule_ri, ri_target_dir)

        if self.summarypy:
            for runtype in [RUNTYPE_GROUNDUP_LOSS, RUNTYPE_INSURED_LOSS, RUNTYPE_REINSURANCE_LOSS]:
                if self.settings.get(f'{runtype}_output'):
                    summaries = self.settings.get('{}_summaries'.format(runtype), [])
                    summary_sets_id = np.sort([summary['id'] for summary in summaries if 'id' in summary])
                    if summary_sets_id.shape[0]:
                        if runtype == RUNTYPE_REINSURANCE_LOSS:
                            summary_dirs = [os.path.join(self.model_run_dir, 'input', ri_sub_dir) for ri_sub_dir in ri_dirs]
                        else:
                            summary_dirs = [os.path.join(self.model_run_dir, 'input')]
                        for summary_dir in summary_dirs:
                            self.logger.info(f'Creating summarypy structures {runtype}: {summary_dir}')
                            create_summary_object_file(summary_dir, runtype)

        self._store_run_settings(self.settings, os.path.join(model_run_fp, 'output'))


class GenerateLossesPartial(GenerateLossesDir):
    """
    Runs a single analysis event chunk
    """
    step_params = GenerateLossesDir.step_params + [
        {'name': 'ktools_num_processes', 'flag': '-n', 'type': int, 'default': KTOOLS_NUM_PROCESSES,
         'help': 'Number of ktools calculation processes to use'},
        {'name': 'ktools_event_shuffle', 'default': EVE_DEFAULT_SHUFFLE, 'type': int,
         'help': 'Set rule for event shuffling between eve partions, 0 - No shuffle, 1 - round robin (output elts sorted), 2 - Fisher-Yates shuffle, 3 - std::shuffle (previous default in oasislmf<1.14.0) '},
        {'name': 'ktools_alloc_rule_gul', 'default': KTOOLS_ALLOC_GUL_DEFAULT, 'type': int, 'help': 'Set the allocation used in gulcalc'},
        {'name': 'ktools_alloc_rule_il', 'default': KTOOLS_ALLOC_IL_DEFAULT, 'type': int,
         'help': 'Set the fmcalc allocation rule used in direct insured loss'},
        {'name': 'ktools_alloc_rule_ri', 'default': KTOOLS_ALLOC_RI_DEFAULT, 'type': int,
         'help': 'Set the fmcalc allocation rule used in reinsurance'},
        {'name': 'ktools_num_gul_per_lb', 'default': KTOOL_N_GUL_PER_LB, 'type': int,
         'help': 'Number of gul per load balancer (0 means no load balancer)'},
        {'name': 'ktools_num_fm_per_lb', 'default': KTOOL_N_FM_PER_LB, 'type': int,
         'help': 'Number of fm per load balancer (0 means no load balancer)'},
        {'name': 'ktools_disable_guard', 'default': False, 'type': str2bool, 'const': True, 'nargs': '?',
         'help': 'Disables error handling in the ktools run script (abort on non-zero exitcode or output on stderr)'},
        {'name': 'ktools_fifo_relative', 'default': False, 'type': str2bool, 'const': True,
         'nargs': '?', 'help': 'Create ktools fifo queues under the ./fifo dir'},
        {'name': 'modelpy', 'default': False, 'type': str2bool, 'const': True, 'nargs': '?',
         'help': 'use getmodel python version instead of c++ version'},
        {'name': 'gulpy', 'default': False, 'type': str2bool, 'const': True, 'nargs': '?',
         'help': 'use gulcalc python version instead of c++ version'},
        {'name': 'gulpy_random_generator', 'default': 1, 'type': int,
         'help': 'set the random number generator in gulpy (0: Mersenne-Twister, 1: Latin Hypercube. Default: 1).'},
        {'name': 'gulmc', 'default': True, 'type': str2bool, 'const': True, 'nargs': '?', 'help': 'use full Monte Carlo gulcalc python version'},
        {'name': 'gulmc_random_generator', 'default': 1, 'type': int,
         'help': 'set the random number generator in gulmc (0: Mersenne-Twister, 1: Latin Hypercube. Default: 1).'},
        {'name': 'gulmc_effective_damageability', 'default': False, 'type': str2bool, 'const': True, 'nargs': '?',
         'help': 'use the effective damageability to draw loss samples instead of the full Monte Carlo method. Default: False'},
        {'name': 'gulmc_vuln_cache_size', 'default': 200, 'type': int,
         'help': 'Size in MB of the cache for the vulnerability calculations. Default: 200'},
        {'name': 'fmpy', 'default': True, 'type': str2bool, 'const': True, 'nargs': '?', 'help': 'use fmcalc python version instead of c++ version'},
        {'name': 'fmpy_low_memory', 'default': False, 'type': str2bool, 'const': True, 'nargs': '?',
         'help': 'use memory map instead of RAM to store loss array (may decrease performance but reduce RAM usage drastically)'},
        {'name': 'fmpy_sort_output', 'default': False, 'type': str2bool, 'const': True, 'nargs': '?', 'help': 'order fmpy output by item_id'},
        {'name': 'model_custom_gulcalc', 'default': None, 'help': 'Custom gulcalc binary name to call in the model losses step'},
        {'name': 'peril_filter', 'default': [], 'nargs': '+', 'help': 'Peril specific run'},
        {'name': 'summarypy', 'default': False, 'type': str2bool, 'const': True,
            'nargs': '?', 'help': 'use summarycalc python version instead of c++ version'},
        {'name': 'base_df_engine', 'default': "oasis_data_manager.df_reader.reader.OasisPandasReader", 'help': 'The engine to use when loading dataframes'},
        {'name': 'exposure_df_engine', 'default': None,
            'help': 'The engine to use when loading dataframes exposure data (default: same as --base-df-engine)'},
        {'name': 'model_df_engine', 'default': None,
            'help': 'The engine to use when loading dataframes model data (default: same as --base-df-engine)'},
        {'name': 'dynamic_footprint', 'default': False,
            'help': 'Dynamic Footprint'},

        # New vars for chunked loss generation
        {'name': 'analysis_settings', 'default': None},
        {'name': 'script_fp', 'default': None},
        {'name': 'process_number', 'default': None, 'type': int, 'help': 'Partition number to run, if not set then run all in a single script'},
        {'name': 'max_process_id', 'default': -1, 'type': int, 'help': 'Max number of loss chunks, defaults to `ktools_num_processes` if not set'},
        {'name': 'ktools_fifo_queue_dir', 'default': None, 'is_path': True, 'help': 'Override the path used for fifo processing'},
    ]

    def run(self):
        GenerateLossesDir._check_ktool_rules(self)
        model_run_fp = GenerateLossesDir._get_output_dir(self)

        # distributed worker will pass in run settings as JSON, if not given load settings
        # and re-load input dir.
        if not self.analysis_settings:
            GenerateLossesDir.run(self)
        else:
            self.settings = self.analysis_settings

        ri_layers = self._get_num_ri_layers(self.settings, model_run_fp)
        model_runner_module, _ = self._get_model_runner()

        if not self.script_fp:
            script_name = 'run_analysis.sh' if not self.process_number else f'{self.process_number}.run_analysis.sh'
            self.script_fp = os.path.join(os.path.abspath(model_run_fp), script_name)

        if os.path.isfile(self.script_fp):
            os.remove(self.script_fp)

        bash_params = bash.bash_params(
            self.settings,
            number_of_processes=self.ktools_num_processes,
            filename=self.script_fp,
            num_reinsurance_iterations=ri_layers,
            gul_alloc_rule=self.ktools_alloc_rule_gul,
            il_alloc_rule=self.ktools_alloc_rule_il,
            ri_alloc_rule=self.ktools_alloc_rule_ri,
            num_gul_per_lb=self.ktools_num_gul_per_lb,
            num_fm_per_lb=self.ktools_num_fm_per_lb,
            bash_trace=self.verbose,
            stderr_guard=not self.ktools_disable_guard,
            gul_legacy_stream=self.ktools_legacy_stream,
            fifo_tmp_dir=not self.ktools_fifo_relative,
            custom_gulcalc_cmd=self.model_custom_gulcalc,
            gulpy=(self.gulpy and not self.model_custom_gulcalc),
            gulpy_random_generator=self.gulpy_random_generator,
            gulmc=(self.gulmc and not self.model_custom_gulcalc and not self.gulpy),
            gulmc_random_generator=self.gulmc_random_generator,
            gulmc_effective_damageability=self.gulmc_effective_damageability,
            gulmc_vuln_cache_size=self.gulmc_vuln_cache_size,
            fmpy=self.fmpy,
            fmpy_low_memory=self.fmpy_low_memory,
            fmpy_sort_output=self.fmpy_sort_output,
            event_shuffle=self.ktools_event_shuffle,
            process_number=self.process_number,
            max_process_id=self.max_process_id,
            modelpy=self.modelpy,
            peril_filter=self._get_peril_filter(self.settings),
            summarypy=self.summarypy,
            exposure_df_engine=self.exposure_df_engine or self.base_df_engine,
            model_df_engine=self.model_df_engine or self.base_df_engine,
            dynamic_footprint=self.dynamic_footprint
        )
        # Workaround test -- needs adding into bash_params
        if self.ktools_fifo_queue_dir:
            bash_params['fifo_queue_dir'] = self.ktools_fifo_queue_dir

        with setcwd(model_run_fp):
            try:
                if self.process_number:
                    self.logger.info('Generated loss Chunk {} of {} in, {}'.format(
                        bash_params['process_number'],
                        bash_params['max_process_id'],
                        model_run_fp,
                    ))
                else:
                    self.logger.info('All {} Loss chunks generated in {}'.format(bash_params['max_process_id'], model_run_fp))

                return model_runner_module.run_analysis(**bash_params)
            except CalledProcessError as e:
                log_fp = os.path.join(model_run_fp, 'log', str(bash_params.get('process_number', '')))
                self._print_error_logs(log_fp, e)
        return model_run_fp


class GenerateLossesOutput(GenerateLossesDir):
    """
    Runs the output reports generation on a set of event chunks
    """
    step_params = GenerateLossesDir.step_params + [
        {'name': 'analysis_settings_json', 'flag': '-a', 'is_path': True, 'pre_exist': True, 'required': True,
         'help': 'Analysis settings JSON file path'},
        {'name': 'ktools_num_processes', 'flag': '-n', 'type': int, 'default': KTOOLS_NUM_PROCESSES,
         'help': 'Number of ktools calculation processes to use'},
        {'name': 'ktools_disable_guard', 'default': False, 'type': str2bool, 'const': True, 'nargs': '?',
         'help': 'Disables error handling in the ktools run script (abort on non-zero exitcode or output on stderr)'},
        {'name': 'ktools_fifo_relative', 'default': False, 'type': str2bool, 'const': True,
         'nargs': '?', 'help': 'Create ktools fifo queues under the ./fifo dir'},

        # New vars for chunked loss generation
        {'name': 'analysis_settings', 'default': None},
        {'name': 'script_fp', 'default': None},
        {'name': 'remove_working_file', 'default': False, 'help': 'Delete files in the "work/" dir onces outputs have completed'},
        {'name': 'max_process_id', 'default': -1, 'type': int, 'help': 'Max number of loss chunks, defaults to `ktools_num_processes` if not set'},
    ]

    def run(self):
        model_run_fp = GenerateLossesDir._get_output_dir(self)
        if not self.analysis_settings:
            GenerateLossesDir.run(self)
        else:
            self.settings = self.analysis_settings

        model_runner_module, _ = self._get_model_runner()
        ri_layers = self._get_num_ri_layers(self.settings, model_run_fp)

        if not self.script_fp:
            self.script_fp = os.path.join(os.path.abspath(model_run_fp), 'run_outputs.sh')

        if os.path.isfile(self.script_fp):
            os.remove(self.script_fp)

        bash_params = bash.bash_params(
            self.settings,
            number_of_processes=self.ktools_num_processes,
            num_reinsurance_iterations=ri_layers,
            filename=self.script_fp,
            bash_trace=self.verbose,
            stderr_guard=not self.ktools_disable_guard,
            fifo_tmp_dir=not self.ktools_fifo_relative,
            remove_working_file=self.remove_working_file,
            max_process_id=self.max_process_id,
        )
        with setcwd(model_run_fp):
            try:
                self.logger.info('Generating Loss outputs in {}'.format(model_run_fp))
                return model_runner_module.run_outputs(**bash_params)
            except CalledProcessError as e:
                log_fp = os.path.join(model_run_fp, 'log', 'out')
                self._print_error_logs(log_fp, e)
        return model_run_fp


class GenerateLosses(GenerateLossesDir):
    """
    Runs the GenerateLosses workflow as a single bash script (Default for the MDK)

    Generates losses using the installed ktools framework given Oasis files,
    model analysis settings JSON file, model data and model package data.

    The command line arguments can be supplied in the configuration file
    (``oasislmf.json`` by default or specified with the ``--config`` flag).
    Run ``oasislmf config --help`` for more information.

    The script creates a time-stamped folder in the model run directory and
    sets that as the new model run directory, copies the analysis settings
    JSON file into the run directory and creates the following folder
    structure
    ::

        |-- analysis_settings.json
        |-- fifo
        |-- input
            |-- RI_1
        |-- output
        |-- ri_layers.json
        |-- run_ktools.sh
        |-- static
        `-- work

    Depending on the OS type the model data is symlinked (Linux, Darwin) or
    copied (Cygwin, Windows) into the ``static`` subfolder. The input files
    are kept in the ``input`` subfolder and the losses are generated as CSV
    files in the ``output`` subfolder.
    """
    step_params = GenerateLossesDir.step_params + [
        {'name': 'ktools_num_processes', 'flag': '-n', 'type': int, 'default': KTOOLS_NUM_PROCESSES,
         'help': 'Number of ktools calculation processes to use'},
        {'name': 'ktools_event_shuffle', 'default': EVE_DEFAULT_SHUFFLE, 'type': int,
         'help': 'Set rule for event shuffling between eve partions, 0 - No shuffle, 1 - round robin (output elts sorted), 2 - Fisher-Yates shuffle, 3 - std::shuffle (previous default in oasislmf<1.14.0) '},
        {'name': 'ktools_alloc_rule_gul', 'default': KTOOLS_ALLOC_GUL_DEFAULT, 'type': int, 'help': 'Set the allocation used in gulcalc'},
        {'name': 'ktools_alloc_rule_il', 'default': KTOOLS_ALLOC_IL_DEFAULT, 'type': int,
         'help': 'Set the fmcalc allocation rule used in direct insured loss'},
        {'name': 'ktools_alloc_rule_ri', 'default': KTOOLS_ALLOC_RI_DEFAULT, 'type': int,
         'help': 'Set the fmcalc allocation rule used in reinsurance'},
        {'name': 'ktools_num_gul_per_lb', 'default': KTOOL_N_GUL_PER_LB, 'type': int,
         'help': 'Number of gul per load balancer (0 means no load balancer)'},
        {'name': 'ktools_num_fm_per_lb', 'default': KTOOL_N_FM_PER_LB, 'type': int,
         'help': 'Number of fm per load balancer (0 means no load balancer)'},
        {'name': 'ktools_disable_guard', 'default': False, 'type': str2bool, 'const': True, 'nargs': '?',
         'help': 'Disables error handling in the ktools run script (abort on non-zero exitcode or output on stderr)'},
        {'name': 'ktools_fifo_relative', 'default': False, 'type': str2bool, 'const': True,
         'nargs': '?', 'help': 'Create ktools fifo queues under the ./fifo dir'},
        {'name': 'modelpy', 'default': False, 'type': str2bool, 'const': True, 'nargs': '?',
         'help': 'use getmodel python version instead of c++ version'},
        {'name': 'gulpy', 'default': False, 'type': str2bool, 'const': True, 'nargs': '?',
         'help': 'use gulcalc python version instead of c++ version'},
        {'name': 'gulpy_random_generator', 'default': 1, 'type': int,
         'help': 'set the random number generator in gulpy (0: Mersenne-Twister, 1: Latin Hypercube. Default: 1).'},
        {'name': 'gulmc', 'default': True, 'type': str2bool, 'const': True, 'nargs': '?', 'help': 'use full Monte Carlo gulcalc python version'},
        {'name': 'gulmc_random_generator', 'default': 1, 'type': int,
         'help': 'set the random number generator in gulmc (0: Mersenne-Twister, 1: Latin Hypercube. Default: 1).'},
        {'name': 'gulmc_effective_damageability', 'default': False, 'type': str2bool, 'const': True, 'nargs': '?',
         'help': 'use the effective damageability to draw loss samples instead of the full Monte Carlo method. Default: False'},
        {'name': 'gulmc_vuln_cache_size', 'default': 200, 'type': int,
         'help': 'Size in MB of the cache for the vulnerability calculations. Default: 200'},
        {'name': 'fmpy', 'default': True, 'type': str2bool, 'const': True, 'nargs': '?', 'help': 'use fmcalc python version instead of c++ version'},
        {'name': 'fmpy_low_memory', 'default': False, 'type': str2bool, 'const': True, 'nargs': '?',
         'help': 'use memory map instead of RAM to store loss array (may decrease performance but reduce RAM usage drastically)'},
        {'name': 'fmpy_sort_output', 'default': False, 'type': str2bool, 'const': True, 'nargs': '?', 'help': 'order fmpy output by item_id'},
        {'name': 'model_custom_gulcalc', 'default': None, 'help': 'Custom gulcalc binary name to call in the model losses step'},
        {'name': 'model_py_server', 'default': False, 'type': str2bool, 'help': 'running the data server for modelpy'},
        {'name': 'peril_filter', 'default': [], 'nargs': '+', 'help': 'Peril specific run'},
        {'name': 'summarypy', 'default': False, 'type': str2bool, 'const': True,
            'nargs': '?', 'help': 'use summarycalc python version instead of c++ version'},
        {'name': 'model_custom_gulcalc_log_start', 'default': None, 'help': 'Log message produced when custom gulcalc binary process starts'},
        {'name': 'model_custom_gulcalc_log_finish', 'default': None, 'help': 'Log message produced when custom gulcalc binary process ends'},
        {'name': 'base_df_engine', 'default': "oasis_data_manager.df_reader.reader.OasisPandasReader", 'help': 'The engine to use when loading dataframes'},
        {'name': 'model_df_engine', 'default': None,
            'help': 'The engine to use when loading model data dataframes (default: --base-df-engine if not set)'},
        {'name': 'exposure_df_engine', 'default': None,
            'help': 'The engine to use when loading exposure data dataframes (default: --base-df-engine if not set)'},
        {'name': 'dynamic_footprint', 'default': False,
            'help': 'Dynamic Footprint'},
    ]

    def run(self):
        # prep losses run dir / Setup
        GenerateLossesDir._check_ktool_rules(self)
        model_run_fp = GenerateLossesDir._get_output_dir(self)
        GenerateLossesDir.run(self)
        script_fp = os.path.join(os.path.abspath(model_run_fp), 'run_ktools.sh')
        ri_layers = self._get_num_ri_layers(self.settings, model_run_fp)
        model_runner_module, package_name = self._get_model_runner()

        with setcwd(model_run_fp):
            try:
                try:
                    model_runner_module.run(
                        self.settings,
                        number_of_processes=self.ktools_num_processes,
                        filename=script_fp,
                        num_reinsurance_iterations=ri_layers,
                        set_alloc_rule_gul=self.ktools_alloc_rule_gul,
                        set_alloc_rule_il=self.ktools_alloc_rule_il,
                        set_alloc_rule_ri=self.ktools_alloc_rule_ri,
                        num_gul_per_lb=self.ktools_num_gul_per_lb,
                        num_fm_per_lb=self.ktools_num_fm_per_lb,
                        run_debug=self.verbose,
                        stderr_guard=not self.ktools_disable_guard,
                        gul_legacy_stream=self.ktools_legacy_stream,
                        fifo_tmp_dir=not self.ktools_fifo_relative,
                        custom_gulcalc_cmd=self.model_custom_gulcalc,
                        custom_gulcalc_log_start=self.model_custom_gulcalc_log_start,
                        custom_gulcalc_log_finish=self.model_custom_gulcalc_log_finish,
                        gulpy=(self.gulpy and not self.model_custom_gulcalc),
                        gulpy_random_generator=self.gulpy_random_generator,
                        gulmc=(self.gulmc and not self.model_custom_gulcalc and not self.gulpy),
                        gulmc_random_generator=self.gulmc_random_generator,
                        gulmc_effective_damageability=self.gulmc_effective_damageability,
                        gulmc_vuln_cache_size=self.gulmc_vuln_cache_size,
                        fmpy=self.fmpy,
                        fmpy_low_memory=self.fmpy_low_memory,
                        fmpy_sort_output=self.fmpy_sort_output,
                        event_shuffle=self.ktools_event_shuffle,
                        modelpy=self.modelpy,
                        model_py_server=self.model_py_server,
                        peril_filter=self._get_peril_filter(self.settings),
                        summarypy=self.summarypy,
                        model_df_engine=self.model_df_engine or self.base_df_engine,
                        dynamic_footprint=self.dynamic_footprint
                    )
                except TypeError:
                    warnings.simplefilter("always")
                    warnings.warn(
                        f"{package_name}.supplier_model_runner doesn't accept new runner arguments, please add **kwargs to the run function signature")
                    model_runner_module.run(
                        self.settings,
                        number_of_processes=self.ktools_num_processes,
                        filename=script_fp,
                        num_reinsurance_iterations=ri_layers,
                        set_alloc_rule_gul=self.ktools_alloc_rule_gul,
                        set_alloc_rule_il=self.ktools_alloc_rule_il,
                        set_alloc_rule_ri=self.ktools_alloc_rule_ri,
                        run_debug=self.verbose,
                        stderr_guard=not self.ktools_disable_guard,
                        gul_legacy_stream=self.ktools_legacy_stream,
                        fifo_tmp_dir=not self.ktools_fifo_relative,
                        custom_gulcalc_cmd=self.model_custom_gulcalc
                    )

            except CalledProcessError as e:
                bash_trace_fp = os.path.join(model_run_fp, 'log', 'bash.log')
                if os.path.isfile(bash_trace_fp):
                    with io.open(bash_trace_fp, 'r', encoding='utf-8') as f:
                        self.logger.info('\nBASH_TRACE:\n' + "".join(f.readlines()))

                stderror_fp = os.path.join(model_run_fp, 'log', 'stderror.err')
                if os.path.isfile(stderror_fp):
                    with io.open(stderror_fp, 'r', encoding='utf-8') as f:
                        self.logger.info('\nKTOOLS_STDERR:\n' + "".join(f.readlines()))

                gul_stderror_fp = os.path.join(model_run_fp, 'log', 'gul_stderror.err')
                if os.path.isfile(gul_stderror_fp):
                    with io.open(gul_stderror_fp, 'r', encoding='utf-8') as f:
                        self.logger.info('\nGUL_STDERR:\n' + "".join(f.readlines()))

                self.logger.info('\nSTDOUT:\n' + e.output.decode('utf-8').strip())

                raise OasisException(
                    'Ktools run Error: non-zero exit code or error/warning messages detected in STDERR output.\n'
                    'Killing all processes. To disable this automated check run with `--ktools-disable-guard`.\n'
                    'Logs stored in: {}/log'.format(model_run_fp)
                )

        self.logger.info('Losses generated in {}'.format(model_run_fp))
        return model_run_fp


class GenerateLossesDeterministic(ComputationStep):
    step_params = [
        {'name': 'oasis_files_dir', 'is_path': True, 'pre_exist': True},
        {'name': 'output_dir', 'default': None},
        {'name': 'include_loss_factor', 'default': True},
        {'name': 'loss_factor', 'default': [1.0]},
        {'name': 'net_ri', 'default': False},
        {'name': 'ktools_alloc_rule_il', 'default': KTOOLS_ALLOC_IL_DEFAULT},
        {'name': 'ktools_alloc_rule_ri', 'default': KTOOLS_ALLOC_RI_DEFAULT},
        {'name': 'fmpy', 'default': True},
        {'name': 'fmpy_low_memory', 'default': False},
        {'name': 'fmpy_sort_output', 'default': False},
        {'name': 'il_stream_type', 'default': 2},
    ]

    def run(self):

        losses = OrderedDict({'gul': None, 'il': None, 'ri': None})
        output_dir = self.output_dir or self.oasis_files_dir

        il = all(p in os.listdir(self.oasis_files_dir) for p in ['fm_policytc.csv', 'fm_profile.csv', 'fm_programme.csv', 'fm_xref.csv'])
        ri = any(re.match(r'RI_\d+$', fn) for fn in os.listdir(self.oasis_files_dir))

        step_flag = ''
        try:
            pd.read_csv(os.path.join(self.oasis_files_dir, 'fm_profile.csv'))['step_id']
        except (OSError, FileNotFoundError, KeyError):
            pass
        else:
            step_flag = '-S'

        csv_to_bin(self.oasis_files_dir, output_dir, il=il, ri=ri)

        # Generate an items and coverages dataframe and set column types (important!!)
        items = merge_dataframes(
            pd.read_csv(os.path.join(self.oasis_files_dir, 'items.csv')),
            pd.read_csv(os.path.join(self.oasis_files_dir, 'coverages.csv')),
            on=['coverage_id'], how='left'
        )

        dtypes = {t: ('uint32' if t != 'tiv' else 'float32') for t in items.columns}
        items = set_dataframe_column_dtypes(items, dtypes)
        coverage_id_count = items['coverage_id'].value_counts().reset_index()
        coverage_id_count.columns = ['coverage_id', 'count']  # support for pandas < 2.x
        items = items.merge(coverage_id_count, how='left')

        items['tiv'] = items['tiv'] / items['count']
        items.drop(columns=['count'], inplace=True)
        # Change order of stream depending on rule type
        #   Stream_type 1
        #     event_id, item_id, sidx, loss
        #     1,1,-1,0
        #     1,1,-2,0
        #     1,1,-3,10000
        #     1,1,1,10000
        #
        #   Stream_type 2
        #     event_id, item_id, sidx, loss
        #     1,1,-3,10000
        #     1,1,-2,0
        #     1,1,-1,0
        #     1,1,1,10000
        if self.il_stream_type == 2:
            gulcalc_sidxs = \
                [KTOOLS_TIV_SAMPLE_IDX, KTOOLS_STD_DEV_SAMPLE_IDX, KTOOLS_MEAN_SAMPLE_IDX] + \
                list(range(1, len(self.loss_factor) + 1))
        elif self.il_stream_type == 1:
            gulcalc_sidxs = \
                [KTOOLS_MEAN_SAMPLE_IDX, KTOOLS_STD_DEV_SAMPLE_IDX, KTOOLS_TIV_SAMPLE_IDX] + \
                list(range(1, len(self.loss_factor) + 1))
        else:
            OasisException("Unknown il stream type: {}".format(self.il_stream_type))

        # Set damage percentages corresponing to the special indexes.
        # We don't care about mean and std_dev, but
        # TIV needs to be set correctly.
        special_loss_factors = {
            KTOOLS_MEAN_SAMPLE_IDX: 0.,
            KTOOLS_STD_DEV_SAMPLE_IDX: 0.,
            KTOOLS_TIV_SAMPLE_IDX: 1.
        }

        loss_factor_map = {**special_loss_factors, **{i + 1: val for i, val in enumerate(self.loss_factor)}}

        guls = items[['item_id', 'tiv']].join(pd.DataFrame({'sidx': gulcalc_sidxs}, dtype='int64'), how='cross').assign(event_id=1)
        guls['loss'] = guls['sidx'].map(loss_factor_map) * guls['tiv']
        guls = guls.astype({
            'event_id': int,
            'item_id': int,
            'sidx': int,
            'loss': float})[['event_id', 'item_id', 'sidx', 'loss']]
        guls_fp = os.path.join(output_dir, "raw_guls.csv")
        guls.to_csv(guls_fp, index=False)

        # il_stream_type = 2 if self.fmpy else 1
        ils_fp = os.path.join(output_dir, 'raw_ils.csv')

        # Create IL fmpy financial structures
        if self.fmpy:
            with setcwd(self.oasis_files_dir):
                check_call(f"{get_fmcmd(self.fmpy)} -a {self.ktools_alloc_rule_il} --create-financial-structure-files -p {output_dir}", shell=True)

        cmd = 'gultobin -S {} -t {} < {} | {} -p {} -a {} {} | tee ils.bin | fmtocsv > {}'.format(
            len(self.loss_factor),
            self.il_stream_type,
            guls_fp,
            get_fmcmd(self.fmpy, self.fmpy_low_memory, self.fmpy_sort_output),
            output_dir,
            self.ktools_alloc_rule_il,
            step_flag, ils_fp
        )

        try:
            self.logger.debug("RUN: " + cmd)
            check_call(cmd, shell=True)
        except CalledProcessError as e:
            raise OasisException("Exception raised in 'generate_deterministic_losses'", e)

        guls.drop(guls[guls['sidx'] < 1].index, inplace=True)
        guls.reset_index(drop=True, inplace=True)
        if self.include_loss_factor:
            guls['loss_factor_idx'] = guls.apply(
                lambda r: int(r['sidx'] - 1), axis='columns')
        guls.drop('sidx', axis=1, inplace=True)
        guls = guls[(guls[['loss']] != 0).any(axis=1)]

        losses['gul'] = guls

        ils = get_dataframe(src_fp=ils_fp, lowercase_cols=False)
        ils.drop(ils[ils['sidx'] < 0].index, inplace=True)
        ils.reset_index(drop=True, inplace=True)
        if self.include_loss_factor:
            ils['loss_factor_idx'] = ils.apply(
                lambda r: int(r['sidx'] - 1), axis='columns')
        ils.drop('sidx', axis=1, inplace=True)
        ils = ils[(ils[['loss']] != 0).any(axis=1)]
        losses['il'] = ils

        if ri:
            try:
                [fn for fn in os.listdir(self.oasis_files_dir) if fn == 'ri_layers.json'][0]
            except IndexError:
                raise OasisException(
                    'No RI layers JSON file "ri_layers.json " found in the '
                    'input directory despite presence of RI input files'
                )
            else:
                try:
                    with io.open(os.path.join(self.oasis_files_dir, 'ri_layers.json'), 'r', encoding='utf-8') as f:
                        ri_layers = len(json.load(f))
                except (IOError, JSONDecodeError, OSError, TypeError) as e:
                    raise OasisException('Error trying to read the RI layers file: {}'.format(e))
                else:
                    def run_ri_layer(layer):
                        layer_inputs_fp = os.path.join(output_dir, 'RI_{}'.format(layer))
                        # Create RI fmpy financial structures
                        if self.fmpy:
                            with setcwd(self.oasis_files_dir):
                                check_call(
                                    f"{get_fmcmd(self.fmpy)} -a {self.ktools_alloc_rule_ri} --create-financial-structure-files -p {layer_inputs_fp}",
                                    shell=True)

                        _input = 'gultobin -S 1 -t {} < {} | {} -p {} -a {} {} | tee ils.bin |'.format(
                            self.il_stream_type,
                            guls_fp,
                            get_fmcmd(self.fmpy, self.fmpy_low_memory, self.fmpy_sort_output),
                            output_dir,
                            self.ktools_alloc_rule_il,
                            step_flag
                        ) if layer == 1 else ''
                        pipe_in_previous_layer = '< ri{}.bin'.format(layer - 1) if layer > 1 else ''
                        ri_layer_fp = os.path.join(output_dir, 'ri{}.csv'.format(layer))
                        net_flag = "-n" if self.net_ri else ""
                        cmd = '{} {} -p {} {} -a {} {} {} | tee ri{}.bin | fmtocsv > {}'.format(
                            _input,
                            get_fmcmd(self.fmpy, self.fmpy_low_memory, self.fmpy_sort_output),
                            layer_inputs_fp,
                            net_flag,
                            self.ktools_alloc_rule_ri,
                            pipe_in_previous_layer,
                            step_flag,
                            layer,
                            ri_layer_fp
                        )
                        try:
                            self.logger.debug("RUN: " + cmd)
                            check_call(cmd, shell=True)
                        except CalledProcessError as e:
                            raise OasisException("Exception raised in 'generate_deterministic_losses'", e)
                        rils = get_dataframe(src_fp=ri_layer_fp, lowercase_cols=False)
                        rils.drop(rils[rils['sidx'] < 0].index, inplace=True)
                        if self.include_loss_factor:
                            rils['loss_factor_idx'] = rils.apply(
                                lambda r: int(r['sidx'] - 1), axis='columns')

                        rils.drop('sidx', axis=1, inplace=True)
                        rils.reset_index(drop=True, inplace=True)
                        rils = rils[(rils[['loss']] != 0).any(axis=1)]

                        return rils

                    for i in range(1, ri_layers + 1):
                        rils = run_ri_layer(i)
                        if i in [1, ri_layers]:
                            losses['ri'] = rils

        return losses


class GenerateLossesDummyModel(GenerateDummyOasisFiles):
    settings_params = [{'name': 'analysis_settings_json', 'loader': analysis_settings_loader, 'user_role': 'user'}]

    step_params = [
        {'name': 'analysis_settings_json', 'flag': '-z', 'is_path': True, 'pre_exist': True, 'required': True,
         'help': 'Analysis settings JSON file path'},
        {'name': 'ktools_num_processes', 'flag': '-n', 'type': int, 'default': KTOOLS_NUM_PROCESSES,
         'required': False, 'help': 'Number of ktools calculation processes to use'},
        {'name': 'ktools_alloc_rule_gul', 'type': int, 'default': KTOOLS_ALLOC_GUL_DEFAULT,
         'required': False, 'help': 'Set the allocation rule used in gulcalc'},
        {'name': 'ktools_alloc_rule_il', 'type': int, 'default': KTOOLS_ALLOC_IL_DEFAULT,
         'required': False, 'help': 'Set the fmcalc allocation rule used in direct insured loss'}
    ]
    chained_commands = [GenerateDummyModelFiles, GenerateDummyOasisFiles]

    def _validate_input_arguments(self):
        super()._validate_input_arguments()
        alloc_ranges = {
            'ktools_alloc_rule_gul': KTOOLS_ALLOC_GUL_MAX,
            'ktools_alloc_rule_il': KTOOLS_ALLOC_FM_MAX
        }
        for rule in alloc_ranges:
            alloc_val = getattr(self, rule)
            if alloc_val < 0 or alloc_val > alloc_ranges[rule]:
                raise OasisException(f'Error: {rule}={alloc_val} - Not within valid range [0..{alloc_ranges[rule]}]')

    def _validate_analysis_settings(self):
        warnings.simplefilter('always')

        # RI output is unsupported
        if self.settings.get('ri_output'):
            warnings.warn('Generating reinsurance losses with dummy model not currently supported. Ignoring ri_output in analysis settings JSON.')
            self.settings['ri_output'] = False

        # No loc or acc files so grouping losses based on OED fields is
        # unsupported
        # No generation of return periods file so currently unsupported
        loss_types = [False, False]
        loss_params = [
            {
                'loss': 'GUL', 'output': 'gul_output',
                'summary': 'gul_summaries', 'num_summaries': 0
            }, {
                'loss': 'IL', 'output': 'il_output',
                'summary': 'il_summaries', 'num_summaries': 0
            }
        ]
        for idx, param in enumerate(loss_params):
            if self.settings.get(param['output']):
                param['num_summaries'] = len(self.settings[param['summary']])
                self.settings[param['summary']][:] = [x for x in self.settings[param['summary']] if not x.get('oed_fields')]
                num_dropped_summaries = param['num_summaries'] - len(self.settings[param['summary']])
                if num_dropped_summaries == param['num_summaries']:
                    warnings.warn(
                        f'Grouping losses based on OED fields is unsupported. No valid {param["loss"]} output. Please change {param["loss"]} settings in analysis settings JSON.')
                    self.settings[param['output']] = False
                elif num_dropped_summaries > 0:
                    warnings.warn(
                        f'Grouping losses based on OED fields is unsupported. {num_dropped_summaries} groups ignored in {param["loss"]} output.')
                if param['num_summaries'] > 1:  # Get first summary only
                    self.settings[param['summary']] = [self.settings[param['summary']][0]]
                if self.settings[param['output']]:
                    # We should only have one summary now
                    self.settings[param['summary']][0]['id'] = 1
                    if self.settings[param['summary']][0]['leccalc']['return_period_file']:
                        warnings.warn('Return period file is not generated. Please use "return_periods" field in analysis settings JSON.')
                        self.settings[param['summary']][0]['leccalc']['return_period_file'] = False
                    loss_types[idx] = True
        (self.gul, self.il) = loss_types

        # Check for valid outputs
        if not any([self.gul, self.il]):
            raise OasisException('No valid output settings. Please check analysis settings JSON.')
        if not self.gul:
            raise OasisException('Valid GUL output required. Please check analysis settings JSON.')

        # Determine whether random number file will exist
        if self.settings.get('model_settings').get('use_random_number_file'):
            if self.num_randoms == 0:
                warnings.warn('Ignoring use random number file option in analysis settings JSON as no random number file will be generated.')
                self.settings['model_settings']['use_random_number_file'] = False

    def _prepare_run_directory(self):
        super()._prepare_run_directory()
        self.output_dir = os.path.join(self.target_dir, 'output')
        self.work_dir = os.path.join(self.target_dir, 'work')
        directories = [
            self.output_dir, self.work_dir
        ]
        for directory in directories:
            if not os.path.exists(directory):
                Path(directory).mkdir(parents=True, exist_ok=True)

        # Write new analysis_settings.json to target directory
        analysis_settings_fp = os.path.join(
            self.target_dir, 'analysis_settings.json'
        )
        with open(analysis_settings_fp, 'w') as f:
            json.dump(self.settings, f, indent=4, ensure_ascii=False)

    def _write_summary_info_files(self):
        summary_info_df = pd.DataFrame(
            {'summary_id': [1], '_not_set_': ['All-Risks']}
        )
        summary_info_fp = [
            os.path.join(self.output_dir, 'gul_S1_summary-info.csv'),
            os.path.join(self.output_dir, 'il_S1_summary-info.csv')
        ]
        for fp, loss_type in zip(summary_info_fp, [self.gul, self.il]):
            if loss_type:
                summary_info_df.to_csv(
                    path_or_buf=fp, encoding='utf-8', index=False
                )

    def run(self):
        self.logger.info('\nProcessing arguments - Creating Model & Test Oasis Files')

        self._validate_input_arguments()
        self._validate_analysis_settings()
        self._create_target_directory(label='losses')
        self._prepare_run_directory()
        self._get_model_file_objects()
        self._get_gul_file_objects()

        self.il = False
        if self.settings.get('il_output'):
            self.il = True
            self._get_fm_file_objects()
        else:
            self.fm_files = []

        output_files = self.model_files + self.gul_files + self.fm_files
        for output_file in output_files:
            output_file.write_file()

        self.logger.info(f'\nGenerating losses (GUL=True, IL={self.il})')

        self._write_summary_info_files()
        if self.ktools_num_processes == KTOOLS_NUM_PROCESSES:
            self.ktools_num_processes = multiprocessing.cpu_count()
        script_fp = os.path.join(self.target_dir, 'run_ktools.sh')
        bash.genbash(
            max_process_id=self.ktools_num_processes,
            analysis_settings=self.settings,
            gul_alloc_rule=self.ktools_alloc_rule_gul,
            il_alloc_rule=self.ktools_alloc_rule_il,
            filename=script_fp
        )
        bash_trace = subprocess.check_output(['bash', script_fp])
        self.logger.info(bash_trace.decode('utf-8'))

        self.logger.info(f'\nDummy Model run completed successfully in {self.target_dir}')<|MERGE_RESOLUTION|>--- conflicted
+++ resolved
@@ -366,26 +366,16 @@
             self.logger.info(f"Loaded samples from model_settings file: 'model_default_samples = {default_model_samples}'")
             self.settings['number_of_samples'] = default_model_samples
 
-<<<<<<< HEAD
         prepare_run_inputs(self.settings, model_run_fp, model_storage, ri=ri or rl)
-        footprint_set_val = self.settings.get('model_settings', {}).get('footprint_set')
-        if footprint_set_val:
-            set_footprint_set(footprint_set_val, model_run_fp)
-        vulnerability_set_val = self.settings.get('model_settings', {}).get('vulnerability_set')
-        if vulnerability_set_val:
-            set_vulnerability_set(vulnerability_set_val, model_run_fp)
-=======
-        prepare_run_inputs(analysis_settings, model_run_fp, model_storage, ri=ri or rl)
 
         optional_model_sets = {'footprint_set': set_footprint_set,
                                'vulnerability_set': set_vulnerability_set,
                                'pla_loss_factors_set': set_loss_factors_set}
 
         for model_set, model_setter in optional_model_sets.items():
-            model_set_val = analysis_settings.get('model_settings', {}).get(model_set)
+            model_set_val = self.settings.get('model_settings', {}).get(model_set)
             if model_set_val:
                 model_setter(model_set_val, model_run_fp)
->>>>>>> d7790ac5
 
         # Test call to create fmpy files in GenerateLossesDir
         if il and self.fmpy:
