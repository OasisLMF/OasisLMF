__all__ = [
    'RunExposure',
    'RunFmTest',
]

import tempfile
import os
import csv
import shutil

from itertools import chain
import pandas as pd

from ..base import ComputationStep
from ..generate.keys import GenerateKeysDeterministic
from ..generate.files import GenerateFiles
from ..generate.losses import GenerateLossesDeterministic


from ...preparation.il_inputs import get_oed_hierarchy
from ...utils.exceptions import OasisException

from ...utils.data import (
    get_dataframe,
    print_dataframe,
)
from ...utils.inputs import str2bool
from ...utils.coverages import SUPPORTED_COVERAGE_TYPES
from ...utils.defaults import (
    KTOOLS_ALLOC_IL_DEFAULT,
    KTOOLS_ALLOC_RI_DEFAULT,
    KTOOLS_ALLOC_FM_MAX,
    OASIS_FILES_PREFIXES,
)


class RunExposure(ComputationStep):
    """
    Generates insured losses from preexisting Oasis files with specified
    loss factors (loss % of TIV).
    """
    step_params = [
        {'name': 'src_dir',              'flag':'-s', 'is_path': True, 'pre_exist': True, 'help': ''},
        {'name': 'run_dir',              'flag':'-r', 'is_path': True, 'pre_exist': False, 'help': ''},
        {'name': 'output_file',          'flag':'-f', 'is_path': True, 'pre_exist': False, 'help': '', 'type': str},
        {'name': 'loss_factor',          'flag':'-l', 'type' :float, 'nargs':'+', 'help': '', 'default': [1.0]},
        {'name': 'ktools_alloc_rule_il', 'flag':'-a', 'default': KTOOLS_ALLOC_IL_DEFAULT,  'type':int, 'help': 'Set the fmcalc allocation rule used in direct insured loss'},
        {'name': 'ktools_alloc_rule_ri', 'flag':'-A', 'default': KTOOLS_ALLOC_RI_DEFAULT,  'type':int, 'help': 'Set the fmcalc allocation rule used in reinsurance'},
        {'name': 'output_level',         'flag':'-o', 'help': 'Keys files output format', 'choices':['item', 'loc', 'pol', 'acc', 'port'], 'default': 'item'},
        {'name': 'num_subperils',        'flag':'-p', 'default': 1,  'type':int,          'help': 'Set the number of subperils returned by deterministic key generator'},
        {'name': 'coverage_types',       'type' :int, 'nargs':'+', 'default': list(v['id'] for v in SUPPORTED_COVERAGE_TYPES.values()), 'help': 'Select List of supported coverage_types [1, .. ,4]'},
        {'name': 'fmpy',                 'default': False, 'type': str2bool, 'const':True, 'nargs':'?', 'help': 'use fmcalc python version instead of c++ version'},
        {'name': 'fmpy_low_memory',      'default': False, 'type': str2bool, 'const':True, 'nargs':'?', 'help': 'use memory map instead of RAM to store loss array (may decrease performance but reduce RAM usage drastically)'},
<<<<<<< HEAD
        {'name': 'stream_type',          'flag':'-t', 'default': 2,  'type':int,  'help': 'Set the IL input stream type, 2 = default loss stream, 1 = deprecated cov/item stream'},
=======
        {'name': 'fmpy_sort_output',     'default': False, 'type': str2bool, 'const':True, 'nargs':'?', 'help': 'order fmpy output by item_id'},
>>>>>>> 0c5c53a2

        {'name': 'net_ri', 'default': True},
        {'name': 'include_loss_factor', 'default': True},
        {'name': 'print_summary', 'default': True},
    ]

    def _check_alloc_rules(self):
        alloc_ranges = {
            'ktools_alloc_rule_il': KTOOLS_ALLOC_FM_MAX,
            'ktools_alloc_rule_ri': KTOOLS_ALLOC_FM_MAX}
        for rule in alloc_ranges:
            alloc_val = getattr(self, rule)
            if (alloc_val < 0) or (alloc_val > alloc_ranges[rule]):
                raise OasisException(f'Error: {rule}={alloc_val} - Not withing valid range [0..{alloc_ranges[rule]}]')

    def run(self):
        tmp_dir = None
        src_dir = self.src_dir if self.src_dir else os.getcwd()

        if self.run_dir:
            run_dir = self.run_dir
        else:
            tmp_dir = tempfile.TemporaryDirectory()
            run_dir = tmp_dir.name

        include_loss_factor = not (len(self.loss_factor) == 1)
        src_contents = [fn.lower() for fn in os.listdir(src_dir)]

        self._check_alloc_rules()


        if 'location.csv' not in src_contents:
            raise OasisException(
                'No location/exposure file found in source directory - '
                'a file named `location.csv` is expected'
            )

        il = ril = False
        il = ('account.csv' in src_contents)
        ril = il and ('ri_info.csv' in src_contents) and ('ri_scope.csv' in src_contents)

        self.logger.debug('\nRunning deterministic losses (GUL=True, IL={}, RIL={})\n'.format(il, ril))

        if not os.path.exists(run_dir):
            os.makedirs(run_dir)

        contents = [fn.lower() for fn in os.listdir(src_dir)]
        location_fp = [os.path.join(src_dir, fn) for fn in contents if fn == 'location.csv'][0]
        accounts_fp = [os.path.join(src_dir, fn) for fn in contents if fn == 'account.csv'][0]
        ri_info_fp = ri_scope_fp = None
        try:
            ri_info_fp = [os.path.join(src_dir, fn) for fn in contents if fn == 'ri_info.csv'][0]
        except IndexError:
            pass
        else:
            try:
                ri_scope_fp = [os.path.join(src_dir, fn) for fn in contents if fn == 'ri_scope.csv'][0]
            except IndexError:
                ri_info_fp = None

        # 1. Create Deterministic keys file
        keys_fp = os.path.join(run_dir, 'keys.csv')
        GenerateKeysDeterministic(
            oed_location_csv=location_fp,
            keys_data_csv=keys_fp,
            num_subperils=self.num_subperils,
            supported_oed_coverage_types=self.coverage_types,
        ).run()

        # 2. Start Oasis files generation
        GenerateFiles(
           oasis_files_dir=run_dir,
            oed_location_csv=location_fp,
            oed_accounts_csv=accounts_fp,
            oed_info_csv=ri_info_fp,
            oed_scope_csv=ri_scope_fp,
            keys_data_csv=keys_fp,
        ).run()

        # 3. Run Deterministic Losses
        losses = GenerateLossesDeterministic(
            oasis_files_dir=run_dir,
            output_dir=os.path.join(run_dir, 'output'),
            include_loss_factor=include_loss_factor,
            loss_factor=self.loss_factor,
            #num_subperils=self.num_subperils,
            net_ri=self.net_ri,
            ktools_alloc_rule_il=self.ktools_alloc_rule_il,
            ktools_alloc_rule_ri=self.ktools_alloc_rule_ri,
            fmpy=self.fmpy,
            fmpy_low_memory=self.fmpy_low_memory,
<<<<<<< HEAD
            il_stream_type=self.stream_type,
=======
            fmpy_sort_output=self.fmpy_sort_output,
>>>>>>> 0c5c53a2
        ).run()

        guls_df = losses['gul']
        ils_df = losses['il']
        rils_df = losses['ri']

        # Read in the summary map
        summaries_df = get_dataframe(src_fp=os.path.join(run_dir, 'fm_summary_map.csv'))

        guls_df.to_csv(path_or_buf=os.path.join(run_dir, 'guls.csv'), index=False, encoding='utf-8')
        guls_df.rename(columns={'loss': 'loss_gul'}, inplace=True)

        guls_df = guls_df.merge(
            right=summaries_df,
            left_on=["item_id"],
            right_on=["agg_id"]
        )

        if include_loss_factor:
            join_cols = ["event_id", "output_id", "loss_factor_idx"]
        else:
            join_cols = ["event_id", "output_id"]

        if il:
            ils_df.to_csv(path_or_buf=os.path.join(run_dir, 'ils.csv'), index=False, encoding='utf-8')
            ils_df.rename(columns={'loss': 'loss_il'}, inplace=True)
            all_losses_df = guls_df.merge(
                how='left',
                right=ils_df,
                on=join_cols,
                suffixes=["_gul", "_il"]
            )
        if ril:
            rils_df.to_csv(path_or_buf=os.path.join(run_dir, 'rils.csv'), index=False, encoding='utf-8')
            rils_df.rename(columns={'loss': 'loss_ri'}, inplace=True)
            all_losses_df = all_losses_df.merge(
                how='left',
                right=rils_df,
                on=join_cols
            )

        oed_hierarchy = get_oed_hierarchy()
        portfolio_num = oed_hierarchy['portnum']['ProfileElementName'].lower()
        acc_num = oed_hierarchy['accnum']['ProfileElementName'].lower()
        loc_num = oed_hierarchy['locnum']['ProfileElementName'].lower()
        policy_num = oed_hierarchy['polnum']['ProfileElementName'].lower()

        if self.output_level == 'port':
            summary_cols = [portfolio_num]
        elif self.output_level == 'acc':
            summary_cols = [portfolio_num, acc_num]
        elif self.output_level == 'pol':
            summary_cols = [portfolio_num, acc_num, policy_num]
        elif self.output_level == 'loc':
            summary_cols = [portfolio_num, acc_num, loc_num]
        elif self.output_level == 'item':
            summary_cols = [
                'output_id', portfolio_num, acc_num, loc_num, policy_num,
                'coverage_type_id']

        if include_loss_factor:
            group_by_cols = summary_cols + ['loss_factor_idx']
        else:
            group_by_cols = summary_cols
        guls_df = guls_df.loc[:, group_by_cols + ['loss_gul']]

        if not il and not ril:
            all_loss_cols = group_by_cols + ['loss_gul']
            all_losses_df = guls_df.loc[:, all_loss_cols]
            all_losses_df.drop_duplicates(keep=False, inplace=True)
        elif not ril:
            all_loss_cols = group_by_cols + ['loss_gul', 'loss_il']
            all_losses_df = all_losses_df.loc[:, all_loss_cols]
            summary_gul_df = pd.DataFrame(
                {'loss_gul': guls_df.groupby(group_by_cols)['loss_gul'].sum()}).reset_index()
            summary_il_df = pd.DataFrame(
                {'loss_il': all_losses_df.groupby(group_by_cols)['loss_il'].sum()}).reset_index()
            all_losses_df = summary_gul_df.merge(how='left', right=summary_il_df, on=group_by_cols)
        else:
            all_loss_cols = group_by_cols + ['loss_gul', 'loss_il', 'loss_ri']
            all_losses_df = all_losses_df.loc[:, all_loss_cols]
            summary_gul_df = pd.DataFrame(
                {'loss_gul': guls_df.groupby(group_by_cols)['loss_gul'].sum()}).reset_index()
            summary_il_df = pd.DataFrame(
                {'loss_il': all_losses_df.groupby(group_by_cols)['loss_il'].sum()}).reset_index()
            summary_ri_df = pd.DataFrame(
                {'loss_ri': all_losses_df.groupby(group_by_cols)['loss_ri'].sum()}).reset_index()
            all_losses_df = summary_gul_df.merge(how='left', right=summary_il_df, on=group_by_cols)
            all_losses_df = all_losses_df.merge(how='left', right=summary_ri_df, on=group_by_cols)

        for i in range(len(self.loss_factor)):

            if include_loss_factor:
                total_gul = guls_df[guls_df.loss_factor_idx == i].loss_gul.sum()
            else:
                total_gul = guls_df.loss_gul.sum()

            if not il and not ril:
                all_loss_cols = all_loss_cols + ['loss_gul']
                all_losses_df = guls_df.loc[:, all_loss_cols]
                all_losses_df.drop_duplicates(keep=False, inplace=True)
                header = \
                    'Losses (loss factor={:.2%}; total gul={:,.00f})'.format(
                        self.loss_factor[i],
                        total_gul)
            elif not ril:
                if include_loss_factor:
                    total_il = ils_df[ils_df.loss_factor_idx == i].loss_il.sum()
                else:
                    total_il = ils_df.loss_il.sum()

                header = \
                    'Losses (loss factor={:.2%}; total gul={:,.00f}; total il={:,.00f})'.format(
                        self.loss_factor[i],
                        total_gul, total_il)
            else:
                if include_loss_factor:
                    total_il = ils_df[ils_df.loss_factor_idx == i].loss_il.sum()
                    total_ri_net = rils_df[rils_df.loss_factor_idx == i].loss_ri.sum()
                else:
                    total_il = ils_df.loss_il.sum()
                    total_ri_net = rils_df.loss_ri.sum()
                total_ri_ceded = total_il - total_ri_net
                header = \
                    'Losses (loss factor={:.2%}; total gul={:,.00f}; total il={:,.00f}; total ri ceded={:,.00f})'.format(
                        self.loss_factor[i],
                        total_gul, total_il, total_ri_ceded)

            # Convert output cols to strings for formatting
            for c in group_by_cols:
                all_losses_df[c] = all_losses_df[c].apply(str)

            if self.print_summary:
                cols_to_print = all_loss_cols.copy()
                if False:
                    cols_to_print.remove('loss_factor_idx')
                if include_loss_factor:
                    print_dataframe(
                        all_losses_df[all_losses_df.loss_factor_idx == str(i)],
                        frame_header=header,
                        cols=cols_to_print)
                else:
                    print_dataframe(
                        all_losses_df,
                        frame_header=header,
                        cols=cols_to_print)

        if self.output_file:
            all_losses_df.to_csv(self.output_file, index=False, encoding='utf-8')

        if tmp_dir:
            tmp_dir.cleanup()

        return (il, ril)




class RunFmTest(ComputationStep):
    """
    Runs an FM test case and validates generated
    losses against expected losses.

    only use 'update_expected' for debugging
    it replaces the expected file with generated
    """

    step_params = [
        {'name': 'test_case_name', 'flag': '-c', 'type': str, 'help': 'Test case name - runs a specific test in the test directory. Otherwise run all tests.'},
        {'name': 'test_case_dir', 'flag': '-t', 'help': 'Test directory - should contain test directories containing OED files and expected results'},
        {'name': 'list_tests', 'flag': '-l', 'action': 'store_true', 'help': 'List the valid test cases in the test directory rather than running'},
        {'name': 'run_dir', 'flag': '-r', 'help': 'Run directory - where files should be generated. If not sst, no files will be saved.'},
<<<<<<< HEAD
        {'name': 'test_tolerance',   'type' :float, 'help': 'Relative tolerance between expected values and results, default is "1e-4" or 0.0001%', 'default': 1e-4},
        {'name': 'fmpy',            'default': False, 'type': str2bool, 'const':True, 'nargs':'?', 'help': 'use fmcalc python version instead of c++ version'},
        {'name': 'fmpy_low_memory', 'default': False, 'type': str2bool, 'const':True, 'nargs':'?', 'help': 'use memory map instead of RAM to store loss array (may decrease performance but reduce RAM usage drastically)'},
=======
        {'name': 'fmpy',            'default': False, 'type': str2bool, 'const': True, 'nargs': '?', 'help': 'use fmcalc python version instead of c++ version'},
        {'name': 'fmpy_low_memory', 'default': False, 'type': str2bool, 'const': True, 'nargs': '?', 'help': 'use memory map instead of RAM to store loss array (may decrease performance but reduce RAM usage drastically)'},
        {'name': 'fmpy_sort_output', 'default': False, 'type': str2bool, 'const': True, 'nargs': '?', 'help': 'order fmpy output by item_id'},
>>>>>>> 0c5c53a2
        {'name': 'update_expected', 'default': False},
    ]


    def search_test_cases(self):
        case_names = []
        for test_case in os.listdir(path=self.test_case_dir):
            if os.path.exists(
                os.path.join(self.test_case_dir, test_case, "expected")
            ):
                case_names.append(test_case)
        case_names.sort()
        return case_names, len(case_names)


    def run(self):

        # Setup and search test case dir
        if not self.test_case_dir:
            self.test_case_dir = os.getcwd()
        case_names, case_num = self.search_test_cases()

        # If enabled, list found test cases and exit
        if self.list_tests:
            for name in case_names:
                self.logger.info(name)
            exit(0)

        # Check selected test case exisits
        if self.test_case_name:
            if self.test_case_name not in case_names:
                raise OasisException(f'Error: case "{self.test_case_name}" not found in "{self.test_case_dir}"')

            return self.execute_test_case(self.test_case_name)

        # If test_case not selected run all cases
        self.logger.info(f"Running: All tests in '{self.test_case_dir}'")
        failed_tests = []
        exit_status = 0
        for case in case_names:
            test_result = self.execute_test_case(case)

            if not test_result:
                failed_tests.append(case)
                exit_status = 1

        if len(failed_tests) == 0:
            self.logger.info("All tests passed")
        else:
            self.logger.info("{} test failed: ".format(len(failed_tests)))
            [self.logger.info(n) for n in failed_tests]
        exit(exit_status)






    def execute_test_case(self, test_case):
        if self.run_dir:
            tmp_dir = None
            run_dir = self.run_dir
        else:
            tmp_dir = tempfile.TemporaryDirectory()
            run_dir = tmp_dir.name

        test_dir = os.path.join(self.test_case_dir, test_case)
        output_level = 'loc'
        loss_factor_fp = os.path.join(test_dir, 'loss_factors.csv')
        loss_factor = []
        include_loss_factor = False

        if os.path.exists(loss_factor_fp):
            loss_factor = []
            include_loss_factor = True
            try:
                with open(loss_factor_fp, 'r') as csvfile:
                    reader = csv.DictReader(csvfile)
                    for row in reader:
                        loss_factor.append(
                            float(row['loss_factor']))
            except Exception as e:
                raise OasisException(f"Failed to read {loss_factor_fp}", e)
        else:
            loss_factor.append(1.0)

        output_file = os.path.join(run_dir, 'loc_summary.csv')
        (il, ril) = RunExposure(
            src_dir=test_dir,
            run_dir=run_dir,
            loss_factor=loss_factor,
            output_level=output_level,
            output_file=output_file,
            include_loss_factor=include_loss_factor,
            fmpy=self.fmpy,
            fmpy_low_memory=self.fmpy_low_memory,
            fmpy_sort_output=self.fmpy_sort_output
        ).run()

        expected_data_dir = os.path.join(test_dir, 'expected')
        if not os.path.exists(expected_data_dir):
            raise OasisException(
                'No subfolder named `expected` found in the input directory - '
                'this subfolder should contain the expected set of GUL + IL '
                'input files, optionally the RI input files, and the expected '
                'set of GUL, IL and optionally the RI loss files'
            )

        files = ['keys.csv', 'loc_summary.csv']
        files += [
            '{}.csv'.format(fn)
            for ft, fn in chain(OASIS_FILES_PREFIXES['gul'].items(), OASIS_FILES_PREFIXES['il'].items())
        ]
        files += ['gul_summary_map.csv', 'guls.csv']
        if il:
            files += ['fm_summary_map.csv', 'ils.csv']
        if ril:
            files += ['rils.csv']

        test_result = True
        for f in files:
            generated = os.path.join(run_dir, f)
            expected = os.path.join(expected_data_dir, f)

            if not os.path.exists(expected):
                continue

            try:
                pd.testing.assert_frame_equal(
                    pd.read_csv(expected),
                    pd.read_csv(generated),
                    check_exact=False,
                    rtol=self.test_tolerance
                )
            except AssertionError:
                if self.update_expected:
                    shutil.copyfile(generated, expected)
                else:
                    print("Expected:")
                    with open(expected) as f:
                        self.logger.info(f.read())
                    print("Generated:")
                    with open(generated) as f:
                        self.logger.info(f.read())
                    raise OasisException(
                        f'\n FAIL: generated {generated} vs expected {expected}'
                    )
                test_result = False
        if tmp_dir:
            tmp_dir.cleanup()
        return test_result<|MERGE_RESOLUTION|>--- conflicted
+++ resolved
@@ -51,12 +51,8 @@
         {'name': 'coverage_types',       'type' :int, 'nargs':'+', 'default': list(v['id'] for v in SUPPORTED_COVERAGE_TYPES.values()), 'help': 'Select List of supported coverage_types [1, .. ,4]'},
         {'name': 'fmpy',                 'default': False, 'type': str2bool, 'const':True, 'nargs':'?', 'help': 'use fmcalc python version instead of c++ version'},
         {'name': 'fmpy_low_memory',      'default': False, 'type': str2bool, 'const':True, 'nargs':'?', 'help': 'use memory map instead of RAM to store loss array (may decrease performance but reduce RAM usage drastically)'},
-<<<<<<< HEAD
+        {'name': 'fmpy_sort_output', 'default': False, 'type': str2bool, 'const': True, 'nargs': '?', 'help': 'order fmpy output by item_id'},
         {'name': 'stream_type',          'flag':'-t', 'default': 2,  'type':int,  'help': 'Set the IL input stream type, 2 = default loss stream, 1 = deprecated cov/item stream'},
-=======
-        {'name': 'fmpy_sort_output',     'default': False, 'type': str2bool, 'const':True, 'nargs':'?', 'help': 'order fmpy output by item_id'},
->>>>>>> 0c5c53a2
-
         {'name': 'net_ri', 'default': True},
         {'name': 'include_loss_factor', 'default': True},
         {'name': 'print_summary', 'default': True},
@@ -147,11 +143,8 @@
             ktools_alloc_rule_ri=self.ktools_alloc_rule_ri,
             fmpy=self.fmpy,
             fmpy_low_memory=self.fmpy_low_memory,
-<<<<<<< HEAD
+            fmpy_sort_output=self.fmpy_sort_output,
             il_stream_type=self.stream_type,
-=======
-            fmpy_sort_output=self.fmpy_sort_output,
->>>>>>> 0c5c53a2
         ).run()
 
         guls_df = losses['gul']
@@ -308,8 +301,6 @@
         return (il, ril)
 
 
-
-
 class RunFmTest(ComputationStep):
     """
     Runs an FM test case and validates generated
@@ -324,18 +315,12 @@
         {'name': 'test_case_dir', 'flag': '-t', 'help': 'Test directory - should contain test directories containing OED files and expected results'},
         {'name': 'list_tests', 'flag': '-l', 'action': 'store_true', 'help': 'List the valid test cases in the test directory rather than running'},
         {'name': 'run_dir', 'flag': '-r', 'help': 'Run directory - where files should be generated. If not sst, no files will be saved.'},
-<<<<<<< HEAD
         {'name': 'test_tolerance',   'type' :float, 'help': 'Relative tolerance between expected values and results, default is "1e-4" or 0.0001%', 'default': 1e-4},
-        {'name': 'fmpy',            'default': False, 'type': str2bool, 'const':True, 'nargs':'?', 'help': 'use fmcalc python version instead of c++ version'},
-        {'name': 'fmpy_low_memory', 'default': False, 'type': str2bool, 'const':True, 'nargs':'?', 'help': 'use memory map instead of RAM to store loss array (may decrease performance but reduce RAM usage drastically)'},
-=======
         {'name': 'fmpy',            'default': False, 'type': str2bool, 'const': True, 'nargs': '?', 'help': 'use fmcalc python version instead of c++ version'},
         {'name': 'fmpy_low_memory', 'default': False, 'type': str2bool, 'const': True, 'nargs': '?', 'help': 'use memory map instead of RAM to store loss array (may decrease performance but reduce RAM usage drastically)'},
         {'name': 'fmpy_sort_output', 'default': False, 'type': str2bool, 'const': True, 'nargs': '?', 'help': 'order fmpy output by item_id'},
->>>>>>> 0c5c53a2
         {'name': 'update_expected', 'default': False},
     ]
-
 
     def search_test_cases(self):
         case_names = []
@@ -347,7 +332,6 @@
         case_names.sort()
         return case_names, len(case_names)
 
-
     def run(self):
 
         # Setup and search test case dir
@@ -385,11 +369,6 @@
             self.logger.info("{} test failed: ".format(len(failed_tests)))
             [self.logger.info(n) for n in failed_tests]
         exit(exit_status)
-
-
-
-
-
 
     def execute_test_case(self, test_case):
         if self.run_dir:
