--- conflicted
+++ resolved
@@ -2,11 +2,6 @@
     'PostAnalysis'
 ]
 
-<<<<<<< HEAD
-import os
-
-=======
->>>>>>> e202ea0d
 from ..base import ComputationStep
 from ...utils.path import get_custom_module
 from ...utils.exceptions import OasisException
