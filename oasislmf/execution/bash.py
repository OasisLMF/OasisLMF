import contextlib
import io
import logging
import multiprocessing
import os
import random
import re
import shutil
import string
from collections import Counter
from functools import partial

import pandas as pd

from ..utils.defaults import (EVE_DEFAULT_SHUFFLE, EVE_FISHER_YATES,
                              EVE_NO_SHUFFLE, EVE_ROUND_ROBIN, EVE_STD_SHUFFLE,
                              KTOOL_N_FM_PER_LB, KTOOL_N_GUL_PER_LB,
                              KTOOLS_ALLOC_GUL_DEFAULT,
                              KTOOLS_ALLOC_IL_DEFAULT, KTOOLS_ALLOC_RI_DEFAULT)
from ..utils.exceptions import OasisException

logger = logging.getLogger(__name__)


RUNTYPE_GROUNDUP_LOSS = 'gul'
RUNTYPE_LOAD_BALANCED_LOSS = 'lb'
RUNTYPE_INSURED_LOSS = 'il'
RUNTYPE_REINSURANCE_LOSS = 'ri'
RUNTYPE_REINSURANCE_GROSS_LOSS = 'rl'
RUNTYPE_FULL_CORRELATION = 'fc'

REINSURANCE_RUNTYPES = [
    RUNTYPE_REINSURANCE_LOSS,
    RUNTYPE_REINSURANCE_GROSS_LOSS
]
INTERMEDIATE_INURING_PRIORITY_PREFIX = 'IP'

WAIT_PROCESSING_SWITCHES = {
    'full_uncertainty_aep': '-F',
    'wheatsheaf_aep': '-W',
    'sample_mean_aep': '-S',
    'full_uncertainty_oep': '-f',
    'wheatsheaf_oep': '-w',
    'sample_mean_oep': '-s',
    'wheatsheaf_mean_aep': '-M',
    'wheatsheaf_mean_oep': '-m',
}

ORD_EPT_OUTPUT_SWITCHES = {
    "ept_full_uncertainty_aep": '-F',
    "ept_full_uncertainty_oep": '-f',
    "ept_mean_sample_aep": '-S',
    "ept_mean_sample_oep": '-s',
    "ept_per_sample_mean_aep": '-M',
    "ept_per_sample_mean_oep": '-m',
}

ORD_PSEPT_OUTPUT_SWITCHES = {
    "psept_aep": '-W',
    "psept_oep": '-w',
}

ORD_LECCALC = {**ORD_EPT_OUTPUT_SWITCHES, **ORD_PSEPT_OUTPUT_SWITCHES}

ORD_ALT_OUTPUT_SWITCHES = {
    "alt_period": {
        'csv_flag': '-o', 'parquet_flag': '-p', 'alct_flag': '-c',
        'alct_confidence_level': '-l'
    }
}

ORD_ALT_MEANONLY_OUTPUT_SWITCHES = {
    "alt_meanonly": {
        'csv_flag': '-o', 'parquet_flag': '-p'
    }
}

ORD_PLT_OUTPUT_SWITCHES = {
    "plt_sample": {
        'table_name': 'splt',
        'kat_flag': '-S',
        'ktools': {
            'executable': 'pltcalc',
            'csv_flag': '-S',
            'parquet_flag': '-s',
            'skip_header_flag': '-H'
        },
        'pytools': {
            'executable': 'pltpy',
            'csv_flag': '-s',
            'skip_header_flag': '-H'
        },
    },
    "plt_quantile": {
        'table_name': 'qplt',
        'kat_flag': '-Q',
        'ktools': {
            'executable': 'pltcalc',
            'csv_flag': '-Q',
            'parquet_flag': '-q',
            'skip_header_flag': '-H'
        },
        'pytools': {
            'executable': 'pltpy',
            'csv_flag': '-q',
            'skip_header_flag': '-H'
        },
    },
    "plt_moment": {
        'table_name': 'mplt',
        'kat_flag': '-M',
        'ktools': {
            'executable': 'pltcalc',
            'csv_flag': '-M',
            'parquet_flag': '-m',
            'skip_header_flag': '-H'
        },
        'pytools': {
            'executable': 'pltpy',
            'csv_flag': '-m',
            'skip_header_flag': '-H'
        },
    }
}

ORD_ELT_OUTPUT_SWITCHES = {
    "elt_quantile": {
        'table_name': 'qelt',
        'kat_flag': '-q',
        'ktools': {
            'executable': 'eltcalc',
            'csv_flag': '-Q',
            'parquet_flag': '-q',
            'skip_header_flag': '-s'
        },
        'pytools': {
            'executable': 'eltpy',
            'csv_flag': '-q',
            'skip_header_flag': '-H'
        },
    },
    "elt_moment": {
        'table_name': 'melt',
        'kat_flag': '-m',
        'ktools': {
            'executable': 'eltcalc',
            'csv_flag': '-M',
            'parquet_flag': '-m',
            'skip_header_flag': '-s'
        },
        'pytools': {
            'executable': 'eltpy',
            'csv_flag': '-m',
            'skip_header_flag': '-H'
        },
    }
}

ORD_SELT_OUTPUT_SWITCH = {
    "elt_sample": {
        'table_name': 'selt',
        'kat_flag': '-s',
        'ktools': {
            'executable': 'summarycalctocsv',
            'csv_flag': '-o',
            'parquet_flag': '-p',
            'skip_header_flag': '-s'
        },
        'pytools': {
            'executable': 'eltpy',
            'csv_flag': '-s',
            'skip_header_flag': '-H'
        },
    }
}

OUTPUT_SWITCHES = {
    "plt_ord": ORD_PLT_OUTPUT_SWITCHES,
    "elt_ord": ORD_ELT_OUTPUT_SWITCHES,
    "selt_ord": ORD_SELT_OUTPUT_SWITCH
}

EVE_SHUFFLE_OPTIONS = {
    EVE_NO_SHUFFLE: {'eve': '-n ', 'kat_sorting': False},
    EVE_ROUND_ROBIN: {'eve': '', 'kat_sorting': True},
    EVE_FISHER_YATES: {'eve': '-r ', 'kat_sorting': False},
    EVE_STD_SHUFFLE: {'eve': '-R ', 'kat_sorting': False}
}

SUMMARY_TYPES = ['eltcalc', 'summarycalc', 'pltcalc']


TRAP_FUNC = """
touch $LOG_DIR/stderror.err
ktools_monitor.sh $$ $LOG_DIR & pid0=$!

exit_handler(){
   exit_code=$?

   # disable handler
   trap - QUIT HUP INT KILL TERM ERR EXIT

   kill -9 $pid0 2> /dev/null
   if [ "$exit_code" -gt 0 ]; then
       # Error - run process clean up
       echo 'Ktools Run Error - exitcode='$exit_code

       set +x
       group_pid=$(ps -p $$ -o pgid --no-headers)
       sess_pid=$(ps -p $$ -o sess --no-headers)
       script_pid=$$
       printf "Script PID:%d, GPID:%s, SPID:%d\n" $script_pid $group_pid $sess_pid >> $LOG_DIR/killout.txt

       ps -jf f -g $sess_pid > $LOG_DIR/subprocess_list
       PIDS_KILL=$(pgrep -a --pgroup $group_pid | awk \'BEGIN { FS = "[ \\t\\n]+" }{ if ($1 >= \'$script_pid\') print}\' | grep -v celery | egrep -v *\\\.log$  | egrep -v *startup.sh$ | sort -n -r)
       echo "$PIDS_KILL" >> $LOG_DIR/killout.txt
       kill -9 $(echo "$PIDS_KILL" | awk \'BEGIN { FS = "[ \\t\\n]+" }{ print $1 }\') 2>/dev/null
       exit $exit_code
   else
       # script successful
       exit 0
   fi
}
trap exit_handler QUIT HUP INT KILL TERM ERR EXIT"""


def get_check_function(custom_gulcalc_log_start=None, custom_gulcalc_log_finish=None):
    """Creates a bash function to check the logs to ensure same number of process started and finsished.

    Args:
        custom_gulcalc_log_start (str): Custom message printed to the logs when a process starts.
        custom_gulcalc_log_finish (str): Custom message printed to the logs when a process ends.
    """
    check_function = """
check_complete(){
    set +e
    proc_list="eve getmodel gulcalc fmcalc summarycalc eltcalc aalcalc aalcalcmeanonly leccalc pltcalc ordleccalc modelpy gulpy fmpy gulmc summarypy eltpy pltpy aalpy lecpy"
    has_error=0
    for p in $proc_list; do
        started=$(find log -name "${p}_[0-9]*.log" | wc -l)
        finished=$(find log -name "${p}_[0-9]*.log" -exec grep -l "finish" {} + | wc -l)
        if [ "$finished" -lt "$started" ]; then
            echo "[ERROR] $p - $((started-finished)) processes lost"
            has_error=1
        elif [ "$started" -gt 0 ]; then
            echo "[OK] $p"
        fi
    done
"""
    # Add in check for custom gulcalc if settings are provided
    if custom_gulcalc_log_start and custom_gulcalc_log_finish:
        check_function += f"""
    started=$( grep "{custom_gulcalc_log_start}" log/gul_stderror.err | wc -l)
    finished=$( grep "{custom_gulcalc_log_finish}" log/gul_stderror.err | wc -l)
    if [ "$finished" -lt "$started" ]; then
        echo "[ERROR] gulcalc - $((started-finished)) processes lost"
        has_error=1
    elif [ "$started" -gt 0 ]; then
        echo "[OK] gulcalc"
    fi
"""

    check_function += """    if [ "$has_error" -ne 0 ]; then
        false # raise non-zero exit code
    else
        echo 'Run Completed'
    fi
}"""
    return check_function


BASH_TRACE = """
# --- Redirect Bash trace to file ---
bash_logging_supported(){
    local BASH_VER_MAJOR=${BASH_VERSION:0:1}
    local BASH_VER_MINOR=${BASH_VERSION:2:1}

    if [[ "$BASH_VER_MAJOR" -gt 4 ]]; then
        echo 1; exit
    fi
    if [[ $BASH_VER_MAJOR -eq 4 ]] && [[ $BASH_VER_MINOR -gt 3 ]]; then
        echo 1; exit
    fi
    echo 0
}
if [ $(bash_logging_supported) == 1 ]; then
    exec   > >(tee -ia $LOG_DIR/bash.log)
    exec  2> >(tee -ia $LOG_DIR/bash.log >& 2)
    exec 19> $LOG_DIR/bash.log
    export BASH_XTRACEFD="19"
    set -x
else
    echo "WARNING: logging disabled, bash version '$BASH_VERSION' is not supported, minimum requirement is bash v4.4"
fi """


def process_range(max_process_id, process_number=None):
    """
    Creates an iterable for all the process ids, if process number is set
    then an iterable containing only that number is returned.

    This allows for the loss generation to be ran in different processes
    rather than accross multiple cores.

    :param max_process_id: The largest process number
    :param process_number: If set iterable only containing this number is returned
    :return: iterable containing all the process numbers to process
    """
    if process_number is not None:
        return [process_number]
    else:
        return range(1, max_process_id + 1)


def get_modelcmd(modelpy: bool, server=False, peril_filter=[]) -> str:
    """
    Gets the construct model command line argument for the bash script.

    Args:
        modelpy: (bool) if the getmodel Python setting is True or not
        server: (bool) if set then enable 'TCP' ipc server/client mode
        peril_filter: (list) list of perils to include (all included if empty)

    Returns: C++ getmodel if modelpy is False, Python getmodel if the modelpy if False
    """
    py_cmd = 'modelpy'
    cpp_cmd = 'getmodel'

    if modelpy is True:
        if server is True:
            py_cmd = f'{py_cmd} --data-server'

        if peril_filter:
            py_cmd = f"{py_cmd} --peril-filter {' '.join(peril_filter)}"

        return py_cmd
    else:
        return cpp_cmd


def get_gulcmd(gulpy, gulpy_random_generator, gulmc, gulmc_random_generator, gulmc_effective_damageability, gulmc_vuln_cache_size, modelpy_server, peril_filter, model_df_engine='oasis_data_manager.df_reader.reader.OasisPandasReader', dynamic_footprint=False):
    """Get the ground-up loss calculation command.

    Args:
        gulpy (bool): if True, return the python command name, else the c++ one.

    Returns:
        str: the ground-up loss calculation command
    """
    if gulpy and gulmc:
        raise ValueError("Expect either gulpy or gulmc to be True, got both True.")

    if gulpy:
        cmd = f'gulpy --random-generator={gulpy_random_generator}'
    elif gulmc:
        cmd = f"gulmc --random-generator={gulmc_random_generator} {'--data-server'*modelpy_server} --model-df-engine=\'{model_df_engine}\'"

        if peril_filter:
            cmd += f" --peril-filter {' '.join(peril_filter)}"

        if gulmc_effective_damageability:
            cmd += " --effective-damageability"

        if gulmc_vuln_cache_size:
            cmd += f" --vuln-cache-size {gulmc_vuln_cache_size}"

        if dynamic_footprint:
            cmd += " --dynamic-footprint True"
    else:
        cmd = 'gulcalc'

    return cmd


def get_fmcmd(fmpy, fmpy_low_memory=False, fmpy_sort_output=False):
    if fmpy:
        cmd = 'fmpy'
        if fmpy_low_memory:
            cmd += ' -l'
        if fmpy_sort_output:
            cmd += ' --sort-output'
        return cmd
    else:
        return 'fmcalc'


def print_command(command_file, cmd):
    """
    Writes the supplied command to the end of the generated script

    :param command_file: File to append command to.
    :param cmd: The command to append
    """
    with io.open(command_file, "a", encoding='utf-8') as myfile:
        myfile.writelines(cmd + "\n")


def leccalc_enabled(summary_options):
    """
    Checks if leccalc is enabled in a summaries section

    :param summary_options: Summaies section from an analysis_settings file
    :type summary_options: dict

    Example:
    {
        "aalcalc": true,
        "eltcalc": true,
        "id": 1,
        "lec_output": true,
        "leccalc": {
            "full_uncertainty_aep": true,
            "full_uncertainty_oep": true,
            "return_period_file": true
        }
    }
    :return: True is leccalc is enables, False otherwise.
    """

    lec_options = summary_options.get('leccalc', {})
    lec_boolean = summary_options.get('lec_output', False)

    # Disabled if leccalc flag is missing or false
    if not lec_boolean:
        return False

    # Backwards compatibility for nested "outputs" keys in lec_options
    if "outputs" in lec_options:
        lec_options = lec_options["outputs"]

    # Enabled if at least one option is selected
    for ouput_opt in lec_options:
        if ouput_opt in WAIT_PROCESSING_SWITCHES and lec_options[ouput_opt]:
            return True
    return False


def ord_enabled(summary_options, ORD_SWITCHES):
    """
    Checks if ORD leccalc is enabled in a summaries section

    :param summary_options: Summaies section from an analysis_settings file
    :type summary_options: dict

    :param ORD_SWITCHES: Options from the analysis_settings 'Summaies' section to search
    :type  ORD_SWITCHES: dict

    Example:
    {
        "id": 1,
        "ord_output": {
            "ept_full_uncertainty_aep": true,
            "ept_full_uncertainty_oep": true,
            "ept_mean_sample_aep": true,
            "ept_mean_sample_oep": true,
            "ept_per_sample_mean_aep": true,
            "ept_per_sample_mean_oep": true,
            "psept_aep": true,
            "psept_oep": true,
            "return_period_file": true
        }
    }

    :return: True is leccalc is enables, False otherwise.
    """

    ord_options = summary_options.get('ord_output', {})
    for ouput_opt in ord_options:
        if ouput_opt in ORD_SWITCHES and ord_options[ouput_opt]:
            return True
    return False


def do_post_wait_processing(
    runtype,
    analysis_settings,
    filename,
    process_counter,
    work_sub_dir='',
    output_dir='output/',
    stderr_guard=True,
    inuring_priority=None
):
    if '{}_summaries'.format(runtype) not in analysis_settings:
        return

    if not inuring_priority:
        inuring_priority = ''

    for summary in analysis_settings['{}_summaries'.format(runtype)]:
        if "id" in summary:
            summary_set = summary['id']

            # ktools ORIG - aalcalc
            if summary.get('aalcalc'):
                cmd = 'aalcalc -K{}{}_{}S{}_summaryaalcalc'.format(
                    work_sub_dir,
                    runtype,
                    inuring_priority,
                    summary_set
                )

                process_counter['lpid_monitor_count'] += 1
                cmd = '{} > {}{}_{}S{}_aalcalc.csv'.format(
                    cmd, output_dir, runtype, inuring_priority, summary_set
                )
                if stderr_guard:
                    cmd = '( {} ) 2>> $LOG_DIR/stderror.err & lpid{}=$!'.format(cmd, process_counter['lpid_monitor_count'])
                else:
                    cmd = '{} & lpid{}=$!'.format(cmd, process_counter['lpid_monitor_count'])
                print_command(filename, cmd)

            # ORD - PALT
            if ord_enabled(summary, ORD_ALT_OUTPUT_SWITCHES):
                cmd = 'aalcalc -K{}{}_{}S{}_summary_palt'.format(
                    work_sub_dir, runtype, inuring_priority, summary_set
                )
                palt_outfile_stem = '{}{}_{}S{}_palt'.format(
                    output_dir, runtype, inuring_priority, summary_set
                )
                alct_outfile_stem = '{}{}_{}S{}_alct'.format(
                    output_dir, runtype, inuring_priority, summary_set
                )

                alct_file_extension = ".csv"
                if summary.get('ord_output', {}).get('parquet_format'):
                    alct_file_extension = ".parquet"

                if summary.get('ord_output', {}).get('alct_convergence'):
                    cmd = '{} {} {}{}'.format(
                        cmd,
                        ORD_ALT_OUTPUT_SWITCHES.get('alt_period', {}).get('alct_flag', ''),
                        alct_outfile_stem,
                        alct_file_extension
                    )
                    if summary.get('ord_output', {}).get('alct_confidence'):
                        cmd = '{} {} {}'.format(
                            cmd,
                            ORD_ALT_OUTPUT_SWITCHES.get('alct_confidence_level', ''),
                            summary.get('ord_output', {}).get('alct_confidence')
                        )

                if summary.get('ord_output', {}).get('parquet_format'):
                    cmd = '{} {}'.format(
                        cmd,
                        ORD_ALT_OUTPUT_SWITCHES.get('alt_period', {}).get('parquet_flag', '')
                    )
                    cmd = '{} {}.parquet'.format(cmd, palt_outfile_stem)
                else:
                    cmd = '{} {}'.format(
                        cmd,
                        ORD_ALT_OUTPUT_SWITCHES.get('alt_period', {}).get('csv_flag', '')
                    )
                    cmd = '{} > {}.csv'.format(cmd, palt_outfile_stem)

                process_counter['lpid_monitor_count'] += 1
                if stderr_guard:
                    cmd = '( {} ) 2>> $LOG_DIR/stderror.err & lpid{}=$!'.format(cmd, process_counter['lpid_monitor_count'])
                else:
                    cmd = '{} & lpid{}=$!'.format(cmd, process_counter['lpid_monitor_count'])
                print_command(filename, cmd)

            # ktools ORIG - aalcalcmeanonly
            if summary.get('aalcalcmeanonly'):
                cmd = 'aalcalcmeanonly -K{}{}_{}S{}_summaryaalcalcmeanonly'.format(
                    work_sub_dir, runtype, inuring_priority, summary_set
                )

                process_counter['lpid_monitor_count'] += 1
                cmd = '{} > {}{}_{}S{}_aalcalcmeanonly.csv'.format(
                    cmd, output_dir, runtype, inuring_priority, summary_set
                )
                if stderr_guard:
                    cmd = '( {} ) 2>> $LOG_DIR/stderror.err & lpid{}=$!'.format(cmd, process_counter['lpid_monitor_count'])
                else:
                    cmd = '{} & lpid{}=$!'.format(cmd, process_counter['lpid_monitor_count'])
                print_command(filename, cmd)

            # ORD - aalcalcmeanonly
            if ord_enabled(summary, ORD_ALT_MEANONLY_OUTPUT_SWITCHES):
                cmd = 'aalcalcmeanonly -K{}{}_{}S{}_summary_altmeanonly'.format(
                    work_sub_dir, runtype, inuring_priority, summary_set
                )
                altmeanonly_outfile_stem = '{}{}_{}S{}_altmeanonly'.format(
                    output_dir, runtype, inuring_priority, summary_set
                )

                if summary.get('ord_output', {}).get('parquet_format'):
                    cmd = '{} {}'.format(
                        cmd,
                        ORD_ALT_MEANONLY_OUTPUT_SWITCHES.get('alt_meanonly', {}).get('parquet_flag', '')
                    )
                    cmd = '{} {}.parquet'.format(cmd, altmeanonly_outfile_stem)
                else:
                    cmd = '{} {}'.format(
                        cmd,
                        ORD_ALT_MEANONLY_OUTPUT_SWITCHES.get('alt_meanonly', {}).get('csv_flag', '')
                    )
                    cmd = '{} > {}.csv'.format(cmd, altmeanonly_outfile_stem)

                process_counter['lpid_monitor_count'] += 1
                if stderr_guard:
                    cmd = '( {} ) 2>> $LOG_DIR/stderror.err & lpid{}=$!'.format(cmd, process_counter['lpid_monitor_count'])
                else:
                    cmd = '{} & lpid{}=$!'.format(cmd, process_counter['lpid_monitor_count'])
                print_command(filename, cmd)

            # ORD - PSEPT,EPT
            if ord_enabled(summary, ORD_LECCALC):

                ord_outputs = summary.get('ord_output', {})
                ept_output = False
                psept_output = False

                cmd = 'ordleccalc {} -K{}{}_{}S{}_summaryleccalc'.format(
                    '-r' if ord_outputs.get('return_period_file') else '',
                    work_sub_dir,
                    runtype,
                    inuring_priority,
                    summary_set
                )

                process_counter['lpid_monitor_count'] += 1
                for option, active in sorted(ord_outputs.items()):
                    # Add EPT switches
                    if active and option in ORD_EPT_OUTPUT_SWITCHES:
                        switch = ORD_EPT_OUTPUT_SWITCHES.get(option, '')
                        cmd = '{} {}'.format(cmd, switch)
                        if not ept_output:
                            ept_output = True

                    # Add PSEPT switches
                    if active and option in ORD_PSEPT_OUTPUT_SWITCHES:
                        switch = ORD_PSEPT_OUTPUT_SWITCHES.get(option, '')
                        cmd = '{} {}'.format(cmd, switch)
                        if not psept_output:
                            psept_output = True

                ept_output_flag = '-O'
                psept_output_flag = '-o'
                outfile_ext = 'csv'
                if summary.get('ord_output', {}).get('parquet_format'):
                    ept_output_flag = '-P'
                    psept_output_flag = '-p'
                    outfile_ext = 'parquet'

                if ept_output:
                    cmd = '{} {} {}{}_{}S{}_ept.{}'.format(
                        cmd, ept_output_flag, output_dir, runtype,
                        inuring_priority, summary_set, outfile_ext
                    )

                if psept_output:
                    cmd = '{} {} {}{}_{}S{}_psept.{}'.format(
                        cmd, psept_output_flag, output_dir, runtype,
                        inuring_priority, summary_set, outfile_ext
                    )

                if stderr_guard:
                    cmd = '( {} ) 2>> $LOG_DIR/stderror.err & lpid{}=$!'.format(cmd, process_counter['lpid_monitor_count'])
                else:
                    cmd = '{} & lpid{}=$!'.format(cmd, process_counter['lpid_monitor_count'])
                print_command(filename, cmd)

            # ktools ORIG - Leccalc
            if leccalc_enabled(summary):
                leccalc = summary.get('leccalc', {})
                cmd = 'leccalc {} -K{}{}_{}S{}_summaryleccalc'.format(
                    '-r' if leccalc.get('return_period_file') else '',
                    work_sub_dir,
                    runtype,
                    inuring_priority,
                    summary_set
                )

                # Note: Backwards compatibility of "outputs" in lec_options
                if "outputs" in leccalc:
                    leccalc = leccalc["outputs"]

                process_counter['lpid_monitor_count'] += 1
                for option, active in sorted(leccalc.items()):
                    if active and option in WAIT_PROCESSING_SWITCHES:
                        switch = WAIT_PROCESSING_SWITCHES.get(option, '')
                        cmd = '{} {} {}{}_{}S{}_leccalc_{}.csv'.format(
                            cmd, switch, output_dir, runtype,
                            inuring_priority, summary_set, option
                        )

                if stderr_guard:
                    cmd = '( {} ) 2>> $LOG_DIR/stderror.err & lpid{}=$!'.format(cmd, process_counter['lpid_monitor_count'])
                else:
                    cmd = '{} & lpid{}=$!'.format(cmd, process_counter['lpid_monitor_count'])
                print_command(filename, cmd)


def get_fifo_name(fifo_dir, producer, producer_id, consumer=''):
    """Standard name for FIFO"""
    if consumer:
        return f'{fifo_dir}{producer}_{consumer}_P{producer_id}'
    else:
        return f'{fifo_dir}{producer}_P{producer_id}'


def do_fifo_exec(producer, producer_id, filename, fifo_dir, action='mkfifo', consumer=''):
    print_command(filename, f'{action} {get_fifo_name(fifo_dir, producer, producer_id, consumer)}')


def do_fifos_exec(runtype, max_process_id, filename, fifo_dir, process_number=None, action='mkfifo', consumer=''):
    for process_id in process_range(max_process_id, process_number):
        do_fifo_exec(runtype, process_id, filename, fifo_dir, action, consumer)
    print_command(filename, '')


def do_fifos_exec_full_correlation(
        runtype, max_process_id, filename, fifo_dir, process_number=None, action='mkfifo'):
    for process_id in process_range(max_process_id, process_number):
        print_command(filename, '{} {}{}_sumcalc_P{}'.format(
            action, fifo_dir, runtype, process_id
        ))
    print_command(filename, '')
    for process_id in process_range(max_process_id, process_number):
        print_command(filename, '{} {}{}_fmcalc_P{}'.format(
            action, fifo_dir, runtype, process_id
        ))
    print_command(filename, '')


def do_fifos_calc(runtype, analysis_settings, max_process_id, filename, fifo_dir='fifo/', process_number=None, consumer_prefix=None, action='mkfifo'):

    summaries = analysis_settings.get('{}_summaries'.format(runtype))
    if not summaries:
        return

    if not consumer_prefix:
        consumer_prefix = ''

    for process_id in process_range(max_process_id, process_number):
        for summary in summaries:
            if 'id' in summary:
                summary_set = summary['id']
                do_fifo_exec(runtype, process_id, filename, fifo_dir, action, f'{consumer_prefix}S{summary_set}_summary')
                if leccalc_enabled(summary) or ord_enabled(summary, ORD_LECCALC) or summary.get('aalcalc') or ord_enabled(summary, ORD_ALT_OUTPUT_SWITCHES):
                    idx_fifo = get_fifo_name(fifo_dir, runtype, process_id, f'{consumer_prefix}S{summary_set}_summary')
                    idx_fifo += '.idx'
                    print_command(filename, f'mkfifo {idx_fifo}')

                for summary_type in SUMMARY_TYPES:
                    if summary.get(summary_type):
                        do_fifo_exec(runtype, process_id, filename, fifo_dir, action, f'{consumer_prefix}S{summary_set}_{summary_type}')

                for ord_type, output_switch in OUTPUT_SWITCHES.items():
                    for ord_table in output_switch.keys():
                        if summary.get('ord_output', {}).get(ord_table):
                            do_fifo_exec(runtype, process_id, filename, fifo_dir, action, f'{consumer_prefix}S{summary_set}_{ord_type}')
                            break

        print_command(filename, '')


def create_workfolders(
    runtype,
    analysis_settings,
    filename,
    work_dir='work/',
    inuring_priority=None
):

    summaries = analysis_settings.get('{}_summaries'.format(runtype))
    if not summaries:
        return

    if not inuring_priority:
        inuring_priority = ''

    for summary in summaries:
        if 'id' in summary:
            summary_set = summary['id']

            # EDIT: leccalc and ordleccalc share the same summarycalc binary data
            # only create the workfolders once if either option is selected
            if leccalc_enabled(summary) or ord_enabled(summary, ORD_LECCALC):
                print_command(
                    filename,
                    'mkdir -p {}{}_{}S{}_summaryleccalc'.format(work_dir, runtype, inuring_priority, summary_set)
                )

            if summary.get('aalcalc'):
                print_command(
                    filename,
                    'mkdir -p {}{}_{}S{}_summaryaalcalc'.format(work_dir, runtype, inuring_priority, summary_set)
                )

            if summary.get('ord_output', {}).get('alt_period'):
                print_command(
                    filename,
                    'mkdir -p {}{}_{}S{}_summary_palt'.format(work_dir, runtype, inuring_priority, summary_set)
                )

            if summary.get('aalcalcmeanonly'):
                print_command(
                    filename,
                    'mkdir -p {}{}_{}S{}_summaryaalcalcmeanonly'.format(work_dir, runtype, inuring_priority, summary_set)
                )

            if summary.get('ord_output', {}).get('alt_meanonly'):
                print_command(
                    filename,
                    'mkdir -p {}{}_{}S{}_summary_altmeanonly'.format(work_dir, runtype, inuring_priority, summary_set)
                )


def do_kats(
    runtype,
    analysis_settings,
    max_process_id,
    filename,
    process_counter,
    work_dir='work/kat/',
    output_dir='output/',
    sort_by_event=False,
    process_number=None,
    inuring_priority=None
):
    summaries = analysis_settings.get('{}_summaries'.format(runtype))
    if not summaries:
        return False

    if not inuring_priority:
        inuring_priority = ''

    anykats = False
    for summary in summaries:
        if 'id' in summary:
            summary_set = summary['id']

            if summary.get('eltcalc'):
                anykats = True

                cmd = 'kat' if sort_by_event else 'kat -u'
                for process_id in process_range(max_process_id, process_number):

                    cmd = '{} {}{}_{}S{}_eltcalc_P{}'.format(
                        cmd, work_dir, runtype, inuring_priority,
                        summary_set, process_id
                    )

                process_counter['kpid_monitor_count'] += 1
                cmd = '{} > {}{}_{}S{}_eltcalc.csv & kpid{}=$!'.format(
                    cmd, output_dir, runtype, inuring_priority, summary_set,
                    process_counter['kpid_monitor_count']
                )
                print_command(filename, cmd)

            if summary.get('pltcalc'):
                anykats = True

                cmd = 'kat' if sort_by_event else 'kat -u'
                for process_id in process_range(max_process_id, process_number):
                    cmd = '{} {}{}_{}S{}_pltcalc_P{}'.format(
                        cmd, work_dir, runtype, inuring_priority,
                        summary_set, process_id
                    )

                process_counter['kpid_monitor_count'] += 1
                cmd = '{} > {}{}_{}S{}_pltcalc.csv & kpid{}=$!'.format(
                    cmd, output_dir, runtype, inuring_priority, summary_set,
                    process_counter['kpid_monitor_count']
                )
                print_command(filename, cmd)

            if summary.get("summarycalc"):
                anykats = True

                cmd = 'kat' if sort_by_event else 'kat -u'
                for process_id in process_range(max_process_id, process_number):
                    cmd = '{} {}{}_{}S{}_summarycalc_P{}'.format(
                        cmd, work_dir, runtype, inuring_priority,
                        summary_set, process_id
                    )

                process_counter['kpid_monitor_count'] += 1
                cmd = '{} > {}{}_{}S{}_summarycalc.csv & kpid{}=$!'.format(
                    cmd, output_dir, runtype, inuring_priority, summary_set,
                    process_counter['kpid_monitor_count']
                )
                print_command(filename, cmd)

            for ord_type, output_switch in OUTPUT_SWITCHES.items():
                for ord_table, v in output_switch.items():
                    if summary.get('ord_output', {}).get(ord_table):
                        anykats = True

                        cmd = 'kat' if sort_by_event else 'kat -u'
                        outfile_flag = '>'
                        outfile_ext = 'csv'
                        if summary.get('ord_output', {}).get('parquet_format'):
                            cmd = f'katparquet {v["kat_flag"]}'
                            outfile_flag = '-o'
                            outfile_ext = 'parquet'

                        for process_id in process_range(max_process_id, process_number):
                            cmd = f'{cmd} {work_dir}{runtype}_{inuring_priority}S{summary_set}_{ord_table}_P{process_id}'

                        process_counter['kpid_monitor_count'] += 1
                        cmd = f'{cmd} {outfile_flag} {output_dir}{runtype}_{inuring_priority}S{summary_set}_{v["table_name"]}.{outfile_ext}'
                        cmd = f'{cmd} & kpid{process_counter["kpid_monitor_count"]}=$!'
                        print_command(filename, cmd)

    return anykats


def do_summarycalcs(
    runtype,
    analysis_settings,
    process_id,
    filename,
    summarypy,
    fifo_dir='fifo/',
    stderr_guard=True,
    num_reinsurance_iterations=0,
    gul_legacy_stream=None,
    gul_full_correlation=False,
    inuring_priority=None,
):

    summaries = analysis_settings.get('{}_summaries'.format(runtype))
    if not summaries:
        return

    if process_id == 1:
        print_command(filename, '')

    if summarypy:
        summarycalc_switch = f'-t {runtype}'
    else:
        summarycalc_switch = '-f'
        if runtype == RUNTYPE_GROUNDUP_LOSS:
            if gul_legacy_stream:
                # gul coverage stream
                summarycalc_switch = '-g'
            else:
                # Accept item stream only
                summarycalc_switch = '-i'

    summarycalc_directory_switch = ""
    inuring_priority_text = ''   # Only relevant for reinsurance
    if runtype == RUNTYPE_REINSURANCE_LOSS or runtype == RUNTYPE_REINSURANCE_GROSS_LOSS:
        if inuring_priority.get('level'):
            summarycalc_directory_switch = f"-p {os.path.join('input', 'RI_' + str(inuring_priority['level']))}"
            # Text field for final inuring priority is empty string
            inuring_priority_text = inuring_priority['text']

    input_filename_component = ''
    if gul_full_correlation:
        input_filename_component = '_sumcalc'

    # Use -m flag to create summary index files
    # This is likely to become default in future ktools releases
    cmd = 'summarypy' if summarypy else 'summarycalc'
    cmd = f'{cmd} -m {summarycalc_switch} {summarycalc_directory_switch}'
    for summary in summaries:
        if 'id' in summary:
            summary_set = summary['id']
            cmd = '{0} -{1} {4}{2}_{5}S{1}_summary_P{3}'.format(
                cmd, summary_set, runtype, process_id, fifo_dir,
                inuring_priority_text
            )

    cmd = '{0} < {1}{2}{3}_{5}P{4}'.format(
        cmd, fifo_dir, runtype, input_filename_component, process_id,
        inuring_priority_text
    )
    cmd = '( {0} ) 2>> $LOG_DIR/stderror.err  &'.format(cmd) if stderr_guard else '{0} &'.format(cmd)      # Wrap in subshell and pipe stderr to file
    print_command(filename, cmd)


def do_tees(
    runtype,
    analysis_settings,
    process_id,
    filename,
    process_counter,
    fifo_dir='fifo/',
    work_dir='work/',
    inuring_priority=None
):

    summaries = analysis_settings.get('{}_summaries'.format(runtype))
    if not summaries:
        return

    if not inuring_priority:
        inuring_priority = ''

    if process_id == 1:
        print_command(filename, '')

    for summary in summaries:
        if 'id' in summary:
            process_counter['pid_monitor_count'] += 1
            summary_set = summary['id']

            cmd = f'tee < {get_fifo_name(fifo_dir, runtype, process_id, f"{inuring_priority}S{summary_set}_summary")}'
            if leccalc_enabled(summary) or ord_enabled(summary, ORD_LECCALC) or summary.get('aalcalc') or ord_enabled(summary, ORD_ALT_OUTPUT_SWITCHES):
                cmd_idx = cmd + '.idx'

            for summary_type in SUMMARY_TYPES:
                if summary.get(summary_type):
                    cmd = f'{cmd} {get_fifo_name(fifo_dir, runtype, process_id, f"{inuring_priority}S{summary_set}_{summary_type}")}'

            for ord_type, output_switch in OUTPUT_SWITCHES.items():
                for ord_table in output_switch.keys():
                    if summary.get('ord_output', {}).get(ord_table):
                        cmd = f'{cmd} {get_fifo_name(fifo_dir, runtype, process_id, f"{inuring_priority}S{summary_set}_{ord_type}")}'
                        break

            if summary.get('aalcalc'):
                aalcalc_out = f'{work_dir}{runtype}_{inuring_priority}S{summary_set}_summaryaalcalc/P{process_id}'
                cmd = f'{cmd} {aalcalc_out}.bin'
                cmd_idx = f'{cmd_idx} {aalcalc_out}.idx'

            if summary.get('ord_output', {}).get('alt_period'):
                aalcalc_ord_out = f'{work_dir}{runtype}_{inuring_priority}S{summary_set}_summary_palt/P{process_id}'
                cmd = f'{cmd} {aalcalc_ord_out}.bin'
                cmd_idx = f'{cmd_idx} {aalcalc_ord_out}.idx'

            if summary.get('aalcalcmeanonly'):
                aalcalcmeanonly_out = f'{work_dir}{runtype}_{inuring_priority}S{summary_set}_summaryaalcalcmeanonly/P{process_id}'
                cmd = f'{cmd} {aalcalcmeanonly_out}.bin'

            if summary.get('ord_output', {}).get('alt_meanonly'):
                aalcalcmeanonly_ord_out = f'{work_dir}{runtype}_{inuring_priority}S{summary_set}_summary_altmeanonly/P{process_id}'
                cmd = f'{cmd} {aalcalcmeanonly_ord_out}.bin'

            # leccalc and ordleccalc share the same summarycalc binary data
            # only create the workfolders once if either option is selected
            if leccalc_enabled(summary) or ord_enabled(summary, ORD_LECCALC):
                leccalc_out = f'{work_dir}{runtype}_{inuring_priority}S{summary_set}_summaryleccalc/P{process_id}'
                cmd = f'{cmd} {leccalc_out}.bin'
                cmd_idx = f'{cmd_idx} {leccalc_out}.idx'

            cmd = '{} > /dev/null & pid{}=$!'.format(cmd, process_counter['pid_monitor_count'])
            print_command(filename, cmd)
            if leccalc_enabled(summary) or ord_enabled(summary, ORD_LECCALC) or summary.get('aalcalc') or ord_enabled(summary, ORD_ALT_OUTPUT_SWITCHES):
                process_counter['pid_monitor_count'] += 1
                cmd_idx = '{} > /dev/null & pid{}=$!'.format(cmd_idx, process_counter['pid_monitor_count'])
                print_command(filename, cmd_idx)


def do_tees_fc_sumcalc_fmcalc(process_id, filename, correlated_output_stems):

    if process_id == 1:
        print_command(filename, '')

    cmd = 'tee < {0}{1}'.format(
        correlated_output_stems['gulcalc_output'], process_id
    )
    cmd = '{0} {1}{3} {2}{3} > /dev/null &'.format(
        cmd,
        correlated_output_stems['sumcalc_input'],
        correlated_output_stems['fmcalc_input'],
        process_id
    )

    print_command(filename, cmd)


def get_correlated_output_stems(fifo_dir):

    correlated_output_stems = {}
    correlated_output_stems['gulcalc_output'] = '{0}{1}_P'.format(
        fifo_dir, RUNTYPE_GROUNDUP_LOSS
    )
    correlated_output_stems['fmcalc_input'] = '{0}{1}_fmcalc_P'.format(
        fifo_dir, RUNTYPE_GROUNDUP_LOSS
    )
    correlated_output_stems['sumcalc_input'] = '{0}{1}_sumcalc_P'.format(
        fifo_dir, RUNTYPE_GROUNDUP_LOSS
    )

    return correlated_output_stems


def do_ord(
    runtype,
    analysis_settings,
    process_id,
    filename,
    process_counter,
    fifo_dir='fifo/',
    work_dir='work/',
    stderr_guard=True,
    inuring_priority=None,
<<<<<<< HEAD
    pltpy=False
=======
    eltpy=False
>>>>>>> c661ee5e
):

    summaries = analysis_settings.get('{}_summaries'.format(runtype))
    if not summaries:
        return

    if not inuring_priority:
        inuring_priority = ''

    if process_id == 1:
        print_command(filename, '')

    for summary in summaries:
        if 'id' in summary:
            summary_set = summary['id']
            for ord_type, output_switch in OUTPUT_SWITCHES.items():
                cmd = ''
                fifo_out_name = ''
                exec_type = "ktools"
<<<<<<< HEAD
                if pltpy and ord_type == "plt_ord":
=======
                if eltpy and ord_type in ["elt_ord", "selt_ord"]:
>>>>>>> c661ee5e
                    exec_type = "pytools"
                skip_line = True
                for ord_table, flag_proc in output_switch.items():
                    if summary.get('ord_output', {}).get(ord_table):

                        if process_id != 1 and skip_line:
                            cmd += f' {flag_proc[exec_type]["skip_header_flag"]}'
                            skip_line = False

                        if summary.get('ord_output', {}).get('parquet_format'):
                            if exec_type == "pytools":
                                raise OasisException('ERROR: pytools executable does not support parquet_format output')
                            cmd += f' {flag_proc[exec_type]["parquet_flag"]}'
                        else:
                            cmd += f' {flag_proc[exec_type]["csv_flag"]}'

                        fifo_out_name = get_fifo_name(f'{work_dir}kat/', runtype, process_id, f'{inuring_priority}S{summary_set}_{ord_table}')
                        if exec_type == "pytools" or ord_type != 'selt_ord' or summary.get('ord_output', {}).get('parquet_format'):
                            cmd = f'{cmd} {fifo_out_name}'

                if cmd:
                    fifo_in_name = get_fifo_name(fifo_dir, runtype, process_id, f'{inuring_priority}S{summary_set}_{ord_type}')
                    cmd = f'{cmd} < {fifo_in_name}'
                    if exec_type == "ktools":
                        if ord_type == 'selt_ord' and not summary.get('ord_output', {}).get('parquet_format'):
                            cmd = f'{cmd} > {fifo_out_name}'
                    process_counter['pid_monitor_count'] += 1
                    cmd = f'{flag_proc[exec_type]["executable"]}{cmd}'
                    if stderr_guard:
                        cmd = f'( {cmd} ) 2>> $LOG_DIR/stderror.err & pid{process_counter["pid_monitor_count"]}=$!'
                    else:
                        cmd = f'{cmd} & pid{process_counter["pid_monitor_count"]}=$!'

                    print_command(filename, cmd)


def do_any(
    runtype,
    analysis_settings,
    process_id,
    filename,
    process_counter,
    fifo_dir='fifo/',
    work_dir='work/',
    stderr_guard=True,
    inuring_priority=None
):

    summaries = analysis_settings.get('{}_summaries'.format(runtype))
    if not summaries:
        return

    if not inuring_priority:
        inuring_priority = ''

    if process_id == 1:
        print_command(filename, '')

    for summary in summaries:
        if 'id' in summary:
            summary_set = summary['id']
            for summary_type in SUMMARY_TYPES:
                if summary.get(summary_type):
                    # cmd exception for summarycalc
                    if summary_type == 'summarycalc':
                        cmd = 'summarycalctocsv'
                    else:
                        cmd = summary_type

                    if process_id != 1:
                        if summary_type == 'pltcalc':
                            cmd += ' -H'
                        else:
                            cmd += ' -s'

                    process_counter['pid_monitor_count'] += 1

                    fifo_in_name = get_fifo_name(fifo_dir, runtype, process_id, f'{inuring_priority}S{summary_set}_{summary_type}')
                    fifo_out_name = get_fifo_name(f'{work_dir}kat/', runtype, process_id, f'{inuring_priority}S{summary_set}_{summary_type}')
                    cmd = f'{cmd} < {fifo_in_name} > {fifo_out_name}'

                    if stderr_guard:
                        cmd = f'( {cmd} ) 2>> $LOG_DIR/stderror.err & pid{process_counter["pid_monitor_count"]}=$!'
                    else:
                        cmd = f'{cmd} & pid{process_counter["pid_monitor_count"]}=$!'

                    print_command(filename, cmd)


def get_ri_inuring_priorities(analysis_settings, num_reinsurance_iterations):
    intermediate_inuring_priorities = set(analysis_settings.get('ri_inuring_priorities', []))
    ri_inuring_priorities = [
        {
            'text': INTERMEDIATE_INURING_PRIORITY_PREFIX + str(inuring_priority) + '_',
            'level': inuring_priority
        } for inuring_priority in intermediate_inuring_priorities if inuring_priority < num_reinsurance_iterations
    ]
    ri_inuring_priorities.append({'text': '', 'level': num_reinsurance_iterations})   # Final inuring priority

    return ri_inuring_priorities


def get_rl_inuring_priorities(num_reinsurance_iterations):
    rl_inuring_priorities = [
        {
            'text': INTERMEDIATE_INURING_PRIORITY_PREFIX + str(inuring_priority) + '_',
            'level': inuring_priority
        } for inuring_priority in range(1, num_reinsurance_iterations + 1)
    ]

    return rl_inuring_priorities


def rl(
    analysis_settings,
    max_process_id,
    filename,
    process_counter,
    num_reinsurance_iterations,
    summarypy,
<<<<<<< HEAD
    pltpy,
=======
    eltpy,
>>>>>>> c661ee5e
    fifo_dir='fifo/',
    work_dir='work/',
    stderr_guard=True,
    process_number=None
):

    for inuring_priority in get_rl_inuring_priorities(num_reinsurance_iterations):
        for process_id in process_range(max_process_id, process_number):
            do_any(
                RUNTYPE_REINSURANCE_GROSS_LOSS, analysis_settings, process_id,
                filename, process_counter, fifo_dir, work_dir, stderr_guard,
                inuring_priority=inuring_priority['text']
            )

        for process_id in process_range(max_process_id, process_number):
            do_ord(
                RUNTYPE_REINSURANCE_GROSS_LOSS, analysis_settings, process_id,
                filename, process_counter, fifo_dir, work_dir, stderr_guard,
<<<<<<< HEAD
                inuring_priority=inuring_priority['text'], pltpy=pltpy
=======
                inuring_priority=inuring_priority['text'], eltpy=eltpy
>>>>>>> c661ee5e
            )

        for process_id in process_range(max_process_id, process_number):
            do_tees(
                RUNTYPE_REINSURANCE_GROSS_LOSS, analysis_settings, process_id,
                filename, process_counter, fifo_dir, work_dir,
                inuring_priority=inuring_priority['text']
            )

        for process_id in process_range(max_process_id, process_number):
            do_summarycalcs(
                summarypy=summarypy,
                runtype=RUNTYPE_REINSURANCE_GROSS_LOSS,
                analysis_settings=analysis_settings,
                process_id=process_id,
                filename=filename,
                fifo_dir=fifo_dir,
                stderr_guard=stderr_guard,
                num_reinsurance_iterations=num_reinsurance_iterations,
                inuring_priority=inuring_priority
            )


def ri(
    analysis_settings,
    max_process_id,
    filename,
    process_counter,
    num_reinsurance_iterations,
    summarypy,
<<<<<<< HEAD
    pltpy,
=======
    eltpy,
>>>>>>> c661ee5e
    fifo_dir='fifo/',
    work_dir='work/',
    stderr_guard=True,
    process_number=None
):

    for inuring_priority in get_ri_inuring_priorities(analysis_settings, num_reinsurance_iterations):
        for process_id in process_range(max_process_id, process_number):
            do_any(
                RUNTYPE_REINSURANCE_LOSS, analysis_settings, process_id,
                filename, process_counter, fifo_dir, work_dir, stderr_guard,
                inuring_priority=inuring_priority['text']
            )

        for process_id in process_range(max_process_id, process_number):
            do_ord(
                RUNTYPE_REINSURANCE_LOSS, analysis_settings, process_id,
                filename, process_counter, fifo_dir, work_dir, stderr_guard,
<<<<<<< HEAD
                inuring_priority=inuring_priority['text'], pltpy=pltpy
=======
                inuring_priority=inuring_priority['text'], eltpy=eltpy
>>>>>>> c661ee5e
            )

        for process_id in process_range(max_process_id, process_number):
            do_tees(
                RUNTYPE_REINSURANCE_LOSS, analysis_settings, process_id,
                filename, process_counter, fifo_dir, work_dir,
                inuring_priority=inuring_priority['text']
            )

        # TODO => insert server here

        for process_id in process_range(max_process_id, process_number):
            do_summarycalcs(
                summarypy=summarypy,
                runtype=RUNTYPE_REINSURANCE_LOSS,
                analysis_settings=analysis_settings,
                process_id=process_id,
                filename=filename,
                fifo_dir=fifo_dir,
                stderr_guard=stderr_guard,
                num_reinsurance_iterations=num_reinsurance_iterations,
                inuring_priority=inuring_priority
            )


<<<<<<< HEAD
def il(analysis_settings, max_process_id, filename, process_counter, summarypy, pltpy, fifo_dir='fifo/', work_dir='work/', stderr_guard=True, process_number=None):
=======
def il(analysis_settings, max_process_id, filename, process_counter, summarypy, eltpy, fifo_dir='fifo/', work_dir='work/', stderr_guard=True, process_number=None):
>>>>>>> c661ee5e
    for process_id in process_range(max_process_id, process_number):
        do_any(RUNTYPE_INSURED_LOSS, analysis_settings, process_id, filename, process_counter, fifo_dir, work_dir, stderr_guard)

    for process_id in process_range(max_process_id, process_number):
<<<<<<< HEAD
        do_ord(RUNTYPE_INSURED_LOSS, analysis_settings, process_id, filename, process_counter, fifo_dir, work_dir, stderr_guard, pltpy=pltpy)
=======
        do_ord(RUNTYPE_INSURED_LOSS, analysis_settings, process_id, filename, process_counter, fifo_dir, work_dir, stderr_guard, eltpy=eltpy)
>>>>>>> c661ee5e

    for process_id in process_range(max_process_id, process_number):
        do_tees(RUNTYPE_INSURED_LOSS, analysis_settings, process_id, filename, process_counter, fifo_dir, work_dir)

    for process_id in process_range(max_process_id, process_number):
        do_summarycalcs(
            summarypy=summarypy,
            runtype=RUNTYPE_INSURED_LOSS,
            analysis_settings=analysis_settings,
            process_id=process_id,
            filename=filename,
            fifo_dir=fifo_dir,
            stderr_guard=stderr_guard,
        )


def do_gul(
    analysis_settings,
    max_process_id,
    filename,
    process_counter,
    summarypy,
<<<<<<< HEAD
    pltpy,
=======
    eltpy,
>>>>>>> c661ee5e
    fifo_dir='fifo/',
    work_dir='work/',
    gul_legacy_stream=None,
    stderr_guard=True,
    process_number=None,
):

    for process_id in process_range(max_process_id, process_number):
        do_any(RUNTYPE_GROUNDUP_LOSS, analysis_settings, process_id, filename, process_counter, fifo_dir, work_dir, stderr_guard)

    for process_id in process_range(max_process_id, process_number):
<<<<<<< HEAD
        do_ord(RUNTYPE_GROUNDUP_LOSS, analysis_settings, process_id, filename, process_counter, fifo_dir, work_dir, stderr_guard, pltpy=pltpy)
=======
        do_ord(RUNTYPE_GROUNDUP_LOSS, analysis_settings, process_id, filename, process_counter, fifo_dir, work_dir, stderr_guard, eltpy=eltpy)
>>>>>>> c661ee5e

    for process_id in process_range(max_process_id, process_number):
        do_tees(RUNTYPE_GROUNDUP_LOSS, analysis_settings, process_id, filename, process_counter, fifo_dir, work_dir)

    for process_id in process_range(max_process_id, process_number):
        do_summarycalcs(
            summarypy=summarypy,
            runtype=RUNTYPE_GROUNDUP_LOSS,
            analysis_settings=analysis_settings,
            process_id=process_id,
            filename=filename,
            gul_legacy_stream=gul_legacy_stream,
            fifo_dir=fifo_dir,
            stderr_guard=stderr_guard
        )


def do_gul_full_correlation(
    analysis_settings,
    max_process_id,
    filename,
    process_counter,
    fifo_dir='fifo/full_correlation/',
    work_dir='work/full_correlation/',
    gul_legacy_stream=None,
    stderr_guard=None,
    process_number=None,
):

    for process_id in process_range(max_process_id, process_number):
        do_any(
            RUNTYPE_GROUNDUP_LOSS, analysis_settings, process_id, filename,
            process_counter, fifo_dir, work_dir
        )

    for process_id in process_range(max_process_id, process_number):
        do_tees(
            RUNTYPE_GROUNDUP_LOSS, analysis_settings, process_id, filename,
            process_counter, fifo_dir, work_dir
        )

    print_command(filename, '')


def do_waits(wait_variable, wait_count, filename):
    """
    Add waits to the script

    :param wait_variable: The type of wait
    :type wait_variable: str

    :param wait_count: The number of processes to wait for
    :type wait_count: int

    :param filename: Script to add waits to
    :type filename: str
    """
    if wait_count > 0:
        cmd = 'wait'
        for pid in range(1, wait_count + 1):
            cmd = '{} ${}{}'.format(cmd, wait_variable, pid)

        print_command(filename, cmd)
        print_command(filename, '')


def do_pwaits(filename, process_counter):
    """
    Add pwaits to the script
    """
    do_waits('pid', process_counter['pid_monitor_count'], filename)


def do_awaits(filename, process_counter):
    """
    Add awaits to the script
    """
    do_waits('apid', process_counter['apid_monitor_count'], filename)


def do_lwaits(filename, process_counter):
    """
    Add lwaits to the script
    """
    do_waits('lpid', process_counter['lpid_monitor_count'], filename)


def do_kwaits(filename, process_counter):
    """
    Add kwaits to the script
    """
    do_waits('kpid', process_counter['kpid_monitor_count'], filename)


def get_getmodel_itm_cmd(
        number_of_samples,
        gul_threshold,
        use_random_number_file,
        gul_alloc_rule,
        item_output,
        process_id,
        max_process_id,
        correlated_output,
        eve_shuffle_flag,
        modelpy=False,
        modelpy_server=False,
        peril_filter=[],
        gulpy=False,
        gulpy_random_generator=1,
        gulmc=False,
        gulmc_random_generator=1,
        gulmc_effective_damageability=False,
        gulmc_vuln_cache_size=200,
        model_df_engine='oasis_data_manager.df_reader.reader.OasisPandasReader',
        dynamic_footprint=False,
        **kwargs):
    """
    Gets the getmodel ktools command (3.1.0+) Gulcalc item stream
    :param number_of_samples: The number of samples to run
    :type number_of_samples: int
    :param gul_threshold: The GUL threshold to use
    :type gul_threshold: float
    :param use_random_number_file: flag to use the random number file
    :type use_random_number_file: bool
    :param gul_alloc_rule: back allocation rule for gulcalc
    :type gul_alloc_rule: int
    :param item_output: The item output
    :type item_output: str
    :param eve_shuffle_flag: The event shuffling rule
    :type eve_shuffle_flag: str
    :param model_df_engine: The engine to use when loading dataframes
    :type  model_df_engine: str
    :return: The generated getmodel command
    """
    cmd = f'eve {eve_shuffle_flag}{process_id} {max_process_id} | '
    if gulmc is True:
        cmd += f'{get_gulcmd(gulpy, gulpy_random_generator, gulmc, gulmc_random_generator, gulmc_effective_damageability, gulmc_vuln_cache_size, modelpy_server, peril_filter, model_df_engine=model_df_engine, dynamic_footprint=dynamic_footprint)} -S{number_of_samples} -L{gul_threshold}'

    else:
        cmd += f'{get_modelcmd(modelpy, modelpy_server, peril_filter)} | {get_gulcmd(gulpy, gulpy_random_generator, False, 0, False, 0, False, [], model_df_engine=model_df_engine)} -S{number_of_samples} -L{gul_threshold}'

    if use_random_number_file:
        if not gulpy and not gulmc:
            # append this arg only if gulcalc is used
            cmd = '{} -r'.format(cmd)
    if correlated_output != '':
        if not gulpy and not gulmc:
            # append this arg only if gulcalc is used
            cmd = '{} -j {}'.format(cmd, correlated_output)

    cmd = '{} -a{}'.format(cmd, gul_alloc_rule)

    if not gulpy and not gulmc:
        # append this arg only if gulcalc is used
        cmd = '{} -i {}'.format(cmd, item_output)
    else:
        cmd = '{} {}'.format(cmd, item_output)

    return cmd


def get_getmodel_cov_cmd(
        number_of_samples,
        gul_threshold,
        use_random_number_file,
        coverage_output,
        item_output,
        process_id,
        max_process_id,
        eve_shuffle_flag,
        modelpy=False,
        modelpy_server=False,
        peril_filter=[],
        gulpy=False,
        gulpy_random_generator=1,
        gulmc=False,
        gulmc_random_generator=1,
        gulmc_effective_damageability=False,
        gulmc_vuln_cache_size=200,
        model_df_engine='oasis_data_manager.df_reader.reader.OasisPandasReader',
        dynamic_footprint=False,
        **kwargs) -> str:
    """
    Gets the getmodel ktools command (version < 3.0.8) gulcalc coverage stream
    :param number_of_samples: The number of samples to run
    :type number_of_samples: int
    :param gul_threshold: The GUL threshold to use
    :type gul_threshold: float
    :param use_random_number_file: flag to use the random number file
    :type use_random_number_file: bool
    :param coverage_output: The coverage output
    :type coverage_output: str
    :param item_output: The item output
    :type item_output: str
    :param eve_shuffle_flag: The event shuffling rule
    :type  eve_shuffle_flag: str
    :param df_engine: The engine to use when loading dataframes
    :type  df_engine: str
    :return: (str) The generated getmodel command
    """
    cmd = f'eve {eve_shuffle_flag}{process_id} {max_process_id} | '
    if gulmc is True:
        cmd += f'{get_gulcmd(gulpy, gulpy_random_generator, gulmc, gulmc_random_generator, gulmc_effective_damageability, gulmc_vuln_cache_size, modelpy_server, peril_filter, model_df_engine=model_df_engine,dynamic_footprint=dynamic_footprint)} -S{number_of_samples} -L{gul_threshold}'

    else:
        cmd += f'{get_modelcmd(modelpy, modelpy_server, peril_filter)} | {get_gulcmd(gulpy, gulpy_random_generator, False, 0, False, 0, False, [], model_df_engine=model_df_engine)} -S{number_of_samples} -L{gul_threshold}'

    if use_random_number_file:
        if not gulpy and not gulmc:
            # append this arg only if gulcalc is used
            cmd = '{} -r'.format(cmd)
    if coverage_output != '':
        if not gulpy and not gulmc:
            # append this arg only if gulcalc is used
            cmd = '{} -c {}'.format(cmd, coverage_output)
    if not gulpy and not gulmc:
        # append this arg only if gulcalc is used
        if item_output != '':
            cmd = '{} -i {}'.format(cmd, item_output)
    else:
        cmd = '{} {}'.format(cmd, item_output)

    return cmd


def add_pid_to_shell_command(cmd, process_counter):
    """
    Add a variable to the end of a command in order to track the ID of the process executing it.
    Each time this function is called, the counter `process_counter` is incremented.

    Args:
        cmd (str): the command whose process ID is to be stored in a variable.
        process_counter (Counter or dict): the number of process IDs that are being tracked.

    Returns:
        cmd (str): the updated command string.
    """

    process_counter["pid_monitor_count"] += 1
    cmd = f'{cmd} pid{process_counter["pid_monitor_count"]}=$!'

    return cmd


def get_main_cmd_ri_stream(
    cmd,
    process_id,
    il_output,
    il_alloc_rule,
    ri_alloc_rule,
    num_reinsurance_iterations,
    fifo_dir='fifo/',
    stderr_guard=True,
    from_file=False,
    fmpy=True,
    fmpy_low_memory=False,
    fmpy_sort_output=False,
    step_flag='',
    process_counter=None,
    ri_inuring_priorities=None,
    rl_inuring_priorities=None
):
    """
    Gets the fmcalc ktools command reinsurance stream
    :param cmd: either gulcalc command stream or correlated output file
    :type cmd: str
    :param process_id: ID corresponding to thread
    :type process_id: int
    :param il_output: If insured loss outputs required
    :type il_output: Boolean
    :param il_alloc_rule: insured loss allocation rule for fmcalc
    :type il_alloc_rule: int
    :param ri_alloc_rule: reinsurance allocation rule for fmcalc
    :type ri_alloc_rule: int
    :param num_reinsurance_iterations: number of reinsurance iterations
    :type num_reinsurance_iterations: int
    :param fifo_dir: path to fifo directory
    :type fifo_dir: str
    :param stderr_guard: send stderr output to log file
    :type stderr_guard: bool
    :param from_file: must be true if cmd is a file and false if it can be piped
    :type from_file: bool
    :param ri_inuring_priorities: Inuring priorities where net output has been requested
    :type ri_inuring_priorities: dict
    :param rl_inuring_priorities: Inuring priorities where gross output has been requested
    :type rl_inuring_priorities: dict
    """
    if from_file:
        main_cmd = f'{get_fmcmd(fmpy, fmpy_low_memory, fmpy_sort_output)} -a{il_alloc_rule}{step_flag} < {cmd}'
    else:
        main_cmd = f'{cmd} | {get_fmcmd(fmpy, fmpy_low_memory, fmpy_sort_output)} -a{il_alloc_rule}{step_flag}'

    if il_output:
        main_cmd += f" | tee {get_fifo_name(fifo_dir, RUNTYPE_INSURED_LOSS, process_id)}"

    for i in range(1, num_reinsurance_iterations + 1):
        main_cmd += f" | {get_fmcmd(fmpy, fmpy_low_memory, fmpy_sort_output)} -a{ri_alloc_rule} -p {os.path.join('input', 'RI_'+str(i))}"
        if rl_inuring_priorities:   # If rl output is requested then produce gross output at all inuring priorities
            main_cmd += f" -o {get_fifo_name(fifo_dir, RUNTYPE_REINSURANCE_GROSS_LOSS, process_id, consumer=rl_inuring_priorities[i].rstrip('_'))}"
        if i < num_reinsurance_iterations:   # Net output required to process next inuring priority
            main_cmd += ' -n -'
        if i in ri_inuring_priorities.keys():
            if i == num_reinsurance_iterations:   # Final inuring priority always produces net output if ri output requested
                ri_fifo_name = get_fifo_name(fifo_dir, RUNTYPE_REINSURANCE_LOSS, process_id)
                main_cmd += f" -n - > {ri_fifo_name}"
            else:
                main_cmd += f" | tee {get_fifo_name(fifo_dir, RUNTYPE_REINSURANCE_LOSS, process_id, consumer=ri_inuring_priorities[i].rstrip('_'))}"

    main_cmd = f'( {main_cmd} ) 2>> $LOG_DIR/stderror.err' if stderr_guard else f'{main_cmd}'
    main_cmd = f'( {main_cmd} ) &'

    if process_counter is not None:
        main_cmd = add_pid_to_shell_command(main_cmd, process_counter)

    return main_cmd


def get_main_cmd_il_stream(
    cmd,
    process_id,
    il_alloc_rule,
    fifo_dir='fifo/',
    stderr_guard=True,
    from_file=False,
    fmpy=True,
    fmpy_low_memory=False,
    fmpy_sort_output=False,
    step_flag='',
    process_counter=None,
):
    """
    Gets the fmcalc ktools command insured losses stream
    :param cmd: either gulcalc command stream or correlated output file
    :type cmd: str
    :param process_id: ID corresponding to thread
    :type process_id: int
    :param il_alloc_rule: insured loss allocation rule for fmcalc
    :type il_alloc_rule: int
    :param fifo_dir: path to fifo directory
    :type fifo_dir: str
    :param stderr_guard: send stderr output to log file
    :type stderr_guard: bool
    :param from_file: must be true if cmd is a file and false if it can be piped
    :type from_file: bool
    :return: generated fmcalc command as str
    """

    il_fifo_name = get_fifo_name(fifo_dir, RUNTYPE_INSURED_LOSS, process_id)

    if from_file:
        main_cmd = f'{get_fmcmd(fmpy, fmpy_low_memory, fmpy_sort_output)} -a{il_alloc_rule}{step_flag} < {cmd} > {il_fifo_name}'
    else:
        # need extra space at the end to pass test
        main_cmd = f'{cmd} | {get_fmcmd(fmpy, fmpy_low_memory, fmpy_sort_output)} -a{il_alloc_rule}{step_flag} > {il_fifo_name} '

    main_cmd = f'( {main_cmd} ) 2>> $LOG_DIR/stderror.err' if stderr_guard else f'{main_cmd}'
    main_cmd = f'( {main_cmd} ) &'

    if process_counter is not None:
        main_cmd = add_pid_to_shell_command(main_cmd, process_counter)

    return main_cmd


def get_main_cmd_gul_stream(
    cmd,
    process_id,
    fifo_dir='fifo/',
    stderr_guard=True,
    consumer='',
    process_counter=None,
):
    """
    Gets the command to output ground up losses
    :param cmd: either gulcalc command stream or correlated output file
    :type cmd: str
    :param process_id: ID corresponding to thread
    :type process_id: int
    :param fifo_dir: path to fifo directory
    :type fifo_dir: str
    :param stderr_guard: send stderr output to log file
    :type stderr_guard: bool
    :param consumer: optional name of the consumer of the stream
    :type consumer: string
    :return: generated command as str
    """

    gul_fifo_name = get_fifo_name(fifo_dir, RUNTYPE_GROUNDUP_LOSS, process_id, consumer)
    main_cmd = f'{cmd} > {gul_fifo_name} '
    main_cmd = f'( {main_cmd} ) 2>> $LOG_DIR/stderror.err' if stderr_guard else f'{main_cmd}'
    main_cmd = f'( {main_cmd} ) & '

    if process_counter is not None:
        main_cmd = add_pid_to_shell_command(main_cmd, process_counter)

    return main_cmd


def get_complex_model_cmd(custom_gulcalc_cmd, analysis_settings):
    # If `given_gulcalc_cmd` is set then always run as a complex model
    # and raise an exception when not found in PATH
    if custom_gulcalc_cmd:
        if not shutil.which(custom_gulcalc_cmd):
            raise OasisException(
                'Run error: Custom Gulcalc command "{}" explicitly set but not found in path.'.format(custom_gulcalc_cmd)
            )
    # when not set then fallback to previous behaviour:
    # Check if a custom binary `<supplier>_<model>_gulcalc` exists in PATH
    else:
        inferred_gulcalc_cmd = "{}_{}_gulcalc".format(
            analysis_settings.get('model_supplier_id'),
            analysis_settings.get('model_name_id'))
        if shutil.which(inferred_gulcalc_cmd):
            custom_gulcalc_cmd = inferred_gulcalc_cmd

    if custom_gulcalc_cmd:
        def custom_get_getmodel_cmd(
            number_of_samples,
            gul_threshold,
            use_random_number_file,
            coverage_output,
            item_output,
            process_id,
            max_process_id,
            gul_alloc_rule,
            stderr_guard,
            gul_legacy_stream=False,
            **kwargs
        ):
            cmd = "{} -e {} {} -a {} -p {}".format(
                custom_gulcalc_cmd,
                process_id,
                max_process_id,
                os.path.abspath("analysis_settings.json"),
                "input")
            if gul_legacy_stream and coverage_output != '':
                cmd = '{} -c {}'.format(cmd, coverage_output)
            if item_output != '':
                cmd = '{} -i {}'.format(cmd, item_output)
            if stderr_guard:
                cmd = '({}) 2>> $LOG_DIR/gul_stderror.err'.format(cmd)

            return cmd
    else:
        custom_get_getmodel_cmd = None
    return custom_get_getmodel_cmd


def do_computes(outputs):

    if len(outputs) == 0:
        return

    for output in outputs:
        filename = output['compute_args']['filename']
        print_command(filename, '')
        print_command(
            filename,
            '# --- Do {} loss computes ---'.format(output['loss_type'])
        )
        output['compute_fun'](**output['compute_args'])


def get_main_cmd_lb(num_lb, num_in_per_lb, num_out_per_lb, get_input_stream_name, get_output_stream_name, stderr_guard):
    in_id = 1
    out_id = 1
    for _ in range(num_lb):
        lb_in_l = []
        for _ in range(num_in_per_lb):
            lb_in_fifo_name = get_input_stream_name(producer_id=in_id)
            in_id += 1
            lb_in_l.append(lb_in_fifo_name)
        lb_in = ' '.join(lb_in_l)

        lb_out_l = []
        for _ in range(num_out_per_lb):
            lb_out_fifo_name = get_output_stream_name(producer_id=out_id)
            out_id += 1
            lb_out_l.append(lb_out_fifo_name)
        lb_out = ' '.join(lb_out_l)

        lb_main_cmd = f"load_balancer -i {lb_in} -o {lb_out}"
        lb_main_cmd = f'( {lb_main_cmd} ) 2>> $LOG_DIR/stderror.err &' if stderr_guard else f'{lb_main_cmd} &'
        yield lb_main_cmd


def get_pla_cmd(pla, secondary_factor, uniform_factor):
    """
    Determine whether Post Loss Amplification should be implemented and issue
    plapy command.

    Args:
        pla (bool): flag to apply post loss amplification
        secondary_factor (float): secondary factor to apply to post loss
          amplification
        uniform_factor (float): uniform factor to apply across all losses

    Returns:
        pla_cmd (str): post loss amplification command
    """
    pla_cmd = ' | plapy' * pla
    if pla:
        if uniform_factor > 0:
            pla_cmd += f' -F {uniform_factor}'
        elif secondary_factor != 1:
            pla_cmd += f' -f {secondary_factor}'
    return pla_cmd


def bash_params(
    analysis_settings,
    max_process_id=-1,
    number_of_processes=-1,
    num_reinsurance_iterations=0,
    model_storage_json=None,
    fifo_tmp_dir=True,
    gul_alloc_rule=None,
    il_alloc_rule=None,
    ri_alloc_rule=None,
    num_gul_per_lb=None,
    num_fm_per_lb=None,
    stderr_guard=True,
    gul_legacy_stream=False,
    bash_trace=False,
    filename='run_kools.sh',
    _get_getmodel_cmd=None,
    custom_gulcalc_cmd=None,
    custom_gulcalc_log_start=None,
    custom_gulcalc_log_finish=None,
    custom_args={},
    fmpy=True,
    fmpy_low_memory=False,
    fmpy_sort_output=False,
    event_shuffle=None,
    modelpy=False,
    gulpy=False,
    gulpy_random_generator=1,
    gulmc=False,
    gulmc_random_generator=1,
    gulmc_effective_damageability=False,
    gulmc_vuln_cache_size=200,

    # new options
    process_number=None,
    remove_working_files=True,
    model_run_dir='',
    model_py_server=False,
    summarypy=False,
<<<<<<< HEAD
    pltpy=False,
=======
    eltpy=False,
>>>>>>> c661ee5e
    peril_filter=[],
    exposure_df_engine="oasis_data_manager.df_reader.reader.OasisPandasReader",
    model_df_engine="oasis_data_manager.df_reader.reader.OasisPandasReader",
    dynamic_footprint=False,
    **kwargs
):

    bash_params = {}
    bash_params['max_process_id'] = max_process_id if max_process_id > 0 else multiprocessing.cpu_count()
    bash_params['number_of_processes'] = number_of_processes if number_of_processes > 0 else multiprocessing.cpu_count()
    bash_params['process_counter'] = Counter()
    bash_params['num_reinsurance_iterations'] = num_reinsurance_iterations
    bash_params['fifo_tmp_dir'] = fifo_tmp_dir
    bash_params['gul_legacy_stream'] = gul_legacy_stream
    bash_params['bash_trace'] = bash_trace
    bash_params['filename'] = filename
    bash_params['custom_args'] = custom_args
    bash_params['modelpy'] = modelpy
    bash_params['gulpy'] = gulpy
    bash_params['gulpy_random_generator'] = gulpy_random_generator
    bash_params['gulmc'] = gulmc
    bash_params['gulmc_random_generator'] = gulmc_random_generator
    bash_params['gulmc_effective_damageability'] = gulmc_effective_damageability
    bash_params['gulmc_vuln_cache_size'] = gulmc_vuln_cache_size
    bash_params['fmpy'] = fmpy
    bash_params['fmpy_low_memory'] = fmpy_low_memory
    bash_params['fmpy_sort_output'] = fmpy_sort_output
    bash_params['process_number'] = process_number
    bash_params['remove_working_files'] = remove_working_files
    bash_params['model_run_dir'] = model_run_dir

    if model_storage_json:
        bash_params['model_storage_json'] = model_storage_json

    bash_params['gul_threshold'] = analysis_settings.get('gul_threshold', 0)
    bash_params['number_of_samples'] = analysis_settings.get('number_of_samples', 0)
    bash_params["static_path"] = os.path.join(model_run_dir, "static/")

    bash_params["model_py_server"] = model_py_server
    bash_params['summarypy'] = summarypy if not gul_legacy_stream else False  # summarypy doesn't support gul_legacy_stream
<<<<<<< HEAD
    bash_params['pltpy'] = pltpy if not gul_legacy_stream else False
=======
    bash_params['eltpy'] = eltpy if not gul_legacy_stream else False
>>>>>>> c661ee5e
    bash_params["peril_filter"] = peril_filter

    # set complex model gulcalc command
    if not _get_getmodel_cmd and custom_gulcalc_cmd:
        bash_params['_get_getmodel_cmd'] = get_complex_model_cmd(custom_gulcalc_cmd, analysis_settings)
    else:
        bash_params['_get_getmodel_cmd'] = _get_getmodel_cmd

    # Set custom gulcalc log statment checks,
        bash_params['custom_gulcalc_log_start'] = custom_gulcalc_log_start or analysis_settings.get('model_custom_gulcalc_log_start')
        bash_params['custom_gulcalc_log_finish'] = custom_gulcalc_log_finish or analysis_settings.get('model_custom_gulcalc_log_finish')

    # Set fifo dirs
    if fifo_tmp_dir:
        bash_params['fifo_queue_dir'] = '/tmp/{}/fifo/'.format(''.join(random.choice(string.ascii_letters + string.digits) for _ in range(10)))
    else:
        bash_params['fifo_queue_dir'] = os.path.join(model_run_dir, 'fifo/')

    # set work dir
    if process_number:
        work_base_dir = f'{process_number}.work/'
    else:
        work_base_dir = 'work/'

    # set dirs
    bash_params['stderr_guard'] = stderr_guard
    bash_params['gul_item_stream'] = not gul_legacy_stream
    bash_params['work_dir'] = os.path.join(model_run_dir, work_base_dir)
    bash_params['work_kat_dir'] = os.path.join(model_run_dir, os.path.join(work_base_dir, 'kat/'))
    bash_params['work_full_correlation_dir'] = os.path.join(model_run_dir, os.path.join(work_base_dir, 'full_correlation/'))
    bash_params['work_full_correlation_kat_dir'] = os.path.join(model_run_dir, os.path.join(work_base_dir, 'full_correlation/kat/'))
    bash_params['output_dir'] = os.path.join(model_run_dir, 'output/')
    bash_params['output_full_correlation_dir'] = os.path.join(model_run_dir, 'output/full_correlation/')
    bash_params['fifo_full_correlation_dir'] = os.path.join(bash_params['fifo_queue_dir'], 'full_correlation/')

    # Set default alloc/shuffle rules if missing
    bash_params['gul_alloc_rule'] = gul_alloc_rule if isinstance(gul_alloc_rule, int) else KTOOLS_ALLOC_GUL_DEFAULT
    bash_params['il_alloc_rule'] = il_alloc_rule if isinstance(il_alloc_rule, int) else KTOOLS_ALLOC_IL_DEFAULT
    bash_params['ri_alloc_rule'] = ri_alloc_rule if isinstance(ri_alloc_rule, int) else KTOOLS_ALLOC_RI_DEFAULT
    bash_params['num_gul_per_lb'] = num_gul_per_lb if isinstance(num_gul_per_lb, int) else KTOOL_N_GUL_PER_LB
    bash_params['num_fm_per_lb'] = num_fm_per_lb if isinstance(num_fm_per_lb, int) else KTOOL_N_FM_PER_LB

    # Get event shuffle flags
    event_shuffle_rule = event_shuffle if isinstance(event_shuffle, int) else EVE_DEFAULT_SHUFFLE
    bash_params['event_shuffle'] = event_shuffle_rule
    if event_shuffle_rule in EVE_SHUFFLE_OPTIONS:
        bash_params['eve_shuffle_flag'] = EVE_SHUFFLE_OPTIONS[event_shuffle_rule]['eve']
        bash_params['kat_sort_by_event'] = EVE_SHUFFLE_OPTIONS[event_shuffle_rule]['kat_sorting']
    else:
        raise OasisException(f'Error: Unknown event shuffle rule "{event_shuffle}" expected value between [0..{EVE_STD_SHUFFLE}]')

    # set random num file option
    use_random_number_file = False
    if 'model_settings' in analysis_settings and analysis_settings['model_settings'].get('use_random_number_file'):
        use_random_number_file = True
    bash_params['use_random_number_file'] = use_random_number_file

    # set full_correlation option
    full_correlation = False
    if 'full_correlation' in analysis_settings:
        if _get_getmodel_cmd is None and bash_params['gul_item_stream']:
            full_correlation = analysis_settings['full_correlation']
            if full_correlation and gulmc:
                full_correlation = False
                logger.info("full_correlation has been disable as it isn't compatible with gulmc, see oasislmf correlation documentation.")
    bash_params['full_correlation'] = full_correlation

    # Output depends on being enabled AND having at least one summaries section
    # checking output settings coherence
    for mod in ['gul', 'il', 'ri', 'rl']:
        if analysis_settings.get(f'{mod}_output') and not analysis_settings.get(f'{mod}_summaries'):
            logger.warning(f'{mod}_output set to True but there is no {mod}_summaries')
            analysis_settings[f'{mod}_output'] = False

    # additional check for ri and rl, must have num_reinsurance_iterations
    if not num_reinsurance_iterations:
        for runtype in REINSURANCE_RUNTYPES:
            if analysis_settings.get(f'{runtype}_output', False):
                logger.warning(f'{runtype}_output set to True but there are no reinsurance layers')
                analysis_settings[f'{runtype}_output'] = False

    if not any(analysis_settings.get(f'{mod}_output') for mod in ['gul', 'il', 'ri', 'rl']):
        raise OasisException('No valid output settings')

    # Get perfecting values from 'analysis_settings' settings)
    bash_params['analysis_settings'] = analysis_settings
    bash_params['gul_output'] = analysis_settings.get('gul_output', False)
    bash_params['il_output'] = analysis_settings.get('il_output', False)
    bash_params['ri_output'] = analysis_settings.get('ri_output', False)
    bash_params['rl_output'] = analysis_settings.get('rl_output', False)
    bash_params['need_summary_fifo_for_gul'] = bash_params['gul_output'] and (
        bash_params['il_output'] or bash_params['ri_output'] or bash_params['rl_output']
    )
    bash_params['exposure_df_engine'] = exposure_df_engine
    bash_params['model_df_engine'] = model_df_engine
    bash_params['dynamic_footprint'] = dynamic_footprint

    return bash_params


@contextlib.contextmanager
def bash_wrapper(
    filename,
    bash_trace,
    stderr_guard,
    log_sub_dir=None,
    process_number=None,
    custom_gulcalc_log_start=None,
    custom_gulcalc_log_finish=None
):
    # Header
    print_command(filename, '#!/bin/bash')
    print_command(filename, 'SCRIPT=$(readlink -f "$0") && cd $(dirname "$SCRIPT")')
    print_command(filename, '')
    print_command(filename, '# --- Script Init ---')
    print_command(filename, 'set -euET -o pipefail')
    print_command(filename, 'shopt -s inherit_errexit 2>/dev/null || echo "WARNING: Unable to set inherit_errexit. Possibly unsupported by this shell, Subprocess failures may not be detected."')

    print_command(filename, '')
    if process_number:
        print_command(filename, f'LOG_DIR=log/{log_sub_dir}')
    else:
        print_command(filename, 'LOG_DIR=log')

    print_command(filename, 'mkdir -p $LOG_DIR')
    print_command(filename, 'rm -R -f $LOG_DIR/*')
    print_command(filename, '')

    # Trap func and logging
    if bash_trace:
        print_command(filename, BASH_TRACE)
    if stderr_guard:
        print_command(filename, TRAP_FUNC)
        print_command(filename, get_check_function(custom_gulcalc_log_start, custom_gulcalc_log_finish))

    # Script content
    yield

    # Script footer
    if stderr_guard and not process_number:
        # run process dropped check (single script run)
        print_command(filename, '')
        print_command(filename, 'check_complete')
    elif stderr_guard and process_number:
        # check stderror.err before exit (fallback check in case of short run)
        print_command(filename, 'if [ -s $LOG_DIR/stderror.err ]; then')
        print_command(filename, '    echo "Error detected in $LOG_DIR/stderror.err"')
        print_command(filename, '    exit 1')
        print_command(filename, 'fi')
        # check for empty work bin files
        print_command(filename, f'CHUNK_BINS=(`find {process_number}.work -name \'P{process_number}.bin\' | sort -r`)')
        print_command(filename, 'echo " === Checking analysis output chunks === "')
        print_command(filename, 'for b in "${CHUNK_BINS[@]}"; do')
        print_command(filename, '    wc -c $b')
        print_command(filename, 'done')
        print_command(filename, '')
        print_command(filename, '# exit error if empty')
        print_command(filename, 'for b in "${CHUNK_BINS[@]}"; do')
        print_command(filename, '    if [ ! -s $b ]; then')
        print_command(filename, '        echo "Chunk output error: File \'$b\' is empty"')
        print_command(filename, '        exit 1')
        print_command(filename, '    fi')
        print_command(filename, 'done')
        print_command(filename, 'echo "Chunk output check [OK]"')


def create_bash_analysis(
    process_counter,
    max_process_id,
    num_reinsurance_iterations,
    fifo_tmp_dir,
    bash_trace,
    filename,
    _get_getmodel_cmd,
    custom_args,
    fmpy,
    fmpy_low_memory,
    fmpy_sort_output,
    process_number,
    remove_working_files,
    model_run_dir,
    fifo_queue_dir,
    fifo_full_correlation_dir,
    stderr_guard,
    gul_item_stream,
    work_dir,
    work_kat_dir,
    work_full_correlation_dir,
    work_full_correlation_kat_dir,
    output_dir,
    output_full_correlation_dir,
    gul_alloc_rule,
    il_alloc_rule,
    ri_alloc_rule,
    num_gul_per_lb,
    num_fm_per_lb,
    event_shuffle,
    eve_shuffle_flag,
    kat_sort_by_event,
    gul_threshold,
    number_of_samples,
    use_random_number_file,
    full_correlation,
    gul_output,
    il_output,
    ri_output,
    rl_output,
    need_summary_fifo_for_gul,
    analysis_settings,
    modelpy,
    gulpy,
    gulpy_random_generator,
    gulmc,
    gulmc_random_generator,
    gulmc_effective_damageability,
    gulmc_vuln_cache_size,
    model_py_server,
    peril_filter,
    summarypy,
<<<<<<< HEAD
    pltpy,
=======
    eltpy,
>>>>>>> c661ee5e
    gul_legacy_stream=False,
    model_df_engine='oasis_data_manager.df_reader.reader.OasisPandasReader',
    dynamic_footprint=False,
    **kwargs
):

    process_counter = process_counter or Counter()
    custom_args = custom_args or {}

    # WORKAROUND: Disable load balancer if chunk number is set
    # remove this limit when fixed -- need to support the load balancer + analysis chunks
    if process_number is not None:
        num_gul_per_lb = 0
        num_fm_per_lb = 0

    print_command(filename, '# --- Setup run dirs ---')
    print_command(filename, '')
    print_command(filename, "find output -type f -not -name '*summary-info*' -not -name '*.json' -exec rm -R -f {} +")
    if full_correlation:
        print_command(filename, 'mkdir -p {}'.format(output_full_correlation_dir))

    print_command(filename, '')
    if not fifo_tmp_dir:

        if not process_number:
            print_command(filename, 'rm -R -f {}*'.format(fifo_queue_dir))
        else:
            print_command(
                filename, f"find {fifo_queue_dir} \( -name '*P{process_number}[^0-9]*' -o -name '*P{process_number}' \)" + " -exec rm -R -f {} +")

        if full_correlation:
            print_command(filename, 'mkdir -p {}'.format(fifo_full_correlation_dir))

    # if not process_number:
    print_command(filename, 'rm -R -f {}*'.format(work_dir))
    # else:
    #    print_command(filename, f"find {work_dir} \( -name '*P{process_number}[^0-9]*' -o -name '*P{process_number}' \)" + " -exec rm -R -f {} +")

    print_command(filename, 'mkdir -p {}'.format(work_kat_dir))
    if full_correlation:
        print_command(filename, 'mkdir -p {}'.format(work_full_correlation_dir))
        print_command(
            filename, 'mkdir -p {}'.format(work_full_correlation_kat_dir)
        )

    if model_py_server:
        print_command(filename, '# --- run data server ---')
        print_command(command_file=filename, cmd=f"servedata {kwargs['static_path']} {max_process_id} &")
        # print_command(command_file=filename, cmd="while ! nc -vz localhost 8080 < /dev/null > /dev/null 2>&1; do")
        # print_command(command_file=filename, cmd="  printf '.'")
        # print_command(command_file=filename, cmd="  sleep 2")
        # print_command(command_file=filename, cmd="done")

    print_command(filename, '')

    if fmpy:
        if il_output or ri_output or rl_output:
            print_command(
                filename, f'#{get_fmcmd(fmpy)} -a{il_alloc_rule} --create-financial-structure-files'
            )
        if ri_output or rl_output:
            for i in range(1, num_reinsurance_iterations + 1):
                print_command(
                    filename, f"#{get_fmcmd(fmpy)} -a{ri_alloc_rule} --create-financial-structure-files -p {os.path.join('input', 'RI_'+str(i))}")

    # Create FIFOS under /tmp/* (Windows support)
    if fifo_tmp_dir:

        # workaround to match bash tests
        if not process_number:
            if fifo_queue_dir.endswith('fifo/'):
                print_command(filename, 'rm -R -f {}'.format(fifo_queue_dir[:-5]))
            else:
                print_command(filename, 'rm -R -f {}'.format(fifo_queue_dir))

        print_command(filename, 'mkdir -p {}'.format(fifo_queue_dir))
        if full_correlation:
            print_command(filename, 'mkdir -p {}'.format(fifo_full_correlation_dir))

    # Create workfolders
    if gul_output:
        create_workfolders(RUNTYPE_GROUNDUP_LOSS, analysis_settings, filename, work_dir)
        if full_correlation:
            create_workfolders(
                RUNTYPE_GROUNDUP_LOSS, analysis_settings,
                filename, work_full_correlation_dir
            )

    if il_output:
        create_workfolders(RUNTYPE_INSURED_LOSS, analysis_settings, filename, work_dir)
        if full_correlation:
            create_workfolders(
                RUNTYPE_INSURED_LOSS, analysis_settings,
                filename, work_full_correlation_dir
            )

    if ri_output:
        for inuring_priority in get_ri_inuring_priorities(analysis_settings, num_reinsurance_iterations):
            create_workfolders(
                RUNTYPE_REINSURANCE_LOSS, analysis_settings, filename, work_dir,
                inuring_priority=inuring_priority['text']
            )
        if full_correlation:
            create_workfolders(
                RUNTYPE_REINSURANCE_LOSS, analysis_settings,
                filename, work_full_correlation_dir
            )
    if rl_output:
        for inuring_priority in get_rl_inuring_priorities(num_reinsurance_iterations):
            create_workfolders(
                RUNTYPE_REINSURANCE_GROSS_LOSS, analysis_settings, filename,
                work_dir, inuring_priority=inuring_priority['text']
            )
    print_command(filename, '')

    # infer number of calc block and FIFO to create, (no load balancer for old stream option)
    if num_gul_per_lb and num_fm_per_lb and (il_output or ri_output) and gul_item_stream:
        block_process_size = num_gul_per_lb + (num_fm_per_lb * (2 if ri_output else 1))
        num_lb = (max_process_id - 1) // block_process_size + 1
        num_gul_output = num_lb * num_gul_per_lb
        num_fm_output = num_lb * num_fm_per_lb
    else:
        num_lb = 0
        num_gul_output = num_fm_output = max_process_id

    fifo_dirs = [fifo_queue_dir]
    if full_correlation:
        fifo_dirs.append(fifo_full_correlation_dir)
        if (il_output or ri_output) and (gul_output or not num_lb):
            # create fifo for il or ri full correlation compute
            do_fifos_exec(RUNTYPE_GROUNDUP_LOSS, num_gul_output, filename, fifo_full_correlation_dir,
                          process_number, consumer=RUNTYPE_FULL_CORRELATION)

    for fifo_dir in fifo_dirs:
        # create fifos for Summarycalc
        if gul_output:
            do_fifos_exec(RUNTYPE_GROUNDUP_LOSS, num_gul_output, filename, fifo_dir, process_number)
            do_fifos_calc(RUNTYPE_GROUNDUP_LOSS, analysis_settings, num_gul_output, filename, fifo_dir, process_number)
        if il_output:
            do_fifos_exec(RUNTYPE_INSURED_LOSS, num_fm_output, filename, fifo_dir, process_number)
            do_fifos_calc(RUNTYPE_INSURED_LOSS, analysis_settings, num_fm_output, filename, fifo_dir, process_number)
        if ri_output:
            for inuring_priority in get_ri_inuring_priorities(analysis_settings, num_reinsurance_iterations):
                do_fifos_exec(
                    RUNTYPE_REINSURANCE_LOSS, num_fm_output, filename,
                    fifo_dir, process_number,
                    consumer=inuring_priority['text'].rstrip('_')
                )
                do_fifos_calc(
                    RUNTYPE_REINSURANCE_LOSS, analysis_settings, num_fm_output,
                    filename, fifo_dir, process_number,
                    consumer_prefix=inuring_priority['text']
                )
        if rl_output:
            for inuring_priority in get_rl_inuring_priorities(num_reinsurance_iterations):
                do_fifos_exec(
                    RUNTYPE_REINSURANCE_GROSS_LOSS, num_fm_output, filename,
                    fifo_dir, process_number,
                    consumer=inuring_priority['text'].rstrip('_')
                )
                do_fifos_calc(
                    RUNTYPE_REINSURANCE_GROSS_LOSS, analysis_settings,
                    num_fm_output, filename, fifo_dir, process_number,
                    consumer_prefix=inuring_priority['text']
                )

        # create fifos for Load balancer
        if num_lb:
            do_fifos_exec(RUNTYPE_GROUNDUP_LOSS, num_gul_output, filename, fifo_dir, process_number, consumer=RUNTYPE_LOAD_BALANCED_LOSS)
            do_fifos_exec(RUNTYPE_LOAD_BALANCED_LOSS, num_fm_output, filename, fifo_dir, process_number, consumer=RUNTYPE_INSURED_LOSS)

    print_command(filename, '')
    dirs = [(fifo_queue_dir, work_dir)]
    if full_correlation:
        dirs.append((fifo_full_correlation_dir, work_full_correlation_dir))

    compute_outputs = []
    for (_fifo_dir, _work_dir) in dirs:  # create Summarycalc
        if rl_output:
            rl_computes = {
                'loss_type': 'reinsurance gross',
                'compute_fun': rl,
                'compute_args': {
                    'analysis_settings': analysis_settings,
                    'max_process_id': num_fm_output,
                    'filename': filename,
                    'process_counter': process_counter,
                    'summarypy': summarypy,
<<<<<<< HEAD
                    'pltpy': pltpy,
=======
                    'eltpy': eltpy,
>>>>>>> c661ee5e
                    'num_reinsurance_iterations': num_reinsurance_iterations,
                    'fifo_dir': _fifo_dir,
                    'work_dir': _work_dir,
                    'stderr_guard': stderr_guard,
                    'process_number': process_number
                }
            }
            compute_outputs.append(rl_computes)

        if ri_output:
            ri_computes = {
                'loss_type': 'reinsurance',
                'compute_fun': ri,
                'compute_args': {
                    'analysis_settings': analysis_settings,
                    'max_process_id': num_fm_output,
                    'filename': filename,
                    'process_counter': process_counter,
                    'summarypy': summarypy,
<<<<<<< HEAD
                    'pltpy': pltpy,
=======
                    'eltpy': eltpy,
>>>>>>> c661ee5e
                    'num_reinsurance_iterations': num_reinsurance_iterations,
                    'fifo_dir': _fifo_dir,
                    'work_dir': _work_dir,
                    'stderr_guard': stderr_guard,
                    'process_number': process_number
                }
            }
            compute_outputs.append(ri_computes)

        if il_output:
            il_computes = {
                'loss_type': 'insured',
                'compute_fun': il,
                'compute_args': {
                    'analysis_settings': analysis_settings,
                    'max_process_id': num_fm_output,
                    'filename': filename,
                    'process_counter': process_counter,
                    'summarypy': summarypy,
<<<<<<< HEAD
                    'pltpy': pltpy,
=======
                    'eltpy': eltpy,
>>>>>>> c661ee5e
                    'fifo_dir': _fifo_dir,
                    'work_dir': _work_dir,
                    'stderr_guard': stderr_guard,
                    'process_number': process_number
                }
            }
            compute_outputs.append(il_computes)

        if gul_output:
            gul_computes = {
                'loss_type': 'ground up',
                'compute_fun': do_gul,
                'compute_args': {
                    'analysis_settings': analysis_settings,
                    'max_process_id': num_gul_output,
                    'filename': filename,
                    'process_counter': process_counter,
                    'summarypy': summarypy,
<<<<<<< HEAD
                    'pltpy': pltpy,
=======
                    'eltpy': eltpy,
>>>>>>> c661ee5e
                    'fifo_dir': _fifo_dir,
                    'work_dir': _work_dir,
                    'gul_legacy_stream': gul_legacy_stream,
                    'stderr_guard': stderr_guard,
                    'process_number': process_number
                }
            }
            compute_outputs.append(gul_computes)

    do_computes(compute_outputs)

    print_command(filename, '')

    # create all gul streams
    get_gul_stream_cmds = {}

    # WARNING: this probably wont work well with the load balancer (needs guard/ edit)
    # for gul_id in range(1, num_gul_output + 1):
    for gul_id in process_range(num_gul_output, process_number):
        getmodel_args = {
            'number_of_samples': number_of_samples,
            'gul_threshold': gul_threshold,
            'use_random_number_file': use_random_number_file,
            'gul_alloc_rule': gul_alloc_rule,
            'gul_legacy_stream': gul_legacy_stream,
            'process_id': gul_id,
            'max_process_id': num_gul_output,
            'stderr_guard': stderr_guard,
            'eve_shuffle_flag': eve_shuffle_flag,
            'modelpy': modelpy,
            'gulpy': gulpy,
            'gulpy_random_generator': gulpy_random_generator,
            'gulmc': gulmc,
            'gulmc_random_generator': gulmc_random_generator,
            'gulmc_effective_damageability': gulmc_effective_damageability,
            'gulmc_vuln_cache_size': gulmc_vuln_cache_size,
            'modelpy_server': model_py_server,
            'peril_filter': peril_filter,
            "model_df_engine": model_df_engine,
            'dynamic_footprint': dynamic_footprint
        }

        # Establish whether items to amplifications map file is present
        pla = os.path.isfile(
            os.path.join(os.getcwd(), 'input/amplifications.bin')
        )

        # GUL coverage & item stream (Older)
        gul_fifo_name = get_fifo_name(fifo_queue_dir, RUNTYPE_GROUNDUP_LOSS, gul_id)
        if gul_item_stream:
            getmodel_args['coverage_output'] = ''
            getmodel_args['item_output'] = '-' * (not gulpy and not gulmc)
            getmodel_args['item_output'] = getmodel_args['item_output'] + get_pla_cmd(
                analysis_settings.get('pla', False),
                analysis_settings.get('pla_secondary_factor', 1),
                analysis_settings.get('pla_uniform_factor', 0)
            )
            if need_summary_fifo_for_gul:
                getmodel_args['item_output'] = '{} | tee {}'.format(getmodel_args['item_output'], gul_fifo_name)
            _get_getmodel_cmd = (_get_getmodel_cmd or get_getmodel_itm_cmd)
        else:
            if need_summary_fifo_for_gul:
                getmodel_args['coverage_output'] = f'{gul_fifo_name}'
                getmodel_args['item_output'] = '-'
            elif gul_output:  # only gul direct stdout to summary
                getmodel_args['coverage_output'] = '-'
                getmodel_args['item_output'] = ''
            else:  # direct stdout to il
                getmodel_args['coverage_output'] = ''
                getmodel_args['item_output'] = '-'
            _get_getmodel_cmd = (_get_getmodel_cmd or get_getmodel_cov_cmd)

        # gulcalc output file for fully correlated output
        if full_correlation:
            fc_gul_fifo_name = get_fifo_name(fifo_full_correlation_dir, RUNTYPE_GROUNDUP_LOSS, gul_id)
            if need_summary_fifo_for_gul:  # need both stream for summary and tream for il
                getmodel_args['correlated_output'] = get_fifo_name(fifo_full_correlation_dir, RUNTYPE_GROUNDUP_LOSS, gul_id,
                                                                   consumer=RUNTYPE_FULL_CORRELATION)
                if num_lb:
                    tee_output = get_fifo_name(fifo_full_correlation_dir, RUNTYPE_GROUNDUP_LOSS, gul_id,
                                               consumer=RUNTYPE_LOAD_BALANCED_LOSS)
                    tee_cmd = f"tee < {getmodel_args['correlated_output']} {fc_gul_fifo_name} > {tee_output} &"
                    print_command(filename, tee_cmd)

                else:
                    tee_output = get_fifo_name(fifo_full_correlation_dir, RUNTYPE_GROUNDUP_LOSS, gul_id,
                                               consumer=RUNTYPE_INSURED_LOSS)
                    tee_cmd = f"tee < {getmodel_args['correlated_output']} {fc_gul_fifo_name} "
                    get_gul_stream_cmds.setdefault(fifo_full_correlation_dir, []).append((tee_cmd, False))

            elif gul_output:  # only gul direct correlated_output to summary
                getmodel_args['correlated_output'] = fc_gul_fifo_name
            else:
                if num_lb:
                    getmodel_args['correlated_output'] = get_fifo_name(fifo_full_correlation_dir, RUNTYPE_GROUNDUP_LOSS, gul_id,
                                                                       consumer=RUNTYPE_LOAD_BALANCED_LOSS)

                else:
                    getmodel_args['correlated_output'] = get_fifo_name(fifo_full_correlation_dir, RUNTYPE_GROUNDUP_LOSS, gul_id,
                                                                       consumer=RUNTYPE_FULL_CORRELATION)
                    get_gul_stream_cmds.setdefault(fifo_full_correlation_dir, []).append((getmodel_args['correlated_output'], True))

        else:
            getmodel_args['correlated_output'] = ''

        getmodel_args.update(custom_args)
        getmodel_cmd = _get_getmodel_cmd(**getmodel_args)

        if num_lb:  # print main_cmd_gul_stream, get_gul_stream_cmds will be updated after by the main lb block
            main_cmd_gul_stream = get_main_cmd_gul_stream(
                getmodel_cmd, gul_id, fifo_queue_dir, stderr_guard, RUNTYPE_LOAD_BALANCED_LOSS
            )
            print_command(filename, main_cmd_gul_stream)
        else:
            get_gul_stream_cmds.setdefault(fifo_queue_dir, []).append((getmodel_cmd, False))

    if num_lb:  # create load balancer cmds
        for fifo_dir in fifo_dirs:
            get_gul_stream_cmds[fifo_dir] = [
                (get_fifo_name(fifo_dir, RUNTYPE_LOAD_BALANCED_LOSS, fm_id, RUNTYPE_INSURED_LOSS), True) for
                fm_id in range(1, num_fm_output + 1)]

            # print the load balancing command
            get_input_stream_name = partial(get_fifo_name,
                                            fifo_dir=fifo_dir,
                                            producer=RUNTYPE_GROUNDUP_LOSS,
                                            consumer=RUNTYPE_LOAD_BALANCED_LOSS)
            get_output_stream_name = partial(get_fifo_name,
                                             fifo_dir=fifo_dir,
                                             producer=RUNTYPE_LOAD_BALANCED_LOSS,
                                             consumer=RUNTYPE_INSURED_LOSS)
            for lb_main_cmd in get_main_cmd_lb(num_lb, num_gul_per_lb, num_fm_per_lb, get_input_stream_name,
                                               get_output_stream_name, stderr_guard):
                print_command(filename, lb_main_cmd)

    # Establish whether step policies present
    step_flag = ''
    try:
        pd.read_csv(
            os.path.join(os.getcwd(), 'input/fm_profile.csv')
        )['step_id']
    except (OSError, FileNotFoundError, KeyError):
        pass
    else:
        step_flag = ' -S'

    for fifo_dir, gul_streams in get_gul_stream_cmds.items():
        for i, (getmodel_cmd, from_file) in enumerate(gul_streams):

            # THIS NEEDS EDIT - temp workaround for dist work chunk
            if process_number is not None:
                process_id = process_number
            else:
                process_id = i + 1
            #######################################################

            if ri_output or rl_output:
                main_cmd = get_main_cmd_ri_stream(
                    getmodel_cmd,
                    process_id,
                    il_output,
                    il_alloc_rule,
                    ri_alloc_rule,
                    num_reinsurance_iterations,
                    fifo_dir,
                    stderr_guard,
                    from_file,
                    fmpy,
                    fmpy_low_memory,
                    fmpy_sort_output,
                    step_flag,
                    process_counter=process_counter,
                    ri_inuring_priorities={ip['level']: ip['text'] for ip in get_ri_inuring_priorities(
                        analysis_settings, num_reinsurance_iterations) if ip['level'] and ri_output},
                    rl_inuring_priorities={ip['level']: ip['text'] for ip in get_rl_inuring_priorities(num_reinsurance_iterations) if rl_output}
                )
                print_command(filename, main_cmd)

            elif il_output:
                main_cmd = get_main_cmd_il_stream(
                    getmodel_cmd, process_id, il_alloc_rule, fifo_dir,
                    stderr_guard,
                    from_file,
                    fmpy,
                    fmpy_low_memory,
                    fmpy_sort_output,
                    step_flag,
                    process_counter=process_counter
                )
                print_command(filename, main_cmd)

            else:
                main_cmd = get_main_cmd_gul_stream(
                    cmd=getmodel_cmd,
                    process_id=process_id,
                    fifo_dir=fifo_dir,
                    stderr_guard=stderr_guard,
                    process_counter=process_counter,
                )
                print_command(filename, main_cmd)

    print_command(filename, '')
    do_pwaits(filename, process_counter)


def create_bash_outputs(
    process_counter,
    fifo_tmp_dir,
    filename,
    remove_working_files,
    fifo_queue_dir,
    stderr_guard,
    work_dir,
    work_full_correlation_dir,
    output_dir,
    output_full_correlation_dir,
    full_correlation,
    gul_output,
    il_output,
    ri_output,
    rl_output,
    analysis_settings,
    num_reinsurance_iterations,
    num_gul_per_lb,
    num_fm_per_lb,
    max_process_id,
    work_kat_dir,
    kat_sort_by_event,
    gul_item_stream,
    work_full_correlation_kat_dir,
    **kwargs
):

    if max_process_id is not None:
        num_gul_per_lb = 0
        num_fm_per_lb = 0

    # infer number of calc block and FIFO to create, (no load balancer for old stream option)
    if num_gul_per_lb and num_fm_per_lb and (il_output or ri_output) and gul_item_stream:
        block_process_size = num_gul_per_lb + (num_fm_per_lb * (2 if ri_output else 1))
        num_lb = (max_process_id - 1) // block_process_size + 1
        num_gul_output = num_lb * num_gul_per_lb
        num_fm_output = num_lb * num_fm_per_lb
    else:
        num_lb = 0
        num_gul_output = num_fm_output = max_process_id

    # Output Kats
    if rl_output:
        print_command(filename, '')
        print_command(filename, '# --- Do reinsurance gross loss kats ---')
        print_command(filename, '')
        for inuring_priority in get_rl_inuring_priorities(num_reinsurance_iterations):
            do_kats(
                RUNTYPE_REINSURANCE_GROSS_LOSS, analysis_settings,
                num_fm_output, filename, process_counter, work_kat_dir,
                output_dir, kat_sort_by_event,
                inuring_priority=inuring_priority['text']
            )

    if ri_output:
        print_command(filename, '')
        print_command(filename, '# --- Do reinsurance loss kats ---')
        print_command(filename, '')
        for inuring_priority in get_ri_inuring_priorities(analysis_settings, num_reinsurance_iterations):
            do_kats(
                RUNTYPE_REINSURANCE_LOSS, analysis_settings, num_fm_output,
                filename, process_counter, work_kat_dir, output_dir, kat_sort_by_event,
                inuring_priority=inuring_priority['text']
            )
        if full_correlation:
            print_command(filename, '')
            print_command(
                filename,
                '# --- Do reinsurance loss kats for fully correlated output ---'
            )
            print_command(filename, '')
            do_kats(
                RUNTYPE_REINSURANCE_LOSS, analysis_settings, num_fm_output,
                filename, process_counter, work_full_correlation_kat_dir,
                output_full_correlation_dir, kat_sort_by_event,
            )

    if il_output:
        print_command(filename, '')
        print_command(filename, '# --- Do insured loss kats ---')
        print_command(filename, '')
        do_kats(
            RUNTYPE_INSURED_LOSS, analysis_settings, num_fm_output, filename,
            process_counter, work_kat_dir, output_dir, kat_sort_by_event,
        )
        if full_correlation:
            print_command(filename, '')
            print_command(
                filename,
                '# --- Do insured loss kats for fully correlated output ---'
            )
            print_command(filename, '')
            do_kats(
                RUNTYPE_INSURED_LOSS, analysis_settings, num_fm_output,
                filename, process_counter, work_full_correlation_kat_dir,
                output_full_correlation_dir, kat_sort_by_event,
            )

    if gul_output:
        print_command(filename, '')
        print_command(filename, '# --- Do ground up loss kats ---')
        print_command(filename, '')
        do_kats(
            RUNTYPE_GROUNDUP_LOSS, analysis_settings, num_gul_output, filename,
            process_counter, work_kat_dir, output_dir, kat_sort_by_event,
        )
        if full_correlation:
            print_command(filename, '')
            print_command(
                filename,
                '# --- Do ground up loss kats for fully correlated output ---'
            )
            print_command(filename, '')
            do_kats(
                RUNTYPE_GROUNDUP_LOSS, analysis_settings, num_gul_output,
                filename, process_counter, work_full_correlation_kat_dir,
                output_full_correlation_dir, kat_sort_by_event,
            )

    do_kwaits(filename, process_counter)

    # Output calcs
    print_command(filename, '')
    if rl_output:
        for inuring_priority in get_rl_inuring_priorities(num_reinsurance_iterations):
            do_post_wait_processing(
                RUNTYPE_REINSURANCE_GROSS_LOSS, analysis_settings, filename,
                process_counter, '', output_dir, stderr_guard,
                inuring_priority=inuring_priority['text']
            )
    if ri_output:
        for inuring_priority in get_ri_inuring_priorities(analysis_settings, num_reinsurance_iterations):
            do_post_wait_processing(
                RUNTYPE_REINSURANCE_LOSS, analysis_settings, filename,
                process_counter, '', output_dir, stderr_guard,
                inuring_priority=inuring_priority['text']
            )
    if il_output:
        do_post_wait_processing(
            RUNTYPE_INSURED_LOSS, analysis_settings, filename, process_counter, '',
            output_dir, stderr_guard
        )
    if gul_output:
        do_post_wait_processing(
            RUNTYPE_GROUNDUP_LOSS, analysis_settings, filename, process_counter, '',
            output_dir, stderr_guard
        )

    if full_correlation:
        work_sub_dir = re.sub('^work/', '', work_full_correlation_dir)
        if ri_output:
            do_post_wait_processing(
                RUNTYPE_REINSURANCE_LOSS, analysis_settings, filename, process_counter,
                work_sub_dir, output_full_correlation_dir, stderr_guard
            )
        if il_output:
            do_post_wait_processing(
                RUNTYPE_INSURED_LOSS, analysis_settings, filename, process_counter,
                work_sub_dir, output_full_correlation_dir, stderr_guard
            )
        if gul_output:
            do_post_wait_processing(
                RUNTYPE_GROUNDUP_LOSS, analysis_settings, filename, process_counter,
                work_sub_dir, output_full_correlation_dir, stderr_guard
            )

    do_awaits(filename, process_counter)  # waits for aalcalc
    do_lwaits(filename, process_counter)  # waits for leccalc

    if remove_working_files:
        print_command(filename, 'rm -R -f {}'.format(os.path.join(work_dir, '*')))

        if fifo_tmp_dir:
            # workaround to match bash tests
            if fifo_queue_dir.endswith('fifo/'):
                print_command(filename, 'rm -R -f {}'.format(fifo_queue_dir[:-5]))
            else:
                print_command(filename, 'rm -R -f {}'.format(fifo_queue_dir))
        else:
            print_command(filename, 'rm -R -f {}'.format(os.path.join(fifo_queue_dir, '*')))


# ========================================================================== #
# COMPATIBILITY ONLY - used to support older model runners
# ========================================================================== #

def genbash(
    max_process_id,
    analysis_settings,
    num_reinsurance_iterations=0,
    fifo_tmp_dir=True,
    gul_alloc_rule=None,
    il_alloc_rule=None,
    ri_alloc_rule=None,
    num_gul_per_lb=None,
    num_fm_per_lb=None,
    stderr_guard=True,
    gul_legacy_stream=False,
    bash_trace=False,
    filename='run_kools.sh',
    _get_getmodel_cmd=None,
    custom_gulcalc_log_start=None,
    custom_gulcalc_log_finish=None,
    custom_args={},
    fmpy=True,
    fmpy_low_memory=False,
    fmpy_sort_output=False,
    event_shuffle=None,
    modelpy=False,
    gulpy=False,
    gulpy_random_generator=1,
    gulmc=False,
    gulmc_random_generator=1,
    gulmc_effective_damageability=False,
    gulmc_vuln_cache_size=200,
    model_py_server=False,
    peril_filter=[],
    summarypy=False,
<<<<<<< HEAD
    pltpy=False,
=======
    eltpy=False,
>>>>>>> c661ee5e
    base_df_engine='oasis_data_manager.df_reader.reader.OasisPandasReader',
    model_df_engine=None,
    dynamic_footprint=False
):
    """
    Generates a bash script containing ktools calculation instructions for an
    Oasis model.

    :param max_process_id: The number of processes to create
    :type max_process_id: int

    :param analysis_settings: The analysis settings
    :type analysis_settings: dict

    :param filename: The output file name
    :type filename: string

    :param num_reinsurance_iterations: The number of reinsurance iterations
    :type num_reinsurance_iterations: int

    :param fifo_tmp_dir: When set to True, Create and use FIFO quese in `/tmp/[A-Z,0-9]/fifo`, if False run in './fifo'
    :type fifo_tmp_dir: boolean

    :param gul_alloc_rule: Allocation rule (None or 1) for gulcalc, if not set default to coverage stream
    :type gul_alloc_rule: Int

    :param il_alloc_rule: Allocation rule (0, 1 or 2) for fmcalc
    :type il_alloc_rule: Int

    :param ri_alloc_rule: Allocation rule (0, 1 or 2) for fmcalc
    :type ri_alloc_rule: Int

    :param num_gul_in_calc_block: number of gul in calc block
    :type num_gul_in_calc_block: Int

    :param num_fm_in_calc_block: number of gul in calc block
    :type num_fm_in_calc_block: Int

    :param get_getmodel_cmd: Method for getting the getmodel command, by default
        ``GenerateLossesCmd.get_getmodel_cmd`` is used.
    :type get_getmodel_cmd: callable

    :param base_df_engine: The engine to use when loading dataframes.
    :type  base_df_engine: str

    :param model_df_engine: The engine to use when loading model dataframes.
    :type  model_df_engine: str
    """

    model_df_engine = model_df_engine or base_df_engine

    params = bash_params(
        max_process_id=max_process_id,
        analysis_settings=analysis_settings,
        num_reinsurance_iterations=num_reinsurance_iterations,
        fifo_tmp_dir=fifo_tmp_dir,
        gul_alloc_rule=gul_alloc_rule,
        il_alloc_rule=il_alloc_rule,
        ri_alloc_rule=ri_alloc_rule,
        num_gul_per_lb=num_gul_per_lb,
        num_fm_per_lb=num_fm_per_lb,
        stderr_guard=stderr_guard,
        gul_legacy_stream=gul_legacy_stream,
        bash_trace=bash_trace,
        filename=filename,
        _get_getmodel_cmd=_get_getmodel_cmd,
        custom_gulcalc_log_start=custom_gulcalc_log_start,
        custom_gulcalc_log_finish=custom_gulcalc_log_finish,
        custom_args=custom_args,
        fmpy=fmpy,
        fmpy_low_memory=fmpy_low_memory,
        fmpy_sort_output=fmpy_sort_output,
        event_shuffle=event_shuffle,
        modelpy=modelpy,
        gulpy=gulpy,
        gulpy_random_generator=gulpy_random_generator,
        gulmc=gulmc,
        gulmc_random_generator=gulmc_random_generator,
        gulmc_effective_damageability=gulmc_effective_damageability,
        gulmc_vuln_cache_size=gulmc_vuln_cache_size,
        model_py_server=model_py_server,
        peril_filter=peril_filter,
        summarypy=summarypy,
<<<<<<< HEAD
        pltpy=pltpy,
=======
        eltpy=eltpy,
>>>>>>> c661ee5e
        model_df_engine=model_df_engine,
        dynamic_footprint=dynamic_footprint
    )

    # remove the file if it already exists
    if os.path.exists(filename):
        os.remove(filename)

    with bash_wrapper(
        filename,
        bash_trace,
        stderr_guard,
        custom_gulcalc_log_start=params['custom_gulcalc_log_start'],
        custom_gulcalc_log_finish=params['custom_gulcalc_log_finish'],
    ):
        create_bash_analysis(**params)
        create_bash_outputs(**params)<|MERGE_RESOLUTION|>--- conflicted
+++ resolved
@@ -1091,11 +1091,8 @@
     work_dir='work/',
     stderr_guard=True,
     inuring_priority=None,
-<<<<<<< HEAD
+    eltpy=False
     pltpy=False
-=======
-    eltpy=False
->>>>>>> c661ee5e
 ):
 
     summaries = analysis_settings.get('{}_summaries'.format(runtype))
@@ -1115,11 +1112,9 @@
                 cmd = ''
                 fifo_out_name = ''
                 exec_type = "ktools"
-<<<<<<< HEAD
+                if eltpy and ord_type in ["elt_ord", "selt_ord"]:
+                    exec_type = "pytools"
                 if pltpy and ord_type == "plt_ord":
-=======
-                if eltpy and ord_type in ["elt_ord", "selt_ord"]:
->>>>>>> c661ee5e
                     exec_type = "pytools"
                 skip_line = True
                 for ord_table, flag_proc in output_switch.items():
@@ -1240,11 +1235,8 @@
     process_counter,
     num_reinsurance_iterations,
     summarypy,
-<<<<<<< HEAD
+    eltpy,
     pltpy,
-=======
-    eltpy,
->>>>>>> c661ee5e
     fifo_dir='fifo/',
     work_dir='work/',
     stderr_guard=True,
@@ -1263,11 +1255,7 @@
             do_ord(
                 RUNTYPE_REINSURANCE_GROSS_LOSS, analysis_settings, process_id,
                 filename, process_counter, fifo_dir, work_dir, stderr_guard,
-<<<<<<< HEAD
-                inuring_priority=inuring_priority['text'], pltpy=pltpy
-=======
-                inuring_priority=inuring_priority['text'], eltpy=eltpy
->>>>>>> c661ee5e
+                inuring_priority=inuring_priority['text'], eltpy=eltpy, pltpy=pltpy
             )
 
         for process_id in process_range(max_process_id, process_number):
@@ -1298,11 +1286,8 @@
     process_counter,
     num_reinsurance_iterations,
     summarypy,
-<<<<<<< HEAD
+    eltpy,
     pltpy,
-=======
-    eltpy,
->>>>>>> c661ee5e
     fifo_dir='fifo/',
     work_dir='work/',
     stderr_guard=True,
@@ -1321,11 +1306,7 @@
             do_ord(
                 RUNTYPE_REINSURANCE_LOSS, analysis_settings, process_id,
                 filename, process_counter, fifo_dir, work_dir, stderr_guard,
-<<<<<<< HEAD
-                inuring_priority=inuring_priority['text'], pltpy=pltpy
-=======
-                inuring_priority=inuring_priority['text'], eltpy=eltpy
->>>>>>> c661ee5e
+                inuring_priority=inuring_priority['text'], eltpy=eltpy, pltpy=pltpy
             )
 
         for process_id in process_range(max_process_id, process_number):
@@ -1351,20 +1332,12 @@
             )
 
 
-<<<<<<< HEAD
-def il(analysis_settings, max_process_id, filename, process_counter, summarypy, pltpy, fifo_dir='fifo/', work_dir='work/', stderr_guard=True, process_number=None):
-=======
-def il(analysis_settings, max_process_id, filename, process_counter, summarypy, eltpy, fifo_dir='fifo/', work_dir='work/', stderr_guard=True, process_number=None):
->>>>>>> c661ee5e
+def il(analysis_settings, max_process_id, filename, process_counter, summarypy, eltpy, pltpy, fifo_dir='fifo/', work_dir='work/', stderr_guard=True, process_number=None):
     for process_id in process_range(max_process_id, process_number):
         do_any(RUNTYPE_INSURED_LOSS, analysis_settings, process_id, filename, process_counter, fifo_dir, work_dir, stderr_guard)
 
     for process_id in process_range(max_process_id, process_number):
-<<<<<<< HEAD
-        do_ord(RUNTYPE_INSURED_LOSS, analysis_settings, process_id, filename, process_counter, fifo_dir, work_dir, stderr_guard, pltpy=pltpy)
-=======
-        do_ord(RUNTYPE_INSURED_LOSS, analysis_settings, process_id, filename, process_counter, fifo_dir, work_dir, stderr_guard, eltpy=eltpy)
->>>>>>> c661ee5e
+        do_ord(RUNTYPE_INSURED_LOSS, analysis_settings, process_id, filename, process_counter, fifo_dir, work_dir, stderr_guard, eltpy=eltpy, pltpy=pltpy)
 
     for process_id in process_range(max_process_id, process_number):
         do_tees(RUNTYPE_INSURED_LOSS, analysis_settings, process_id, filename, process_counter, fifo_dir, work_dir)
@@ -1387,11 +1360,8 @@
     filename,
     process_counter,
     summarypy,
-<<<<<<< HEAD
+    eltpy,
     pltpy,
-=======
-    eltpy,
->>>>>>> c661ee5e
     fifo_dir='fifo/',
     work_dir='work/',
     gul_legacy_stream=None,
@@ -1403,11 +1373,7 @@
         do_any(RUNTYPE_GROUNDUP_LOSS, analysis_settings, process_id, filename, process_counter, fifo_dir, work_dir, stderr_guard)
 
     for process_id in process_range(max_process_id, process_number):
-<<<<<<< HEAD
-        do_ord(RUNTYPE_GROUNDUP_LOSS, analysis_settings, process_id, filename, process_counter, fifo_dir, work_dir, stderr_guard, pltpy=pltpy)
-=======
-        do_ord(RUNTYPE_GROUNDUP_LOSS, analysis_settings, process_id, filename, process_counter, fifo_dir, work_dir, stderr_guard, eltpy=eltpy)
->>>>>>> c661ee5e
+        do_ord(RUNTYPE_GROUNDUP_LOSS, analysis_settings, process_id, filename, process_counter, fifo_dir, work_dir, stderr_guard, eltpy=eltpy, pltpy=pltpy)
 
     for process_id in process_range(max_process_id, process_number):
         do_tees(RUNTYPE_GROUNDUP_LOSS, analysis_settings, process_id, filename, process_counter, fifo_dir, work_dir)
@@ -1956,11 +1922,8 @@
     model_run_dir='',
     model_py_server=False,
     summarypy=False,
-<<<<<<< HEAD
+    eltpy=False,
     pltpy=False,
-=======
-    eltpy=False,
->>>>>>> c661ee5e
     peril_filter=[],
     exposure_df_engine="oasis_data_manager.df_reader.reader.OasisPandasReader",
     model_df_engine="oasis_data_manager.df_reader.reader.OasisPandasReader",
@@ -2001,11 +1964,8 @@
 
     bash_params["model_py_server"] = model_py_server
     bash_params['summarypy'] = summarypy if not gul_legacy_stream else False  # summarypy doesn't support gul_legacy_stream
-<<<<<<< HEAD
+    bash_params['eltpy'] = eltpy if not gul_legacy_stream else False
     bash_params['pltpy'] = pltpy if not gul_legacy_stream else False
-=======
-    bash_params['eltpy'] = eltpy if not gul_legacy_stream else False
->>>>>>> c661ee5e
     bash_params["peril_filter"] = peril_filter
 
     # set complex model gulcalc command
@@ -2225,11 +2185,8 @@
     model_py_server,
     peril_filter,
     summarypy,
-<<<<<<< HEAD
+    eltpy,
     pltpy,
-=======
-    eltpy,
->>>>>>> c661ee5e
     gul_legacy_stream=False,
     model_df_engine='oasis_data_manager.df_reader.reader.OasisPandasReader',
     dynamic_footprint=False,
@@ -2418,11 +2375,8 @@
                     'filename': filename,
                     'process_counter': process_counter,
                     'summarypy': summarypy,
-<<<<<<< HEAD
+                    'eltpy': eltpy,
                     'pltpy': pltpy,
-=======
-                    'eltpy': eltpy,
->>>>>>> c661ee5e
                     'num_reinsurance_iterations': num_reinsurance_iterations,
                     'fifo_dir': _fifo_dir,
                     'work_dir': _work_dir,
@@ -2442,11 +2396,8 @@
                     'filename': filename,
                     'process_counter': process_counter,
                     'summarypy': summarypy,
-<<<<<<< HEAD
+                    'eltpy': eltpy,
                     'pltpy': pltpy,
-=======
-                    'eltpy': eltpy,
->>>>>>> c661ee5e
                     'num_reinsurance_iterations': num_reinsurance_iterations,
                     'fifo_dir': _fifo_dir,
                     'work_dir': _work_dir,
@@ -2466,11 +2417,8 @@
                     'filename': filename,
                     'process_counter': process_counter,
                     'summarypy': summarypy,
-<<<<<<< HEAD
+                    'eltpy': eltpy,
                     'pltpy': pltpy,
-=======
-                    'eltpy': eltpy,
->>>>>>> c661ee5e
                     'fifo_dir': _fifo_dir,
                     'work_dir': _work_dir,
                     'stderr_guard': stderr_guard,
@@ -2489,11 +2437,8 @@
                     'filename': filename,
                     'process_counter': process_counter,
                     'summarypy': summarypy,
-<<<<<<< HEAD
+                    'eltpy': eltpy,
                     'pltpy': pltpy,
-=======
-                    'eltpy': eltpy,
->>>>>>> c661ee5e
                     'fifo_dir': _fifo_dir,
                     'work_dir': _work_dir,
                     'gul_legacy_stream': gul_legacy_stream,
@@ -2918,11 +2863,8 @@
     model_py_server=False,
     peril_filter=[],
     summarypy=False,
-<<<<<<< HEAD
+    eltpy=False,
     pltpy=False,
-=======
-    eltpy=False,
->>>>>>> c661ee5e
     base_df_engine='oasis_data_manager.df_reader.reader.OasisPandasReader',
     model_df_engine=None,
     dynamic_footprint=False
@@ -3006,11 +2948,8 @@
         model_py_server=model_py_server,
         peril_filter=peril_filter,
         summarypy=summarypy,
-<<<<<<< HEAD
+        eltpy=eltpy,
         pltpy=pltpy,
-=======
-        eltpy=eltpy,
->>>>>>> c661ee5e
         model_df_engine=model_df_engine,
         dynamic_footprint=dynamic_footprint
     )
