--- conflicted
+++ resolved
@@ -1942,12 +1942,9 @@
     model_run_dir='',
     model_py_server=False,
     summarypy=False,
-<<<<<<< HEAD
-    aalpy=False,
-=======
     eltpy=False,
     pltpy=False,
->>>>>>> 11b87cbd
+    aalpy=False,
     peril_filter=[],
     exposure_df_engine="oasis_data_manager.df_reader.reader.OasisPandasReader",
     model_df_engine="oasis_data_manager.df_reader.reader.OasisPandasReader",
@@ -1988,12 +1985,9 @@
 
     bash_params["model_py_server"] = model_py_server
     bash_params['summarypy'] = summarypy if not gul_legacy_stream else False  # summarypy doesn't support gul_legacy_stream
-<<<<<<< HEAD
-    bash_params['aalpy'] = aalpy if not gul_legacy_stream else False  # aalpy doesn't support gul_legacy_stream
-=======
     bash_params['eltpy'] = eltpy if not gul_legacy_stream else False
     bash_params['pltpy'] = pltpy if not gul_legacy_stream else False
->>>>>>> 11b87cbd
+    bash_params['aalpy'] = aalpy if not gul_legacy_stream else False  # aalpy doesn't support gul_legacy_stream
     bash_params["peril_filter"] = peril_filter
 
     # set complex model gulcalc command
@@ -2892,12 +2886,9 @@
     model_py_server=False,
     peril_filter=[],
     summarypy=False,
-<<<<<<< HEAD
-    aalpy=False,
-=======
     eltpy=False,
     pltpy=False,
->>>>>>> 11b87cbd
+    aalpy=False,
     base_df_engine='oasis_data_manager.df_reader.reader.OasisPandasReader',
     model_df_engine=None,
     dynamic_footprint=False
@@ -2981,12 +2972,9 @@
         model_py_server=model_py_server,
         peril_filter=peril_filter,
         summarypy=summarypy,
-<<<<<<< HEAD
-        aalpy=aalpy,
-=======
         eltpy=eltpy,
         pltpy=pltpy,
->>>>>>> 11b87cbd
+        aalpy=aalpy,
         model_df_engine=model_df_engine,
         dynamic_footprint=dynamic_footprint
     )
