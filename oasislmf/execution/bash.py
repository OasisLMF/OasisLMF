import contextlib
import io
import logging
import multiprocessing
import os
import random
import re
import shutil
import string
from collections import Counter
from functools import partial

import pandas as pd

from ..utils.defaults import (EVE_DEFAULT_SHUFFLE, EVE_FISHER_YATES,
                              EVE_NO_SHUFFLE, EVE_ROUND_ROBIN, EVE_STD_SHUFFLE,
                              KTOOL_N_FM_PER_LB, KTOOL_N_GUL_PER_LB,
                              KTOOLS_ALLOC_GUL_DEFAULT,
                              KTOOLS_ALLOC_IL_DEFAULT, KTOOLS_ALLOC_RI_DEFAULT)
from ..utils.exceptions import OasisException

logger = logging.getLogger(__name__)


RUNTYPE_GROUNDUP_LOSS = 'gul'
RUNTYPE_LOAD_BALANCED_LOSS = 'lb'
RUNTYPE_INSURED_LOSS = 'il'
RUNTYPE_REINSURANCE_LOSS = 'ri'
RUNTYPE_REINSURANCE_GROSS_LOSS = 'rl'
RUNTYPE_FULL_CORRELATION = 'fc'

REINSURANCE_RUNTYPES = [
    RUNTYPE_REINSURANCE_LOSS,
    RUNTYPE_REINSURANCE_GROSS_LOSS
]
INTERMEDIATE_INURING_PRIORITY_PREFIX = 'IP'

WAIT_PROCESSING_SWITCHES = {
    'full_uncertainty_aep': '-F',
    'wheatsheaf_aep': '-W',
    'sample_mean_aep': '-S',
    'full_uncertainty_oep': '-f',
    'wheatsheaf_oep': '-w',
    'sample_mean_oep': '-s',
    'wheatsheaf_mean_aep': '-M',
    'wheatsheaf_mean_oep': '-m',
}

ORD_EPT_OUTPUT_SWITCHES = {
    "ept_full_uncertainty_aep": '-F',
    "ept_full_uncertainty_oep": '-f',
    "ept_mean_sample_aep": '-S',
    "ept_mean_sample_oep": '-s',
    "ept_per_sample_mean_aep": '-M',
    "ept_per_sample_mean_oep": '-m',
}

ORD_PSEPT_OUTPUT_SWITCHES = {
    "psept_aep": '-W',
    "psept_oep": '-w',
}

ORD_LECCALC = {**ORD_EPT_OUTPUT_SWITCHES, **ORD_PSEPT_OUTPUT_SWITCHES}

ORD_ALT_OUTPUT_SWITCHES = {
    "alt_period": {
        'ktools': {
            'executable': 'aalcalc',
            'subfolder_flag': '-K',
            'csv_flag': '-o',
            'parquet_flag': '-p',
            'alct_flag': '-c',
            'alct_confidence_level': '-l',
            'skip_header_flag': '-H',
        },
        'pytools': {
            'executable': 'aalpy',
            'subfolder_flag': '-K',
            'csv_flag': '-a',
            'alct_flag': '-c',
            'alct_confidence_level': '-l',
            'skip_header_flag': '-H',
        }
    }
}

ORD_ALT_MEANONLY_OUTPUT_SWITCHES = {
    "alt_meanonly": {
        'ktools': {
            'executable': 'aalcalcmeanonly',
            'subfolder_flag': '-K',
            'csv_flag': '-o',
            'parquet_flag': '-p',
            'skip_header_flag': '-H',
        },
        'pytools': {
            'executable': 'aalpy',
            'subfolder_flag': '-K',
            'csv_flag': '-a',
            'skip_header_flag': '-H',
        }
    }
}

ORD_PLT_OUTPUT_SWITCHES = {
    "plt_sample": {
        'table_name': 'splt',
        'kat_flag': '-S',
        'ktools': {
            'executable': 'pltcalc',
            'csv_flag': '-S',
            'parquet_flag': '-s',
            'skip_header_flag': '-H'
        },
        'pytools': {
            'executable': 'pltpy',
            'csv_flag': '-s',
            'skip_header_flag': '-H'
        },
    },
    "plt_quantile": {
        'table_name': 'qplt',
        'kat_flag': '-Q',
        'ktools': {
            'executable': 'pltcalc',
            'csv_flag': '-Q',
            'parquet_flag': '-q',
            'skip_header_flag': '-H'
        },
        'pytools': {
            'executable': 'pltpy',
            'csv_flag': '-q',
            'skip_header_flag': '-H'
        },
    },
    "plt_moment": {
        'table_name': 'mplt',
        'kat_flag': '-M',
        'ktools': {
            'executable': 'pltcalc',
            'csv_flag': '-M',
            'parquet_flag': '-m',
            'skip_header_flag': '-H'
        },
        'pytools': {
            'executable': 'pltpy',
            'csv_flag': '-m',
            'skip_header_flag': '-H'
        },
    }
}

ORD_ELT_OUTPUT_SWITCHES = {
    "elt_quantile": {
        'table_name': 'qelt',
        'kat_flag': '-q',
        'ktools': {
            'executable': 'eltcalc',
            'csv_flag': '-Q',
            'parquet_flag': '-q',
            'skip_header_flag': '-s'
        },
        'pytools': {
            'executable': 'eltpy',
            'csv_flag': '-q',
            'skip_header_flag': '-H'
        },
    },
    "elt_moment": {
        'table_name': 'melt',
        'kat_flag': '-m',
        'ktools': {
            'executable': 'eltcalc',
            'csv_flag': '-M',
            'parquet_flag': '-m',
            'skip_header_flag': '-s'
        },
        'pytools': {
            'executable': 'eltpy',
            'csv_flag': '-m',
            'skip_header_flag': '-H'
        },
    }
}

ORD_SELT_OUTPUT_SWITCH = {
    "elt_sample": {
        'table_name': 'selt',
        'kat_flag': '-s',
        'ktools': {
            'executable': 'summarycalctocsv',
            'csv_flag': '-o',
            'parquet_flag': '-p',
            'skip_header_flag': '-s'
        },
        'pytools': {
            'executable': 'eltpy',
            'csv_flag': '-s',
            'skip_header_flag': '-H'
        },
    }
}

OUTPUT_SWITCHES = {
    "plt_ord": ORD_PLT_OUTPUT_SWITCHES,
    "elt_ord": ORD_ELT_OUTPUT_SWITCHES,
    "selt_ord": ORD_SELT_OUTPUT_SWITCH
}

EVE_SHUFFLE_OPTIONS = {
    EVE_NO_SHUFFLE: {'eve': '-n ', 'kat_sorting': False},
    EVE_ROUND_ROBIN: {'eve': '', 'kat_sorting': True},
    EVE_FISHER_YATES: {'eve': '-r ', 'kat_sorting': False},
    EVE_STD_SHUFFLE: {'eve': '-R ', 'kat_sorting': False}
}

SUMMARY_TYPES = ['eltcalc', 'summarycalc', 'pltcalc']


TRAP_FUNC = """
touch $LOG_DIR/stderror.err
ktools_monitor.sh $$ $LOG_DIR & pid0=$!

exit_handler(){
   exit_code=$?

   # disable handler
   trap - QUIT HUP INT KILL TERM ERR EXIT

   kill -9 $pid0 2> /dev/null
   if [ "$exit_code" -gt 0 ]; then
       # Error - run process clean up
       echo 'Ktools Run Error - exitcode='$exit_code

       set +x
       group_pid=$(ps -p $$ -o pgid --no-headers)
       sess_pid=$(ps -p $$ -o sess --no-headers)
       script_pid=$$
       printf "Script PID:%d, GPID:%s, SPID:%d\n" $script_pid $group_pid $sess_pid >> $LOG_DIR/killout.txt

       ps -jf f -g $sess_pid > $LOG_DIR/subprocess_list
       PIDS_KILL=$(pgrep -a --pgroup $group_pid | awk \'BEGIN { FS = "[ \\t\\n]+" }{ if ($1 >= \'$script_pid\') print}\' | grep -v celery | egrep -v *\\\.log$  | egrep -v *startup.sh$ | sort -n -r)
       echo "$PIDS_KILL" >> $LOG_DIR/killout.txt
       kill -9 $(echo "$PIDS_KILL" | awk \'BEGIN { FS = "[ \\t\\n]+" }{ print $1 }\') 2>/dev/null
       exit $exit_code
   else
       # script successful
       exit 0
   fi
}
trap exit_handler QUIT HUP INT KILL TERM ERR EXIT"""


def get_check_function(custom_gulcalc_log_start=None, custom_gulcalc_log_finish=None):
    """Creates a bash function to check the logs to ensure same number of process started and finsished.

    Args:
        custom_gulcalc_log_start (str): Custom message printed to the logs when a process starts.
        custom_gulcalc_log_finish (str): Custom message printed to the logs when a process ends.
    """
    check_function = """
check_complete(){
    set +e
    proc_list="eve getmodel gulcalc fmcalc summarycalc eltcalc aalcalc aalcalcmeanonly leccalc pltcalc ordleccalc modelpy gulpy fmpy gulmc summarypy eltpy pltpy aalpy lecpy"
    has_error=0
    for p in $proc_list; do
        started=$(find log -name "${p}_[0-9]*.log" | wc -l)
        finished=$(find log -name "${p}_[0-9]*.log" -exec grep -l "finish" {} + | wc -l)
        if [ "$finished" -lt "$started" ]; then
            echo "[ERROR] $p - $((started-finished)) processes lost"
            has_error=1
        elif [ "$started" -gt 0 ]; then
            echo "[OK] $p"
        fi
    done
"""
    # Add in check for custom gulcalc if settings are provided
    if custom_gulcalc_log_start and custom_gulcalc_log_finish:
        check_function += f"""
    started=$( grep "{custom_gulcalc_log_start}" log/gul_stderror.err | wc -l)
    finished=$( grep "{custom_gulcalc_log_finish}" log/gul_stderror.err | wc -l)
    if [ "$finished" -lt "$started" ]; then
        echo "[ERROR] gulcalc - $((started-finished)) processes lost"
        has_error=1
    elif [ "$started" -gt 0 ]; then
        echo "[OK] gulcalc"
    fi
"""

    check_function += """    if [ "$has_error" -ne 0 ]; then
        false # raise non-zero exit code
    else
        echo 'Run Completed'
    fi
}"""
    return check_function


BASH_TRACE = """
# --- Redirect Bash trace to file ---
bash_logging_supported(){
    local BASH_VER_MAJOR=${BASH_VERSION:0:1}
    local BASH_VER_MINOR=${BASH_VERSION:2:1}

    if [[ "$BASH_VER_MAJOR" -gt 4 ]]; then
        echo 1; exit
    fi
    if [[ $BASH_VER_MAJOR -eq 4 ]] && [[ $BASH_VER_MINOR -gt 3 ]]; then
        echo 1; exit
    fi
    echo 0
}
if [ $(bash_logging_supported) == 1 ]; then
    exec   > >(tee -ia $LOG_DIR/bash.log)
    exec  2> >(tee -ia $LOG_DIR/bash.log >& 2)
    exec 19> $LOG_DIR/bash.log
    export BASH_XTRACEFD="19"
    set -x
else
    echo "WARNING: logging disabled, bash version '$BASH_VERSION' is not supported, minimum requirement is bash v4.4"
fi """


def process_range(max_process_id, process_number=None):
    """
    Creates an iterable for all the process ids, if process number is set
    then an iterable containing only that number is returned.

    This allows for the loss generation to be ran in different processes
    rather than accross multiple cores.

    :param max_process_id: The largest process number
    :param process_number: If set iterable only containing this number is returned
    :return: iterable containing all the process numbers to process
    """
    if process_number is not None:
        return [process_number]
    else:
        return range(1, max_process_id + 1)


def get_modelcmd(modelpy: bool, server=False, peril_filter=[]) -> str:
    """
    Gets the construct model command line argument for the bash script.

    Args:
        modelpy: (bool) if the getmodel Python setting is True or not
        server: (bool) if set then enable 'TCP' ipc server/client mode
        peril_filter: (list) list of perils to include (all included if empty)

    Returns: C++ getmodel if modelpy is False, Python getmodel if the modelpy if False
    """
    py_cmd = 'modelpy'
    cpp_cmd = 'getmodel'

    if modelpy is True:
        if server is True:
            py_cmd = f'{py_cmd} --data-server'

        if peril_filter:
            py_cmd = f"{py_cmd} --peril-filter {' '.join(peril_filter)}"

        return py_cmd
    else:
        return cpp_cmd


def get_gulcmd(gulpy, gulpy_random_generator, gulmc, gulmc_random_generator, gulmc_effective_damageability, gulmc_vuln_cache_size, modelpy_server, peril_filter, model_df_engine='oasis_data_manager.df_reader.reader.OasisPandasReader', dynamic_footprint=False):
    """Get the ground-up loss calculation command.

    Args:
        gulpy (bool): if True, return the python command name, else the c++ one.

    Returns:
        str: the ground-up loss calculation command
    """
    if gulpy and gulmc:
        raise ValueError("Expect either gulpy or gulmc to be True, got both True.")

    if gulpy:
        cmd = f'gulpy --random-generator={gulpy_random_generator}'
    elif gulmc:
        cmd = f"gulmc --random-generator={gulmc_random_generator} {'--data-server'*modelpy_server} --model-df-engine=\'{model_df_engine}\'"

        if peril_filter:
            cmd += f" --peril-filter {' '.join(peril_filter)}"

        if gulmc_effective_damageability:
            cmd += " --effective-damageability"

        if gulmc_vuln_cache_size:
            cmd += f" --vuln-cache-size {gulmc_vuln_cache_size}"

        if dynamic_footprint:
            cmd += " --dynamic-footprint True"
    else:
        cmd = 'gulcalc'

    return cmd


def get_fmcmd(fmpy, fmpy_low_memory=False, fmpy_sort_output=False):
    if fmpy:
        cmd = 'fmpy'
        if fmpy_low_memory:
            cmd += ' -l'
        if fmpy_sort_output:
            cmd += ' --sort-output'
        return cmd
    else:
        return 'fmcalc'


def print_command(command_file, cmd):
    """
    Writes the supplied command to the end of the generated script

    :param command_file: File to append command to.
    :param cmd: The command to append
    """
    with io.open(command_file, "a", encoding='utf-8') as myfile:
        myfile.writelines(cmd + "\n")


def leccalc_enabled(summary_options):
    """
    Checks if leccalc is enabled in a summaries section

    :param summary_options: Summaies section from an analysis_settings file
    :type summary_options: dict

    Example:
    {
        "aalcalc": true,
        "eltcalc": true,
        "id": 1,
        "lec_output": true,
        "leccalc": {
            "full_uncertainty_aep": true,
            "full_uncertainty_oep": true,
            "return_period_file": true
        }
    }
    :return: True is leccalc is enables, False otherwise.
    """

    lec_options = summary_options.get('leccalc', {})
    lec_boolean = summary_options.get('lec_output', False)

    # Disabled if leccalc flag is missing or false
    if not lec_boolean:
        return False

    # Backwards compatibility for nested "outputs" keys in lec_options
    if "outputs" in lec_options:
        lec_options = lec_options["outputs"]

    # Enabled if at least one option is selected
    for ouput_opt in lec_options:
        if ouput_opt in WAIT_PROCESSING_SWITCHES and lec_options[ouput_opt]:
            return True
    return False


def ord_enabled(summary_options, ORD_SWITCHES):
    """
    Checks if ORD leccalc is enabled in a summaries section

    :param summary_options: Summaies section from an analysis_settings file
    :type summary_options: dict

    :param ORD_SWITCHES: Options from the analysis_settings 'Summaies' section to search
    :type  ORD_SWITCHES: dict

    Example:
    {
        "id": 1,
        "ord_output": {
            "ept_full_uncertainty_aep": true,
            "ept_full_uncertainty_oep": true,
            "ept_mean_sample_aep": true,
            "ept_mean_sample_oep": true,
            "ept_per_sample_mean_aep": true,
            "ept_per_sample_mean_oep": true,
            "psept_aep": true,
            "psept_oep": true,
            "return_period_file": true
        }
    }

    :return: True is leccalc is enables, False otherwise.
    """

    ord_options = summary_options.get('ord_output', {})
    for ouput_opt in ord_options:
        if ouput_opt in ORD_SWITCHES and ord_options[ouput_opt]:
            return True
    return False


def do_post_wait_processing(
    runtype,
    analysis_settings,
    filename,
    process_counter,
    work_sub_dir='',
    output_dir='output/',
    stderr_guard=True,
    inuring_priority=None,
    join_summary_info=False,
    aalpy=False,
    lecpy=False,
):
    if '{}_summaries'.format(runtype) not in analysis_settings:
        return

    if not inuring_priority:
        inuring_priority = ''

    for summary in analysis_settings['{}_summaries'.format(runtype)]:
        if "id" in summary:
            summary_set = summary['id']

            aal_exec_type = "ktools" if not aalpy else "pytools"
            lec_exec_type = "ktools" if not lecpy else "pytools"

            # ktools ORIG - aalcalc
            if summary.get('aalcalc'):
                cmd = 'aalcalc -K{}{}_{}S{}_summaryaalcalc'.format(
                    work_sub_dir,
                    runtype,
                    inuring_priority,
                    summary_set
                )

                process_counter['lpid_monitor_count'] += 1
                cmd = '{} > {}{}_{}S{}_aalcalc.csv'.format(
                    cmd, output_dir, runtype, inuring_priority, summary_set
                )
                if stderr_guard:
                    cmd = '( {} ) 2>> $LOG_DIR/stderror.err & lpid{}=$!'.format(cmd, process_counter['lpid_monitor_count'])
                else:
                    cmd = '{} & lpid{}=$!'.format(cmd, process_counter['lpid_monitor_count'])
                print_command(filename, cmd)

            # ORD - PALT
            if ord_enabled(summary, ORD_ALT_OUTPUT_SWITCHES):
                aal_executable = ORD_ALT_OUTPUT_SWITCHES["alt_period"][aal_exec_type]["executable"]
                aal_subfolder_flag = ORD_ALT_OUTPUT_SWITCHES["alt_period"][aal_exec_type]["subfolder_flag"]
                cmd = f"{aal_executable} {aal_subfolder_flag}{work_sub_dir}{runtype}_{inuring_priority}S{summary_set}_summary_palt"

                palt_outfile_stem = f"{output_dir}{runtype}_{inuring_priority}S{summary_set}_palt"
                alct_outfile_stem = f"{output_dir}{runtype}_{inuring_priority}S{summary_set}_alct"

                outfile_ext = "csv"
                if summary.get('ord_output', {}).get('parquet_format'):
                    if aal_exec_type == "pytools":
                        raise OasisException('ERROR: pytools executable does not support parquet_format output')
                    outfile_ext = "parquet"

                if summary.get('ord_output', {}).get('alct_convergence'):
                    aal_alct_flag = ORD_ALT_OUTPUT_SWITCHES["alt_period"][aal_exec_type]["alct_flag"]
                    cmd = f"{cmd} {aal_alct_flag} {alct_outfile_stem}.{outfile_ext}"
                    if summary.get('ord_output', {}).get('alct_confidence'):
                        aal_alct_confidence_level = ORD_ALT_OUTPUT_SWITCHES["alt_period"][aal_exec_type]["alct_confidence_level"]
                        cmd = f"{cmd} {aal_alct_confidence_level} {summary.get('ord_output', {}).get('alct_confidence')}"

                if outfile_ext == 'parquet':
                    if aal_exec_type == "pytools":
                        raise OasisException('ERROR: pytools executable does not support parquet_format output')
                    aal_parquet_flag = ORD_ALT_OUTPUT_SWITCHES["alt_period"][aal_exec_type]["parquet_flag"]
                    cmd = f"{cmd} {aal_parquet_flag} {palt_outfile_stem}.parquet"
                else:
                    aal_csv_flag = ORD_ALT_OUTPUT_SWITCHES["alt_period"][aal_exec_type]["csv_flag"]
                    if aal_exec_type == "pytools":
                        cmd = f"{cmd} {aal_csv_flag} {palt_outfile_stem}.csv"
                    else:
                        cmd = f"{cmd} {aal_csv_flag} > {palt_outfile_stem}.csv"

                process_counter['lpid_monitor_count'] += 1
                if stderr_guard:
                    cmd = '( {} ) 2>> $LOG_DIR/stderror.err & lpid{}=$!'.format(cmd, process_counter['lpid_monitor_count'])
                else:
                    cmd = '{} & lpid{}=$!'.format(cmd, process_counter['lpid_monitor_count'])
                print_command(filename, cmd)

                if join_summary_info:
                    summary_info_filename = f'{output_dir}{runtype}_S{summary_set}_summary-info.{outfile_ext}'
                    cmd = f'join-summary-info -s {summary_info_filename} -d {palt_outfile_stem}.{outfile_ext} -o {palt_outfile_stem}.{outfile_ext}'
                    print_command(filename, cmd)
                    if summary.get('ord_output', {}).get('alct_convergence'):
                        cmd = f'join-summary-info -s {summary_info_filename} -d {alct_outfile_stem}.{outfile_ext} -o {alct_outfile_stem}.{outfile_ext}'
                        print_command(filename, cmd)

            # ktools ORIG - aalcalcmeanonly
            if summary.get('aalcalcmeanonly'):
                cmd = 'aalcalcmeanonly -K{}{}_{}S{}_summaryaalcalcmeanonly'.format(
                    work_sub_dir, runtype, inuring_priority, summary_set
                )

                process_counter['lpid_monitor_count'] += 1
                cmd = '{} > {}{}_{}S{}_aalcalcmeanonly.csv'.format(
                    cmd, output_dir, runtype, inuring_priority, summary_set
                )
                if stderr_guard:
                    cmd = '( {} ) 2>> $LOG_DIR/stderror.err & lpid{}=$!'.format(cmd, process_counter['lpid_monitor_count'])
                else:
                    cmd = '{} & lpid{}=$!'.format(cmd, process_counter['lpid_monitor_count'])
                print_command(filename, cmd)

            # ORD - aalcalcmeanonly
            if ord_enabled(summary, ORD_ALT_MEANONLY_OUTPUT_SWITCHES):
                aal_executable = ORD_ALT_MEANONLY_OUTPUT_SWITCHES["alt_meanonly"][aal_exec_type]["executable"]
                aal_subfolder_flag = ORD_ALT_MEANONLY_OUTPUT_SWITCHES["alt_meanonly"][aal_exec_type]["subfolder_flag"]
                cmd = f"{aal_executable} {aal_subfolder_flag}{work_sub_dir}{runtype}_{inuring_priority}S{summary_set}_summary_altmeanonly"
                altmeanonly_outfile_stem = f"{output_dir}{runtype}_{inuring_priority}S{summary_set}_altmeanonly"

                outfile_ext = 'csv'
                if summary.get('ord_output', {}).get('parquet_format'):
                    if aal_exec_type == "pytools":
                        raise OasisException('ERROR: pytools executable does not support parquet_format output')
                    aal_parquet_flag = ORD_ALT_MEANONLY_OUTPUT_SWITCHES["alt_meanonly"][aal_exec_type]["parquet_flag"]
                    cmd = f"{cmd} {aal_parquet_flag} {altmeanonly_outfile_stem}.parquet"
                    outfile_ext = 'parquet'
                else:
                    aal_csv_flag = ORD_ALT_MEANONLY_OUTPUT_SWITCHES["alt_meanonly"][aal_exec_type]["csv_flag"]
                    if aal_exec_type == "pytools":
                        cmd = f"{cmd} {aal_csv_flag} {altmeanonly_outfile_stem}.csv"
                    else:
                        cmd = f"{cmd} {aal_csv_flag} > {altmeanonly_outfile_stem}.csv"

                process_counter['lpid_monitor_count'] += 1
                if stderr_guard:
                    cmd = '( {} ) 2>> $LOG_DIR/stderror.err & lpid{}=$!'.format(cmd, process_counter['lpid_monitor_count'])
                else:
                    cmd = '{} & lpid{}=$!'.format(cmd, process_counter['lpid_monitor_count'])
                print_command(filename, cmd)

                if join_summary_info:
                    summary_info_filename = f'{output_dir}{runtype}_S{summary_set}_summary-info.{outfile_ext}'
                    cmd = f'join-summary-info -s {summary_info_filename} -d {altmeanonly_outfile_stem}.{outfile_ext} -o {altmeanonly_outfile_stem}.{outfile_ext}'
                    print_command(filename, cmd)

            # ORD - PSEPT,EPT
            if ord_enabled(summary, ORD_LECCALC):

                ord_outputs = summary.get('ord_output', {})
                ept_output = False
                psept_output = False

                lec_executable = "ordleccalc"
                if lec_exec_type == "pytools":
                    lec_executable = "lecpy"

                cmd = f"{lec_executable} {'-r' if ord_outputs.get('return_period_file') else ''}"
                cmd = f"{cmd} -K{work_sub_dir}{runtype}_{inuring_priority}S{summary_set}_summaryleccalc"

                process_counter['lpid_monitor_count'] += 1
                for option, active in sorted(ord_outputs.items()):
                    # Add EPT switches
                    if active and option in ORD_EPT_OUTPUT_SWITCHES:
                        switch = ORD_EPT_OUTPUT_SWITCHES.get(option, '')
                        cmd = '{} {}'.format(cmd, switch)
                        if not ept_output:
                            ept_output = True

                    # Add PSEPT switches
                    if active and option in ORD_PSEPT_OUTPUT_SWITCHES:
                        switch = ORD_PSEPT_OUTPUT_SWITCHES.get(option, '')
                        cmd = '{} {}'.format(cmd, switch)
                        if not psept_output:
                            psept_output = True

                ept_output_flag = '-O'
                psept_output_flag = '-o'
                outfile_ext = 'csv'
                if summary.get('ord_output', {}).get('parquet_format'):
                    if lec_exec_type == "pytools":
                        raise OasisException('ERROR: pytools executable does not support parquet_format output')
                    ept_output_flag = '-P'
                    psept_output_flag = '-p'
                    outfile_ext = 'parquet'

                ept_filename = '{}{}_{}S{}_ept.{}'.format(
                    output_dir, runtype, inuring_priority,
                    summary_set, outfile_ext
                )
                psept_filename = '{}{}_{}S{}_psept.{}'.format(
                    output_dir, runtype, inuring_priority,
                    summary_set, outfile_ext
                )

                if ept_output:
                    cmd = '{} {} {}'.format(
                        cmd, ept_output_flag, ept_filename
                    )

                if psept_output:
                    cmd = '{} {} {}'.format(
                        cmd, psept_output_flag, psept_filename
                    )

                if stderr_guard:
                    cmd = '( {} ) 2>> $LOG_DIR/stderror.err & lpid{}=$!'.format(cmd, process_counter['lpid_monitor_count'])
                else:
                    cmd = '{} & lpid{}=$!'.format(cmd, process_counter['lpid_monitor_count'])
                print_command(filename, cmd)

                if join_summary_info:
                    summary_info_filename = f'{output_dir}{runtype}_S{summary_set}_summary-info.{outfile_ext}'
                    cmd = f'join-summary-info -s {summary_info_filename} -d {ept_filename} -o {ept_filename}'
                    print_command(filename, cmd)
                    cmd = f'join-summary-info -s {summary_info_filename} -d {psept_filename} -o {psept_filename}'
                    print_command(filename, cmd)

            # ktools ORIG - Leccalc
            if leccalc_enabled(summary):
                leccalc = summary.get('leccalc', {})
                cmd = 'leccalc {} -K{}{}_{}S{}_summaryleccalc'.format(
                    '-r' if leccalc.get('return_period_file') else '',
                    work_sub_dir,
                    runtype,
                    inuring_priority,
                    summary_set
                )

                # Note: Backwards compatibility of "outputs" in lec_options
                if "outputs" in leccalc:
                    leccalc = leccalc["outputs"]

                process_counter['lpid_monitor_count'] += 1
                for option, active in sorted(leccalc.items()):
                    if active and option in WAIT_PROCESSING_SWITCHES:
                        switch = WAIT_PROCESSING_SWITCHES.get(option, '')
                        cmd = '{} {} {}{}_{}S{}_leccalc_{}.csv'.format(
                            cmd, switch, output_dir, runtype,
                            inuring_priority, summary_set, option
                        )

                if stderr_guard:
                    cmd = '( {} ) 2>> $LOG_DIR/stderror.err & lpid{}=$!'.format(cmd, process_counter['lpid_monitor_count'])
                else:
                    cmd = '{} & lpid{}=$!'.format(cmd, process_counter['lpid_monitor_count'])
                print_command(filename, cmd)


def get_fifo_name(fifo_dir, producer, producer_id, consumer=''):
    """Standard name for FIFO"""
    if consumer:
        return f'{fifo_dir}{producer}_{consumer}_P{producer_id}'
    else:
        return f'{fifo_dir}{producer}_P{producer_id}'


def do_fifo_exec(producer, producer_id, filename, fifo_dir, action='mkfifo', consumer=''):
    print_command(filename, f'{action} {get_fifo_name(fifo_dir, producer, producer_id, consumer)}')


def do_fifos_exec(runtype, max_process_id, filename, fifo_dir, process_number=None, action='mkfifo', consumer=''):
    for process_id in process_range(max_process_id, process_number):
        do_fifo_exec(runtype, process_id, filename, fifo_dir, action, consumer)
    print_command(filename, '')


def do_fifos_exec_full_correlation(
        runtype, max_process_id, filename, fifo_dir, process_number=None, action='mkfifo'):
    for process_id in process_range(max_process_id, process_number):
        print_command(filename, '{} {}{}_sumcalc_P{}'.format(
            action, fifo_dir, runtype, process_id
        ))
    print_command(filename, '')
    for process_id in process_range(max_process_id, process_number):
        print_command(filename, '{} {}{}_fmcalc_P{}'.format(
            action, fifo_dir, runtype, process_id
        ))
    print_command(filename, '')


def do_fifos_calc(runtype, analysis_settings, max_process_id, filename, fifo_dir='fifo/', process_number=None, consumer_prefix=None, action='mkfifo'):

    summaries = analysis_settings.get('{}_summaries'.format(runtype))
    if not summaries:
        return

    if not consumer_prefix:
        consumer_prefix = ''

    for process_id in process_range(max_process_id, process_number):
        for summary in summaries:
            if 'id' in summary:
                summary_set = summary['id']
                do_fifo_exec(runtype, process_id, filename, fifo_dir, action, f'{consumer_prefix}S{summary_set}_summary')
                if leccalc_enabled(summary) or ord_enabled(summary, ORD_LECCALC) or summary.get('aalcalc') or ord_enabled(summary, ORD_ALT_OUTPUT_SWITCHES):
                    idx_fifo = get_fifo_name(fifo_dir, runtype, process_id, f'{consumer_prefix}S{summary_set}_summary')
                    idx_fifo += '.idx'
                    print_command(filename, f'mkfifo {idx_fifo}')

                for summary_type in SUMMARY_TYPES:
                    if summary.get(summary_type):
                        do_fifo_exec(runtype, process_id, filename, fifo_dir, action, f'{consumer_prefix}S{summary_set}_{summary_type}')

                for ord_type, output_switch in OUTPUT_SWITCHES.items():
                    for ord_table in output_switch.keys():
                        if summary.get('ord_output', {}).get(ord_table):
                            do_fifo_exec(runtype, process_id, filename, fifo_dir, action, f'{consumer_prefix}S{summary_set}_{ord_type}')
                            break

        print_command(filename, '')


def create_workfolders(
    runtype,
    analysis_settings,
    filename,
    work_dir='work/',
    inuring_priority=None
):

    summaries = analysis_settings.get('{}_summaries'.format(runtype))
    if not summaries:
        return

    if not inuring_priority:
        inuring_priority = ''

    for summary in summaries:
        if 'id' in summary:
            summary_set = summary['id']

            # EDIT: leccalc and ordleccalc share the same summarycalc binary data
            # only create the workfolders once if either option is selected
            if leccalc_enabled(summary) or ord_enabled(summary, ORD_LECCALC):
                print_command(
                    filename,
                    'mkdir -p {}{}_{}S{}_summaryleccalc'.format(work_dir, runtype, inuring_priority, summary_set)
                )

            if summary.get('aalcalc'):
                print_command(
                    filename,
                    'mkdir -p {}{}_{}S{}_summaryaalcalc'.format(work_dir, runtype, inuring_priority, summary_set)
                )

            if summary.get('ord_output', {}).get('alt_period'):
                print_command(
                    filename,
                    'mkdir -p {}{}_{}S{}_summary_palt'.format(work_dir, runtype, inuring_priority, summary_set)
                )

            if summary.get('aalcalcmeanonly'):
                print_command(
                    filename,
                    'mkdir -p {}{}_{}S{}_summaryaalcalcmeanonly'.format(work_dir, runtype, inuring_priority, summary_set)
                )

            if summary.get('ord_output', {}).get('alt_meanonly'):
                print_command(
                    filename,
                    'mkdir -p {}{}_{}S{}_summary_altmeanonly'.format(work_dir, runtype, inuring_priority, summary_set)
                )


def do_kats(
    runtype,
    analysis_settings,
    max_process_id,
    filename,
    process_counter,
    work_dir='work/kat/',
    output_dir='output/',
    sort_by_event=False,
    process_number=None,
    inuring_priority=None,
    join_summary_info=False,
):
    summaries = analysis_settings.get('{}_summaries'.format(runtype))
    if not summaries:
        return False

    if not inuring_priority:
        inuring_priority = ''

    anykats = False
    for summary in summaries:
        if 'id' in summary:
            summary_set = summary['id']

            if summary.get('eltcalc'):
                anykats = True

                cmd = 'kat' if sort_by_event else 'kat -u'
                for process_id in process_range(max_process_id, process_number):

                    cmd = '{} {}{}_{}S{}_eltcalc_P{}'.format(
                        cmd, work_dir, runtype, inuring_priority,
                        summary_set, process_id
                    )

                process_counter['kpid_monitor_count'] += 1
                cmd = '{} > {}{}_{}S{}_eltcalc.csv & kpid{}=$!'.format(
                    cmd, output_dir, runtype, inuring_priority, summary_set,
                    process_counter['kpid_monitor_count']
                )
                print_command(filename, cmd)

            if summary.get('pltcalc'):
                anykats = True

                cmd = 'kat' if sort_by_event else 'kat -u'
                for process_id in process_range(max_process_id, process_number):
                    cmd = '{} {}{}_{}S{}_pltcalc_P{}'.format(
                        cmd, work_dir, runtype, inuring_priority,
                        summary_set, process_id
                    )

                process_counter['kpid_monitor_count'] += 1
                cmd = '{} > {}{}_{}S{}_pltcalc.csv & kpid{}=$!'.format(
                    cmd, output_dir, runtype, inuring_priority, summary_set,
                    process_counter['kpid_monitor_count']
                )
                print_command(filename, cmd)

            if summary.get("summarycalc"):
                anykats = True

                cmd = 'kat' if sort_by_event else 'kat -u'
                for process_id in process_range(max_process_id, process_number):
                    cmd = '{} {}{}_{}S{}_summarycalc_P{}'.format(
                        cmd, work_dir, runtype, inuring_priority,
                        summary_set, process_id
                    )

                process_counter['kpid_monitor_count'] += 1
                cmd = '{} > {}{}_{}S{}_summarycalc.csv & kpid{}=$!'.format(
                    cmd, output_dir, runtype, inuring_priority, summary_set,
                    process_counter['kpid_monitor_count']
                )
                print_command(filename, cmd)

            for ord_type, output_switch in OUTPUT_SWITCHES.items():
                for ord_table, v in output_switch.items():
                    if summary.get('ord_output', {}).get(ord_table):
                        anykats = True

                        cmd = 'kat' if sort_by_event else 'kat -u'
                        outfile_flag = '>'
                        outfile_ext = 'csv'
                        if summary.get('ord_output', {}).get('parquet_format'):
                            cmd = f'katparquet {v["kat_flag"]}'
                            outfile_flag = '-o'
                            outfile_ext = 'parquet'

                        for process_id in process_range(max_process_id, process_number):
                            cmd = f'{cmd} {work_dir}{runtype}_{inuring_priority}S{summary_set}_{ord_table}_P{process_id}'

                        process_counter['kpid_monitor_count'] += 1
                        csv_outfile = f'{output_dir}{runtype}_{inuring_priority}S{summary_set}_{v["table_name"]}.{outfile_ext}'
                        cmd = f'{cmd} {outfile_flag} {csv_outfile}'
                        cmd = f'{cmd} & kpid{process_counter["kpid_monitor_count"]}=$!'
                        print_command(filename, cmd)

                        if join_summary_info:
                            summary_info_filename = f'{output_dir}{runtype}_S{summary_set}_summary-info.{outfile_ext}'
                            cmd = f'join-summary-info -s {summary_info_filename} -d {csv_outfile} -o {csv_outfile}'
                            print_command(filename, cmd)
    return anykats


def do_summarycalcs(
    runtype,
    analysis_settings,
    process_id,
    filename,
    summarypy,
    fifo_dir='fifo/',
    stderr_guard=True,
    num_reinsurance_iterations=0,
    gul_legacy_stream=None,
    gul_full_correlation=False,
    inuring_priority=None,
):

    summaries = analysis_settings.get('{}_summaries'.format(runtype))
    if not summaries:
        return

    if process_id == 1:
        print_command(filename, '')

    if summarypy:
        summarycalc_switch = f'-t {runtype}'
    else:
        summarycalc_switch = '-f'
        if runtype == RUNTYPE_GROUNDUP_LOSS:
            if gul_legacy_stream:
                # gul coverage stream
                summarycalc_switch = '-g'
            else:
                # Accept item stream only
                summarycalc_switch = '-i'

    summarycalc_directory_switch = ""
    inuring_priority_text = ''   # Only relevant for reinsurance
    if runtype == RUNTYPE_REINSURANCE_LOSS or runtype == RUNTYPE_REINSURANCE_GROSS_LOSS:
        if inuring_priority.get('level'):
            summarycalc_directory_switch = f"-p {os.path.join('input', 'RI_' + str(inuring_priority['level']))}"
            # Text field for final inuring priority is empty string
            inuring_priority_text = inuring_priority['text']

    input_filename_component = ''
    if gul_full_correlation:
        input_filename_component = '_sumcalc'

    # Use -m flag to create summary index files
    # This is likely to become default in future ktools releases
    cmd = 'summarypy' if summarypy else 'summarycalc'
    cmd = f'{cmd} -m {summarycalc_switch} {summarycalc_directory_switch}'
    for summary in summaries:
        if 'id' in summary:
            summary_set = summary['id']
            cmd = '{0} -{1} {4}{2}_{5}S{1}_summary_P{3}'.format(
                cmd, summary_set, runtype, process_id, fifo_dir,
                inuring_priority_text
            )

    cmd = '{0} < {1}{2}{3}_{5}P{4}'.format(
        cmd, fifo_dir, runtype, input_filename_component, process_id,
        inuring_priority_text
    )
    cmd = '( {0} ) 2>> $LOG_DIR/stderror.err  &'.format(cmd) if stderr_guard else '{0} &'.format(cmd)      # Wrap in subshell and pipe stderr to file
    print_command(filename, cmd)


def do_tees(
    runtype,
    analysis_settings,
    process_id,
    filename,
    process_counter,
    fifo_dir='fifo/',
    work_dir='work/',
    inuring_priority=None
):

    summaries = analysis_settings.get('{}_summaries'.format(runtype))
    if not summaries:
        return

    if not inuring_priority:
        inuring_priority = ''

    if process_id == 1:
        print_command(filename, '')

    for summary in summaries:
        if 'id' in summary:
            process_counter['pid_monitor_count'] += 1
            summary_set = summary['id']

            cmd = f'tee < {get_fifo_name(fifo_dir, runtype, process_id, f"{inuring_priority}S{summary_set}_summary")}'
            if leccalc_enabled(summary) or ord_enabled(summary, ORD_LECCALC) or summary.get('aalcalc') or ord_enabled(summary, ORD_ALT_OUTPUT_SWITCHES):
                cmd_idx = cmd + '.idx'

            for summary_type in SUMMARY_TYPES:
                if summary.get(summary_type):
                    cmd = f'{cmd} {get_fifo_name(fifo_dir, runtype, process_id, f"{inuring_priority}S{summary_set}_{summary_type}")}'

            for ord_type, output_switch in OUTPUT_SWITCHES.items():
                for ord_table in output_switch.keys():
                    if summary.get('ord_output', {}).get(ord_table):
                        cmd = f'{cmd} {get_fifo_name(fifo_dir, runtype, process_id, f"{inuring_priority}S{summary_set}_{ord_type}")}'
                        break

            if summary.get('aalcalc'):
                aalcalc_out = f'{work_dir}{runtype}_{inuring_priority}S{summary_set}_summaryaalcalc/P{process_id}'
                cmd = f'{cmd} {aalcalc_out}.bin'
                cmd_idx = f'{cmd_idx} {aalcalc_out}.idx'

            if summary.get('ord_output', {}).get('alt_period'):
                aalcalc_ord_out = f'{work_dir}{runtype}_{inuring_priority}S{summary_set}_summary_palt/P{process_id}'
                cmd = f'{cmd} {aalcalc_ord_out}.bin'
                cmd_idx = f'{cmd_idx} {aalcalc_ord_out}.idx'

            if summary.get('aalcalcmeanonly'):
                aalcalcmeanonly_out = f'{work_dir}{runtype}_{inuring_priority}S{summary_set}_summaryaalcalcmeanonly/P{process_id}'
                cmd = f'{cmd} {aalcalcmeanonly_out}.bin'

            if summary.get('ord_output', {}).get('alt_meanonly'):
                aalcalcmeanonly_ord_out = f'{work_dir}{runtype}_{inuring_priority}S{summary_set}_summary_altmeanonly/P{process_id}'
                cmd = f'{cmd} {aalcalcmeanonly_ord_out}.bin'

            # leccalc and ordleccalc share the same summarycalc binary data
            # only create the workfolders once if either option is selected
            if leccalc_enabled(summary) or ord_enabled(summary, ORD_LECCALC):
                leccalc_out = f'{work_dir}{runtype}_{inuring_priority}S{summary_set}_summaryleccalc/P{process_id}'
                cmd = f'{cmd} {leccalc_out}.bin'
                cmd_idx = f'{cmd_idx} {leccalc_out}.idx'

            cmd = '{} > /dev/null & pid{}=$!'.format(cmd, process_counter['pid_monitor_count'])
            print_command(filename, cmd)
            if leccalc_enabled(summary) or ord_enabled(summary, ORD_LECCALC) or summary.get('aalcalc') or ord_enabled(summary, ORD_ALT_OUTPUT_SWITCHES):
                process_counter['pid_monitor_count'] += 1
                cmd_idx = '{} > /dev/null & pid{}=$!'.format(cmd_idx, process_counter['pid_monitor_count'])
                print_command(filename, cmd_idx)


def do_tees_fc_sumcalc_fmcalc(process_id, filename, correlated_output_stems):

    if process_id == 1:
        print_command(filename, '')

    cmd = 'tee < {0}{1}'.format(
        correlated_output_stems['gulcalc_output'], process_id
    )
    cmd = '{0} {1}{3} {2}{3} > /dev/null &'.format(
        cmd,
        correlated_output_stems['sumcalc_input'],
        correlated_output_stems['fmcalc_input'],
        process_id
    )

    print_command(filename, cmd)


def get_correlated_output_stems(fifo_dir):

    correlated_output_stems = {}
    correlated_output_stems['gulcalc_output'] = '{0}{1}_P'.format(
        fifo_dir, RUNTYPE_GROUNDUP_LOSS
    )
    correlated_output_stems['fmcalc_input'] = '{0}{1}_fmcalc_P'.format(
        fifo_dir, RUNTYPE_GROUNDUP_LOSS
    )
    correlated_output_stems['sumcalc_input'] = '{0}{1}_sumcalc_P'.format(
        fifo_dir, RUNTYPE_GROUNDUP_LOSS
    )

    return correlated_output_stems


def do_ord(
    runtype,
    analysis_settings,
    process_id,
    filename,
    process_counter,
    fifo_dir='fifo/',
    work_dir='work/',
    stderr_guard=True,
    inuring_priority=None,
    eltpy=False,
    pltpy=False,
):

    summaries = analysis_settings.get('{}_summaries'.format(runtype))
    if not summaries:
        return

    if not inuring_priority:
        inuring_priority = ''

    if process_id == 1:
        print_command(filename, '')

    for summary in summaries:
        if 'id' in summary:
            summary_set = summary['id']
            for ord_type, output_switch in OUTPUT_SWITCHES.items():
                cmd = ''
                fifo_out_name = ''
                exec_type = "ktools"
                if eltpy and ord_type in ["elt_ord", "selt_ord"]:
                    exec_type = "pytools"
                if pltpy and ord_type == "plt_ord":
                    exec_type = "pytools"
                skip_line = True
                for ord_table, flag_proc in output_switch.items():
                    if summary.get('ord_output', {}).get(ord_table):

                        if process_id != 1 and skip_line:
                            cmd += f' {flag_proc[exec_type]["skip_header_flag"]}'
                            skip_line = False

                        if summary.get('ord_output', {}).get('parquet_format'):
                            if exec_type == "pytools":
                                raise OasisException('ERROR: pytools executable does not support parquet_format output')
                            cmd += f' {flag_proc[exec_type]["parquet_flag"]}'
                        else:
                            cmd += f' {flag_proc[exec_type]["csv_flag"]}'

                        fifo_out_name = get_fifo_name(f'{work_dir}kat/', runtype, process_id, f'{inuring_priority}S{summary_set}_{ord_table}')
                        if exec_type == "pytools" or ord_type != 'selt_ord' or summary.get('ord_output', {}).get('parquet_format'):
                            cmd = f'{cmd} {fifo_out_name}'

                if cmd:
                    fifo_in_name = get_fifo_name(fifo_dir, runtype, process_id, f'{inuring_priority}S{summary_set}_{ord_type}')
                    cmd = f'{cmd} < {fifo_in_name}'
                    if exec_type == "ktools":
                        if ord_type == 'selt_ord' and not summary.get('ord_output', {}).get('parquet_format'):
                            cmd = f'{cmd} > {fifo_out_name}'
                    process_counter['pid_monitor_count'] += 1
                    cmd = f'{flag_proc[exec_type]["executable"]}{cmd}'
                    if stderr_guard:
                        cmd = f'( {cmd} ) 2>> $LOG_DIR/stderror.err & pid{process_counter["pid_monitor_count"]}=$!'
                    else:
                        cmd = f'{cmd} & pid{process_counter["pid_monitor_count"]}=$!'

                    print_command(filename, cmd)


def do_any(
    runtype,
    analysis_settings,
    process_id,
    filename,
    process_counter,
    fifo_dir='fifo/',
    work_dir='work/',
    stderr_guard=True,
    inuring_priority=None
):

    summaries = analysis_settings.get('{}_summaries'.format(runtype))
    if not summaries:
        return

    if not inuring_priority:
        inuring_priority = ''

    if process_id == 1:
        print_command(filename, '')

    for summary in summaries:
        if 'id' in summary:
            summary_set = summary['id']
            for summary_type in SUMMARY_TYPES:
                if summary.get(summary_type):
                    # cmd exception for summarycalc
                    if summary_type == 'summarycalc':
                        cmd = 'summarycalctocsv'
                    else:
                        cmd = summary_type

                    if process_id != 1:
                        if summary_type == 'pltcalc':
                            cmd += ' -H'
                        else:
                            cmd += ' -s'

                    process_counter['pid_monitor_count'] += 1

                    fifo_in_name = get_fifo_name(fifo_dir, runtype, process_id, f'{inuring_priority}S{summary_set}_{summary_type}')
                    fifo_out_name = get_fifo_name(f'{work_dir}kat/', runtype, process_id, f'{inuring_priority}S{summary_set}_{summary_type}')
                    cmd = f'{cmd} < {fifo_in_name} > {fifo_out_name}'

                    if stderr_guard:
                        cmd = f'( {cmd} ) 2>> $LOG_DIR/stderror.err & pid{process_counter["pid_monitor_count"]}=$!'
                    else:
                        cmd = f'{cmd} & pid{process_counter["pid_monitor_count"]}=$!'

                    print_command(filename, cmd)


def get_ri_inuring_priorities(analysis_settings, num_reinsurance_iterations):
    intermediate_inuring_priorities = set(analysis_settings.get('ri_inuring_priorities', []))
    ri_inuring_priorities = [
        {
            'text': INTERMEDIATE_INURING_PRIORITY_PREFIX + str(inuring_priority) + '_',
            'level': inuring_priority
        } for inuring_priority in intermediate_inuring_priorities if inuring_priority < num_reinsurance_iterations
    ]
    ri_inuring_priorities.append({'text': '', 'level': num_reinsurance_iterations})   # Final inuring priority

    return ri_inuring_priorities


def get_rl_inuring_priorities(num_reinsurance_iterations):
    rl_inuring_priorities = [
        {
            'text': INTERMEDIATE_INURING_PRIORITY_PREFIX + str(inuring_priority) + '_',
            'level': inuring_priority
        } for inuring_priority in range(1, num_reinsurance_iterations + 1)
    ]

    return rl_inuring_priorities


def rl(
    analysis_settings,
    max_process_id,
    filename,
    process_counter,
    num_reinsurance_iterations,
    summarypy,
    eltpy,
    pltpy,
    fifo_dir='fifo/',
    work_dir='work/',
    stderr_guard=True,
    process_number=None
):

    for inuring_priority in get_rl_inuring_priorities(num_reinsurance_iterations):
        for process_id in process_range(max_process_id, process_number):
            do_any(
                RUNTYPE_REINSURANCE_GROSS_LOSS, analysis_settings, process_id,
                filename, process_counter, fifo_dir, work_dir, stderr_guard,
                inuring_priority=inuring_priority['text']
            )

        for process_id in process_range(max_process_id, process_number):
            do_ord(
                RUNTYPE_REINSURANCE_GROSS_LOSS, analysis_settings, process_id,
                filename, process_counter, fifo_dir, work_dir, stderr_guard,
                inuring_priority=inuring_priority['text'], eltpy=eltpy, pltpy=pltpy
            )

        for process_id in process_range(max_process_id, process_number):
            do_tees(
                RUNTYPE_REINSURANCE_GROSS_LOSS, analysis_settings, process_id,
                filename, process_counter, fifo_dir, work_dir,
                inuring_priority=inuring_priority['text']
            )

        for process_id in process_range(max_process_id, process_number):
            do_summarycalcs(
                summarypy=summarypy,
                runtype=RUNTYPE_REINSURANCE_GROSS_LOSS,
                analysis_settings=analysis_settings,
                process_id=process_id,
                filename=filename,
                fifo_dir=fifo_dir,
                stderr_guard=stderr_guard,
                num_reinsurance_iterations=num_reinsurance_iterations,
                inuring_priority=inuring_priority
            )


def ri(
    analysis_settings,
    max_process_id,
    filename,
    process_counter,
    num_reinsurance_iterations,
    summarypy,
    eltpy,
    pltpy,
    fifo_dir='fifo/',
    work_dir='work/',
    stderr_guard=True,
    process_number=None
):

    for inuring_priority in get_ri_inuring_priorities(analysis_settings, num_reinsurance_iterations):
        for process_id in process_range(max_process_id, process_number):
            do_any(
                RUNTYPE_REINSURANCE_LOSS, analysis_settings, process_id,
                filename, process_counter, fifo_dir, work_dir, stderr_guard,
                inuring_priority=inuring_priority['text']
            )

        for process_id in process_range(max_process_id, process_number):
            do_ord(
                RUNTYPE_REINSURANCE_LOSS, analysis_settings, process_id,
                filename, process_counter, fifo_dir, work_dir, stderr_guard,
                inuring_priority=inuring_priority['text'], eltpy=eltpy, pltpy=pltpy
            )

        for process_id in process_range(max_process_id, process_number):
            do_tees(
                RUNTYPE_REINSURANCE_LOSS, analysis_settings, process_id,
                filename, process_counter, fifo_dir, work_dir,
                inuring_priority=inuring_priority['text']
            )

        # TODO => insert server here

        for process_id in process_range(max_process_id, process_number):
            do_summarycalcs(
                summarypy=summarypy,
                runtype=RUNTYPE_REINSURANCE_LOSS,
                analysis_settings=analysis_settings,
                process_id=process_id,
                filename=filename,
                fifo_dir=fifo_dir,
                stderr_guard=stderr_guard,
                num_reinsurance_iterations=num_reinsurance_iterations,
                inuring_priority=inuring_priority
            )


def il(analysis_settings, max_process_id, filename, process_counter, summarypy, eltpy, pltpy, fifo_dir='fifo/', work_dir='work/', stderr_guard=True, process_number=None):
    for process_id in process_range(max_process_id, process_number):
        do_any(RUNTYPE_INSURED_LOSS, analysis_settings, process_id, filename, process_counter, fifo_dir, work_dir, stderr_guard)

    for process_id in process_range(max_process_id, process_number):
        do_ord(RUNTYPE_INSURED_LOSS, analysis_settings, process_id, filename,
               process_counter, fifo_dir, work_dir, stderr_guard, eltpy=eltpy, pltpy=pltpy)

    for process_id in process_range(max_process_id, process_number):
        do_tees(RUNTYPE_INSURED_LOSS, analysis_settings, process_id, filename, process_counter, fifo_dir, work_dir)

    for process_id in process_range(max_process_id, process_number):
        do_summarycalcs(
            summarypy=summarypy,
            runtype=RUNTYPE_INSURED_LOSS,
            analysis_settings=analysis_settings,
            process_id=process_id,
            filename=filename,
            fifo_dir=fifo_dir,
            stderr_guard=stderr_guard,
        )


def do_gul(
    analysis_settings,
    max_process_id,
    filename,
    process_counter,
    summarypy,
    eltpy,
    pltpy,
    fifo_dir='fifo/',
    work_dir='work/',
    gul_legacy_stream=None,
    stderr_guard=True,
    process_number=None,
):

    for process_id in process_range(max_process_id, process_number):
        do_any(RUNTYPE_GROUNDUP_LOSS, analysis_settings, process_id, filename, process_counter, fifo_dir, work_dir, stderr_guard)

    for process_id in process_range(max_process_id, process_number):
        do_ord(RUNTYPE_GROUNDUP_LOSS, analysis_settings, process_id, filename,
               process_counter, fifo_dir, work_dir, stderr_guard, eltpy=eltpy, pltpy=pltpy)

    for process_id in process_range(max_process_id, process_number):
        do_tees(RUNTYPE_GROUNDUP_LOSS, analysis_settings, process_id, filename, process_counter, fifo_dir, work_dir)

    for process_id in process_range(max_process_id, process_number):
        do_summarycalcs(
            summarypy=summarypy,
            runtype=RUNTYPE_GROUNDUP_LOSS,
            analysis_settings=analysis_settings,
            process_id=process_id,
            filename=filename,
            gul_legacy_stream=gul_legacy_stream,
            fifo_dir=fifo_dir,
            stderr_guard=stderr_guard
        )


def do_gul_full_correlation(
    analysis_settings,
    max_process_id,
    filename,
    process_counter,
    fifo_dir='fifo/full_correlation/',
    work_dir='work/full_correlation/',
    gul_legacy_stream=None,
    stderr_guard=None,
    process_number=None,
):

    for process_id in process_range(max_process_id, process_number):
        do_any(
            RUNTYPE_GROUNDUP_LOSS, analysis_settings, process_id, filename,
            process_counter, fifo_dir, work_dir
        )

    for process_id in process_range(max_process_id, process_number):
        do_tees(
            RUNTYPE_GROUNDUP_LOSS, analysis_settings, process_id, filename,
            process_counter, fifo_dir, work_dir
        )

    print_command(filename, '')


def do_waits(wait_variable, wait_count, filename):
    """
    Add waits to the script

    :param wait_variable: The type of wait
    :type wait_variable: str

    :param wait_count: The number of processes to wait for
    :type wait_count: int

    :param filename: Script to add waits to
    :type filename: str
    """
    if wait_count > 0:
        cmd = 'wait'
        for pid in range(1, wait_count + 1):
            cmd = '{} ${}{}'.format(cmd, wait_variable, pid)

        print_command(filename, cmd)
        print_command(filename, '')


def do_pwaits(filename, process_counter):
    """
    Add pwaits to the script
    """
    do_waits('pid', process_counter['pid_monitor_count'], filename)


def do_awaits(filename, process_counter):
    """
    Add awaits to the script
    """
    do_waits('apid', process_counter['apid_monitor_count'], filename)


def do_lwaits(filename, process_counter):
    """
    Add lwaits to the script
    """
    do_waits('lpid', process_counter['lpid_monitor_count'], filename)


def do_kwaits(filename, process_counter):
    """
    Add kwaits to the script
    """
    do_waits('kpid', process_counter['kpid_monitor_count'], filename)


def get_getmodel_itm_cmd(
        number_of_samples,
        gul_threshold,
        use_random_number_file,
        gul_alloc_rule,
        item_output,
        process_id,
        max_process_id,
        correlated_output,
        eve_shuffle_flag,
        modelpy=False,
        modelpy_server=False,
        peril_filter=[],
        gulpy=False,
        gulpy_random_generator=1,
        gulmc=False,
        gulmc_random_generator=1,
        gulmc_effective_damageability=False,
        gulmc_vuln_cache_size=200,
        model_df_engine='oasis_data_manager.df_reader.reader.OasisPandasReader',
        dynamic_footprint=False,
        **kwargs):
    """
    Gets the getmodel ktools command (3.1.0+) Gulcalc item stream
    :param number_of_samples: The number of samples to run
    :type number_of_samples: int
    :param gul_threshold: The GUL threshold to use
    :type gul_threshold: float
    :param use_random_number_file: flag to use the random number file
    :type use_random_number_file: bool
    :param gul_alloc_rule: back allocation rule for gulcalc
    :type gul_alloc_rule: int
    :param item_output: The item output
    :type item_output: str
    :param eve_shuffle_flag: The event shuffling rule
    :type eve_shuffle_flag: str
    :param model_df_engine: The engine to use when loading dataframes
    :type  model_df_engine: str
    :return: The generated getmodel command
    """
    cmd = f'eve {eve_shuffle_flag}{process_id} {max_process_id} | '
    if gulmc is True:
        cmd += f'{get_gulcmd(gulpy, gulpy_random_generator, gulmc, gulmc_random_generator, gulmc_effective_damageability, gulmc_vuln_cache_size, modelpy_server, peril_filter, model_df_engine=model_df_engine, dynamic_footprint=dynamic_footprint)} -S{number_of_samples} -L{gul_threshold}'

    else:
        cmd += f'{get_modelcmd(modelpy, modelpy_server, peril_filter)} | {get_gulcmd(gulpy, gulpy_random_generator, False, 0, False, 0, False, [], model_df_engine=model_df_engine)} -S{number_of_samples} -L{gul_threshold}'

    if use_random_number_file:
        if not gulpy and not gulmc:
            # append this arg only if gulcalc is used
            cmd = '{} -r'.format(cmd)
    if correlated_output != '':
        if not gulpy and not gulmc:
            # append this arg only if gulcalc is used
            cmd = '{} -j {}'.format(cmd, correlated_output)

    cmd = '{} -a{}'.format(cmd, gul_alloc_rule)

    if not gulpy and not gulmc:
        # append this arg only if gulcalc is used
        cmd = '{} -i {}'.format(cmd, item_output)
    else:
        cmd = '{} {}'.format(cmd, item_output)

    return cmd


def get_getmodel_cov_cmd(
        number_of_samples,
        gul_threshold,
        use_random_number_file,
        coverage_output,
        item_output,
        process_id,
        max_process_id,
        eve_shuffle_flag,
        modelpy=False,
        modelpy_server=False,
        peril_filter=[],
        gulpy=False,
        gulpy_random_generator=1,
        gulmc=False,
        gulmc_random_generator=1,
        gulmc_effective_damageability=False,
        gulmc_vuln_cache_size=200,
        model_df_engine='oasis_data_manager.df_reader.reader.OasisPandasReader',
        dynamic_footprint=False,
        **kwargs) -> str:
    """
    Gets the getmodel ktools command (version < 3.0.8) gulcalc coverage stream
    :param number_of_samples: The number of samples to run
    :type number_of_samples: int
    :param gul_threshold: The GUL threshold to use
    :type gul_threshold: float
    :param use_random_number_file: flag to use the random number file
    :type use_random_number_file: bool
    :param coverage_output: The coverage output
    :type coverage_output: str
    :param item_output: The item output
    :type item_output: str
    :param eve_shuffle_flag: The event shuffling rule
    :type  eve_shuffle_flag: str
    :param df_engine: The engine to use when loading dataframes
    :type  df_engine: str
    :return: (str) The generated getmodel command
    """
    cmd = f'eve {eve_shuffle_flag}{process_id} {max_process_id} | '
    if gulmc is True:
        cmd += f'{get_gulcmd(gulpy, gulpy_random_generator, gulmc, gulmc_random_generator, gulmc_effective_damageability, gulmc_vuln_cache_size, modelpy_server, peril_filter, model_df_engine=model_df_engine,dynamic_footprint=dynamic_footprint)} -S{number_of_samples} -L{gul_threshold}'

    else:
        cmd += f'{get_modelcmd(modelpy, modelpy_server, peril_filter)} | {get_gulcmd(gulpy, gulpy_random_generator, False, 0, False, 0, False, [], model_df_engine=model_df_engine)} -S{number_of_samples} -L{gul_threshold}'

    if use_random_number_file:
        if not gulpy and not gulmc:
            # append this arg only if gulcalc is used
            cmd = '{} -r'.format(cmd)
    if coverage_output != '':
        if not gulpy and not gulmc:
            # append this arg only if gulcalc is used
            cmd = '{} -c {}'.format(cmd, coverage_output)
    if not gulpy and not gulmc:
        # append this arg only if gulcalc is used
        if item_output != '':
            cmd = '{} -i {}'.format(cmd, item_output)
    else:
        cmd = '{} {}'.format(cmd, item_output)

    return cmd


def add_pid_to_shell_command(cmd, process_counter):
    """
    Add a variable to the end of a command in order to track the ID of the process executing it.
    Each time this function is called, the counter `process_counter` is incremented.

    Args:
        cmd (str): the command whose process ID is to be stored in a variable.
        process_counter (Counter or dict): the number of process IDs that are being tracked.

    Returns:
        cmd (str): the updated command string.
    """

    process_counter["pid_monitor_count"] += 1
    cmd = f'{cmd} pid{process_counter["pid_monitor_count"]}=$!'

    return cmd


def get_main_cmd_ri_stream(
    cmd,
    process_id,
    il_output,
    il_alloc_rule,
    ri_alloc_rule,
    num_reinsurance_iterations,
    fifo_dir='fifo/',
    stderr_guard=True,
    from_file=False,
    fmpy=True,
    fmpy_low_memory=False,
    fmpy_sort_output=False,
    step_flag='',
    process_counter=None,
    ri_inuring_priorities=None,
    rl_inuring_priorities=None
):
    """
    Gets the fmcalc ktools command reinsurance stream
    :param cmd: either gulcalc command stream or correlated output file
    :type cmd: str
    :param process_id: ID corresponding to thread
    :type process_id: int
    :param il_output: If insured loss outputs required
    :type il_output: Boolean
    :param il_alloc_rule: insured loss allocation rule for fmcalc
    :type il_alloc_rule: int
    :param ri_alloc_rule: reinsurance allocation rule for fmcalc
    :type ri_alloc_rule: int
    :param num_reinsurance_iterations: number of reinsurance iterations
    :type num_reinsurance_iterations: int
    :param fifo_dir: path to fifo directory
    :type fifo_dir: str
    :param stderr_guard: send stderr output to log file
    :type stderr_guard: bool
    :param from_file: must be true if cmd is a file and false if it can be piped
    :type from_file: bool
    :param ri_inuring_priorities: Inuring priorities where net output has been requested
    :type ri_inuring_priorities: dict
    :param rl_inuring_priorities: Inuring priorities where gross output has been requested
    :type rl_inuring_priorities: dict
    """
    if from_file:
        main_cmd = f'{get_fmcmd(fmpy, fmpy_low_memory, fmpy_sort_output)} -a{il_alloc_rule}{step_flag} < {cmd}'
    else:
        main_cmd = f'{cmd} | {get_fmcmd(fmpy, fmpy_low_memory, fmpy_sort_output)} -a{il_alloc_rule}{step_flag}'

    if il_output:
        main_cmd += f" | tee {get_fifo_name(fifo_dir, RUNTYPE_INSURED_LOSS, process_id)}"

    for i in range(1, num_reinsurance_iterations + 1):
        main_cmd += f" | {get_fmcmd(fmpy, fmpy_low_memory, fmpy_sort_output)} -a{ri_alloc_rule} -p {os.path.join('input', 'RI_'+str(i))}"
        if rl_inuring_priorities:   # If rl output is requested then produce gross output at all inuring priorities
            main_cmd += f" -o {get_fifo_name(fifo_dir, RUNTYPE_REINSURANCE_GROSS_LOSS, process_id, consumer=rl_inuring_priorities[i].rstrip('_'))}"
        if i < num_reinsurance_iterations:   # Net output required to process next inuring priority
            main_cmd += ' -n -'
        if i in ri_inuring_priorities.keys():
            if i == num_reinsurance_iterations:   # Final inuring priority always produces net output if ri output requested
                ri_fifo_name = get_fifo_name(fifo_dir, RUNTYPE_REINSURANCE_LOSS, process_id)
                main_cmd += f" -n - > {ri_fifo_name}"
            else:
                main_cmd += f" | tee {get_fifo_name(fifo_dir, RUNTYPE_REINSURANCE_LOSS, process_id, consumer=ri_inuring_priorities[i].rstrip('_'))}"

    main_cmd = f'( {main_cmd} ) 2>> $LOG_DIR/stderror.err' if stderr_guard else f'{main_cmd}'
    main_cmd = f'( {main_cmd} ) &'

    if process_counter is not None:
        main_cmd = add_pid_to_shell_command(main_cmd, process_counter)

    return main_cmd


def get_main_cmd_il_stream(
    cmd,
    process_id,
    il_alloc_rule,
    fifo_dir='fifo/',
    stderr_guard=True,
    from_file=False,
    fmpy=True,
    fmpy_low_memory=False,
    fmpy_sort_output=False,
    step_flag='',
    process_counter=None,
):
    """
    Gets the fmcalc ktools command insured losses stream
    :param cmd: either gulcalc command stream or correlated output file
    :type cmd: str
    :param process_id: ID corresponding to thread
    :type process_id: int
    :param il_alloc_rule: insured loss allocation rule for fmcalc
    :type il_alloc_rule: int
    :param fifo_dir: path to fifo directory
    :type fifo_dir: str
    :param stderr_guard: send stderr output to log file
    :type stderr_guard: bool
    :param from_file: must be true if cmd is a file and false if it can be piped
    :type from_file: bool
    :return: generated fmcalc command as str
    """

    il_fifo_name = get_fifo_name(fifo_dir, RUNTYPE_INSURED_LOSS, process_id)

    if from_file:
        main_cmd = f'{get_fmcmd(fmpy, fmpy_low_memory, fmpy_sort_output)} -a{il_alloc_rule}{step_flag} < {cmd} > {il_fifo_name}'
    else:
        # need extra space at the end to pass test
        main_cmd = f'{cmd} | {get_fmcmd(fmpy, fmpy_low_memory, fmpy_sort_output)} -a{il_alloc_rule}{step_flag} > {il_fifo_name} '

    main_cmd = f'( {main_cmd} ) 2>> $LOG_DIR/stderror.err' if stderr_guard else f'{main_cmd}'
    main_cmd = f'( {main_cmd} ) &'

    if process_counter is not None:
        main_cmd = add_pid_to_shell_command(main_cmd, process_counter)

    return main_cmd


def get_main_cmd_gul_stream(
    cmd,
    process_id,
    fifo_dir='fifo/',
    stderr_guard=True,
    consumer='',
    process_counter=None,
):
    """
    Gets the command to output ground up losses
    :param cmd: either gulcalc command stream or correlated output file
    :type cmd: str
    :param process_id: ID corresponding to thread
    :type process_id: int
    :param fifo_dir: path to fifo directory
    :type fifo_dir: str
    :param stderr_guard: send stderr output to log file
    :type stderr_guard: bool
    :param consumer: optional name of the consumer of the stream
    :type consumer: string
    :return: generated command as str
    """

    gul_fifo_name = get_fifo_name(fifo_dir, RUNTYPE_GROUNDUP_LOSS, process_id, consumer)
    main_cmd = f'{cmd} > {gul_fifo_name} '
    main_cmd = f'( {main_cmd} ) 2>> $LOG_DIR/stderror.err' if stderr_guard else f'{main_cmd}'
    main_cmd = f'( {main_cmd} ) & '

    if process_counter is not None:
        main_cmd = add_pid_to_shell_command(main_cmd, process_counter)

    return main_cmd


def get_complex_model_cmd(custom_gulcalc_cmd, analysis_settings):
    # If `given_gulcalc_cmd` is set then always run as a complex model
    # and raise an exception when not found in PATH
    if custom_gulcalc_cmd:
        if not shutil.which(custom_gulcalc_cmd):
            raise OasisException(
                'Run error: Custom Gulcalc command "{}" explicitly set but not found in path.'.format(custom_gulcalc_cmd)
            )
    # when not set then fallback to previous behaviour:
    # Check if a custom binary `<supplier>_<model>_gulcalc` exists in PATH
    else:
        inferred_gulcalc_cmd = "{}_{}_gulcalc".format(
            analysis_settings.get('model_supplier_id'),
            analysis_settings.get('model_name_id'))
        if shutil.which(inferred_gulcalc_cmd):
            custom_gulcalc_cmd = inferred_gulcalc_cmd

    if custom_gulcalc_cmd:
        def custom_get_getmodel_cmd(
            number_of_samples,
            gul_threshold,
            use_random_number_file,
            coverage_output,
            item_output,
            process_id,
            max_process_id,
            gul_alloc_rule,
            stderr_guard,
            gul_legacy_stream=False,
            **kwargs
        ):
            cmd = "{} -e {} {} -a {} -p {}".format(
                custom_gulcalc_cmd,
                process_id,
                max_process_id,
                os.path.abspath("analysis_settings.json"),
                "input")
            if gul_legacy_stream and coverage_output != '':
                cmd = '{} -c {}'.format(cmd, coverage_output)
            if item_output != '':
                cmd = '{} -i {}'.format(cmd, item_output)
            if stderr_guard:
                cmd = '({}) 2>> $LOG_DIR/gul_stderror.err'.format(cmd)

            return cmd
    else:
        custom_get_getmodel_cmd = None
    return custom_get_getmodel_cmd


def do_computes(outputs):

    if len(outputs) == 0:
        return

    for output in outputs:
        filename = output['compute_args']['filename']
        print_command(filename, '')
        print_command(
            filename,
            '# --- Do {} loss computes ---'.format(output['loss_type'])
        )
        output['compute_fun'](**output['compute_args'])


def get_main_cmd_lb(num_lb, num_in_per_lb, num_out_per_lb, get_input_stream_name, get_output_stream_name, stderr_guard):
    in_id = 1
    out_id = 1
    for _ in range(num_lb):
        lb_in_l = []
        for _ in range(num_in_per_lb):
            lb_in_fifo_name = get_input_stream_name(producer_id=in_id)
            in_id += 1
            lb_in_l.append(lb_in_fifo_name)
        lb_in = ' '.join(lb_in_l)

        lb_out_l = []
        for _ in range(num_out_per_lb):
            lb_out_fifo_name = get_output_stream_name(producer_id=out_id)
            out_id += 1
            lb_out_l.append(lb_out_fifo_name)
        lb_out = ' '.join(lb_out_l)

        lb_main_cmd = f"load_balancer -i {lb_in} -o {lb_out}"
        lb_main_cmd = f'( {lb_main_cmd} ) 2>> $LOG_DIR/stderror.err &' if stderr_guard else f'{lb_main_cmd} &'
        yield lb_main_cmd


def get_pla_cmd(pla, secondary_factor, uniform_factor):
    """
    Determine whether Post Loss Amplification should be implemented and issue
    plapy command.

    Args:
        pla (bool): flag to apply post loss amplification
        secondary_factor (float): secondary factor to apply to post loss
          amplification
        uniform_factor (float): uniform factor to apply across all losses

    Returns:
        pla_cmd (str): post loss amplification command
    """
    pla_cmd = ' | plapy' * pla
    if pla:
        if uniform_factor > 0:
            pla_cmd += f' -F {uniform_factor}'
        elif secondary_factor != 1:
            pla_cmd += f' -f {secondary_factor}'
    return pla_cmd


def bash_params(
    analysis_settings,
    max_process_id=-1,
    number_of_processes=-1,
    num_reinsurance_iterations=0,
    model_storage_json=None,
    fifo_tmp_dir=True,
    gul_alloc_rule=None,
    il_alloc_rule=None,
    ri_alloc_rule=None,
    num_gul_per_lb=None,
    num_fm_per_lb=None,
    stderr_guard=True,
    gul_legacy_stream=False,
    bash_trace=False,
    filename='run_kools.sh',
    _get_getmodel_cmd=None,
    custom_gulcalc_cmd=None,
    custom_gulcalc_log_start=None,
    custom_gulcalc_log_finish=None,
    custom_args={},
    fmpy=True,
    fmpy_low_memory=False,
    fmpy_sort_output=False,
    event_shuffle=None,
    modelpy=False,
    gulpy=False,
    gulpy_random_generator=1,
    gulmc=False,
    gulmc_random_generator=1,
    gulmc_effective_damageability=False,
    gulmc_vuln_cache_size=200,

    # new options
    process_number=None,
    remove_working_files=True,
    model_run_dir='',
    model_py_server=False,
    summarypy=False,
    join_summary_info=False,
    eltpy=False,
    pltpy=False,
    aalpy=False,
    lecpy=False,
    peril_filter=[],
    exposure_df_engine="oasis_data_manager.df_reader.reader.OasisPandasReader",
    model_df_engine="oasis_data_manager.df_reader.reader.OasisPandasReader",
    dynamic_footprint=False,
    **kwargs
):

    bash_params = {}
    bash_params['max_process_id'] = max_process_id if max_process_id > 0 else multiprocessing.cpu_count()
    bash_params['number_of_processes'] = number_of_processes if number_of_processes > 0 else multiprocessing.cpu_count()
    bash_params['process_counter'] = Counter()
    bash_params['num_reinsurance_iterations'] = num_reinsurance_iterations
    bash_params['fifo_tmp_dir'] = fifo_tmp_dir
    bash_params['gul_legacy_stream'] = gul_legacy_stream
    bash_params['bash_trace'] = bash_trace
    bash_params['filename'] = filename
    bash_params['custom_args'] = custom_args
    bash_params['modelpy'] = modelpy
    bash_params['gulpy'] = gulpy
    bash_params['gulpy_random_generator'] = gulpy_random_generator
    bash_params['gulmc'] = gulmc
    bash_params['gulmc_random_generator'] = gulmc_random_generator
    bash_params['gulmc_effective_damageability'] = gulmc_effective_damageability
    bash_params['gulmc_vuln_cache_size'] = gulmc_vuln_cache_size
    bash_params['fmpy'] = fmpy
    bash_params['fmpy_low_memory'] = fmpy_low_memory
    bash_params['fmpy_sort_output'] = fmpy_sort_output
    bash_params['process_number'] = process_number
    bash_params['remove_working_files'] = remove_working_files
    bash_params['model_run_dir'] = model_run_dir

    if model_storage_json:
        bash_params['model_storage_json'] = model_storage_json

    bash_params['gul_threshold'] = analysis_settings.get('gul_threshold', 0)
    bash_params['number_of_samples'] = analysis_settings.get('number_of_samples', 0)
    bash_params["static_path"] = os.path.join(model_run_dir, "static/")

    bash_params["model_py_server"] = model_py_server
    bash_params['summarypy'] = summarypy if not gul_legacy_stream else False  # summarypy doesn't support gul_legacy_stream
<<<<<<< HEAD
    bash_params['join_summary_info'] = join_summary_info if not gul_legacy_stream else False  # join_summary_info doesn't support gul_legacy_stream
    bash_params['eltpy'] = eltpy if not gul_legacy_stream else False
    bash_params['pltpy'] = pltpy if not gul_legacy_stream else False
=======
    bash_params['eltpy'] = eltpy if not gul_legacy_stream else False  # eltpy doesn't support gul_legacy_stream
    bash_params['pltpy'] = pltpy if not gul_legacy_stream else False  # pltpy doesn't support gul_legacy_stream
>>>>>>> e51ad80e
    bash_params['aalpy'] = aalpy if not gul_legacy_stream else False  # aalpy doesn't support gul_legacy_stream
    bash_params['lecpy'] = lecpy if not gul_legacy_stream else False  # lecpy doesn't support gul_legacy_stream
    bash_params["peril_filter"] = peril_filter

    # set complex model gulcalc command
    if not _get_getmodel_cmd and custom_gulcalc_cmd:
        bash_params['_get_getmodel_cmd'] = get_complex_model_cmd(custom_gulcalc_cmd, analysis_settings)
    else:
        bash_params['_get_getmodel_cmd'] = _get_getmodel_cmd

    # Set custom gulcalc log statment checks,
        bash_params['custom_gulcalc_log_start'] = custom_gulcalc_log_start or analysis_settings.get('model_custom_gulcalc_log_start')
        bash_params['custom_gulcalc_log_finish'] = custom_gulcalc_log_finish or analysis_settings.get('model_custom_gulcalc_log_finish')

    # Set fifo dirs
    if fifo_tmp_dir:
        bash_params['fifo_queue_dir'] = '/tmp/{}/fifo/'.format(''.join(random.choice(string.ascii_letters + string.digits) for _ in range(10)))
    else:
        bash_params['fifo_queue_dir'] = os.path.join(model_run_dir, 'fifo/')

    # set work dir
    if process_number:
        work_base_dir = f'{process_number}.work/'
    else:
        work_base_dir = 'work/'

    # set dirs
    bash_params['stderr_guard'] = stderr_guard
    bash_params['gul_item_stream'] = not gul_legacy_stream
    bash_params['work_dir'] = os.path.join(model_run_dir, work_base_dir)
    bash_params['work_kat_dir'] = os.path.join(model_run_dir, os.path.join(work_base_dir, 'kat/'))
    bash_params['work_full_correlation_dir'] = os.path.join(model_run_dir, os.path.join(work_base_dir, 'full_correlation/'))
    bash_params['work_full_correlation_kat_dir'] = os.path.join(model_run_dir, os.path.join(work_base_dir, 'full_correlation/kat/'))
    bash_params['output_dir'] = os.path.join(model_run_dir, 'output/')
    bash_params['output_full_correlation_dir'] = os.path.join(model_run_dir, 'output/full_correlation/')
    bash_params['fifo_full_correlation_dir'] = os.path.join(bash_params['fifo_queue_dir'], 'full_correlation/')

    # Set default alloc/shuffle rules if missing
    bash_params['gul_alloc_rule'] = gul_alloc_rule if isinstance(gul_alloc_rule, int) else KTOOLS_ALLOC_GUL_DEFAULT
    bash_params['il_alloc_rule'] = il_alloc_rule if isinstance(il_alloc_rule, int) else KTOOLS_ALLOC_IL_DEFAULT
    bash_params['ri_alloc_rule'] = ri_alloc_rule if isinstance(ri_alloc_rule, int) else KTOOLS_ALLOC_RI_DEFAULT
    bash_params['num_gul_per_lb'] = num_gul_per_lb if isinstance(num_gul_per_lb, int) else KTOOL_N_GUL_PER_LB
    bash_params['num_fm_per_lb'] = num_fm_per_lb if isinstance(num_fm_per_lb, int) else KTOOL_N_FM_PER_LB

    # Get event shuffle flags
    event_shuffle_rule = event_shuffle if isinstance(event_shuffle, int) else EVE_DEFAULT_SHUFFLE
    bash_params['event_shuffle'] = event_shuffle_rule
    if event_shuffle_rule in EVE_SHUFFLE_OPTIONS:
        bash_params['eve_shuffle_flag'] = EVE_SHUFFLE_OPTIONS[event_shuffle_rule]['eve']
        bash_params['kat_sort_by_event'] = EVE_SHUFFLE_OPTIONS[event_shuffle_rule]['kat_sorting']
    else:
        raise OasisException(f'Error: Unknown event shuffle rule "{event_shuffle}" expected value between [0..{EVE_STD_SHUFFLE}]')

    # set random num file option
    use_random_number_file = False
    if 'model_settings' in analysis_settings and analysis_settings['model_settings'].get('use_random_number_file'):
        use_random_number_file = True
    bash_params['use_random_number_file'] = use_random_number_file

    # set full_correlation option
    full_correlation = False
    if 'full_correlation' in analysis_settings:
        if _get_getmodel_cmd is None and bash_params['gul_item_stream']:
            full_correlation = analysis_settings['full_correlation']
            if full_correlation and gulmc:
                full_correlation = False
                logger.info("full_correlation has been disable as it isn't compatible with gulmc, see oasislmf correlation documentation.")
    bash_params['full_correlation'] = full_correlation

    # Output depends on being enabled AND having at least one summaries section
    # checking output settings coherence
    for mod in ['gul', 'il', 'ri', 'rl']:
        if analysis_settings.get(f'{mod}_output') and not analysis_settings.get(f'{mod}_summaries'):
            logger.warning(f'{mod}_output set to True but there is no {mod}_summaries')
            analysis_settings[f'{mod}_output'] = False

    # additional check for ri and rl, must have num_reinsurance_iterations
    if not num_reinsurance_iterations:
        for runtype in REINSURANCE_RUNTYPES:
            if analysis_settings.get(f'{runtype}_output', False):
                logger.warning(f'{runtype}_output set to True but there are no reinsurance layers')
                analysis_settings[f'{runtype}_output'] = False

    if not any(analysis_settings.get(f'{mod}_output') for mod in ['gul', 'il', 'ri', 'rl']):
        raise OasisException('No valid output settings')

    # Get perfecting values from 'analysis_settings' settings)
    bash_params['analysis_settings'] = analysis_settings
    bash_params['gul_output'] = analysis_settings.get('gul_output', False)
    bash_params['il_output'] = analysis_settings.get('il_output', False)
    bash_params['ri_output'] = analysis_settings.get('ri_output', False)
    bash_params['rl_output'] = analysis_settings.get('rl_output', False)
    bash_params['need_summary_fifo_for_gul'] = bash_params['gul_output'] and (
        bash_params['il_output'] or bash_params['ri_output'] or bash_params['rl_output']
    )
    bash_params['exposure_df_engine'] = exposure_df_engine
    bash_params['model_df_engine'] = model_df_engine
    bash_params['dynamic_footprint'] = dynamic_footprint

    return bash_params


@contextlib.contextmanager
def bash_wrapper(
    filename,
    bash_trace,
    stderr_guard,
    log_sub_dir=None,
    process_number=None,
    custom_gulcalc_log_start=None,
    custom_gulcalc_log_finish=None
):
    # Header
    print_command(filename, '#!/bin/bash')
    print_command(filename, 'SCRIPT=$(readlink -f "$0") && cd $(dirname "$SCRIPT")')
    print_command(filename, '')
    print_command(filename, '# --- Script Init ---')
    print_command(filename, 'set -euET -o pipefail')
    print_command(filename, 'shopt -s inherit_errexit 2>/dev/null || echo "WARNING: Unable to set inherit_errexit. Possibly unsupported by this shell, Subprocess failures may not be detected."')

    print_command(filename, '')
    if process_number:
        print_command(filename, f'LOG_DIR=log/{log_sub_dir}')
    else:
        print_command(filename, 'LOG_DIR=log')

    print_command(filename, 'mkdir -p $LOG_DIR')
    print_command(filename, 'rm -R -f $LOG_DIR/*')
    print_command(filename, '')

    # Trap func and logging
    if bash_trace:
        print_command(filename, BASH_TRACE)
    if stderr_guard:
        print_command(filename, TRAP_FUNC)
        print_command(filename, get_check_function(custom_gulcalc_log_start, custom_gulcalc_log_finish))

    # Script content
    yield

    # Script footer
    if stderr_guard and not process_number:
        # run process dropped check (single script run)
        print_command(filename, '')
        print_command(filename, 'check_complete')
    elif stderr_guard and process_number:
        # check stderror.err before exit (fallback check in case of short run)
        print_command(filename, 'if [ -s $LOG_DIR/stderror.err ]; then')
        print_command(filename, '    echo "Error detected in $LOG_DIR/stderror.err"')
        print_command(filename, '    exit 1')
        print_command(filename, 'fi')
        # check for empty work bin files
        print_command(filename, f'CHUNK_BINS=(`find {process_number}.work -name \'P{process_number}.bin\' | sort -r`)')
        print_command(filename, 'echo " === Checking analysis output chunks === "')
        print_command(filename, 'for b in "${CHUNK_BINS[@]}"; do')
        print_command(filename, '    wc -c $b')
        print_command(filename, 'done')
        print_command(filename, '')
        print_command(filename, '# exit error if empty')
        print_command(filename, 'for b in "${CHUNK_BINS[@]}"; do')
        print_command(filename, '    if [ ! -s $b ]; then')
        print_command(filename, '        echo "Chunk output error: File \'$b\' is empty"')
        print_command(filename, '        exit 1')
        print_command(filename, '    fi')
        print_command(filename, 'done')
        print_command(filename, 'echo "Chunk output check [OK]"')


def create_bash_analysis(
    process_counter,
    max_process_id,
    num_reinsurance_iterations,
    fifo_tmp_dir,
    bash_trace,
    filename,
    _get_getmodel_cmd,
    custom_args,
    fmpy,
    fmpy_low_memory,
    fmpy_sort_output,
    process_number,
    remove_working_files,
    model_run_dir,
    fifo_queue_dir,
    fifo_full_correlation_dir,
    stderr_guard,
    gul_item_stream,
    work_dir,
    work_kat_dir,
    work_full_correlation_dir,
    work_full_correlation_kat_dir,
    output_dir,
    output_full_correlation_dir,
    gul_alloc_rule,
    il_alloc_rule,
    ri_alloc_rule,
    num_gul_per_lb,
    num_fm_per_lb,
    event_shuffle,
    eve_shuffle_flag,
    kat_sort_by_event,
    gul_threshold,
    number_of_samples,
    use_random_number_file,
    full_correlation,
    gul_output,
    il_output,
    ri_output,
    rl_output,
    need_summary_fifo_for_gul,
    analysis_settings,
    modelpy,
    gulpy,
    gulpy_random_generator,
    gulmc,
    gulmc_random_generator,
    gulmc_effective_damageability,
    gulmc_vuln_cache_size,
    model_py_server,
    peril_filter,
    summarypy,
    eltpy,
    pltpy,
    gul_legacy_stream=False,
    model_df_engine='oasis_data_manager.df_reader.reader.OasisPandasReader',
    dynamic_footprint=False,
    **kwargs
):

    process_counter = process_counter or Counter()
    custom_args = custom_args or {}

    # WORKAROUND: Disable load balancer if chunk number is set
    # remove this limit when fixed -- need to support the load balancer + analysis chunks
    if process_number is not None:
        num_gul_per_lb = 0
        num_fm_per_lb = 0

    print_command(filename, '# --- Setup run dirs ---')
    print_command(filename, '')
    print_command(filename, "find output -type f -not -name '*summary-info*' -not -name '*.json' -exec rm -R -f {} +")
    if full_correlation:
        print_command(filename, 'mkdir -p {}'.format(output_full_correlation_dir))

    print_command(filename, '')
    if not fifo_tmp_dir:

        if not process_number:
            print_command(filename, 'rm -R -f {}*'.format(fifo_queue_dir))
        else:
            print_command(
                filename, f"find {fifo_queue_dir} \( -name '*P{process_number}[^0-9]*' -o -name '*P{process_number}' \)" + " -exec rm -R -f {} +")

        if full_correlation:
            print_command(filename, 'mkdir -p {}'.format(fifo_full_correlation_dir))

    # if not process_number:
    print_command(filename, 'rm -R -f {}*'.format(work_dir))
    # else:
    #    print_command(filename, f"find {work_dir} \( -name '*P{process_number}[^0-9]*' -o -name '*P{process_number}' \)" + " -exec rm -R -f {} +")

    print_command(filename, 'mkdir -p {}'.format(work_kat_dir))
    if full_correlation:
        print_command(filename, 'mkdir -p {}'.format(work_full_correlation_dir))
        print_command(
            filename, 'mkdir -p {}'.format(work_full_correlation_kat_dir)
        )

    if model_py_server:
        print_command(filename, '# --- run data server ---')
        print_command(command_file=filename, cmd=f"servedata {kwargs['static_path']} {max_process_id} &")
        # print_command(command_file=filename, cmd="while ! nc -vz localhost 8080 < /dev/null > /dev/null 2>&1; do")
        # print_command(command_file=filename, cmd="  printf '.'")
        # print_command(command_file=filename, cmd="  sleep 2")
        # print_command(command_file=filename, cmd="done")

    print_command(filename, '')

    if fmpy:
        if il_output or ri_output or rl_output:
            print_command(
                filename, f'#{get_fmcmd(fmpy)} -a{il_alloc_rule} --create-financial-structure-files'
            )
        if ri_output or rl_output:
            for i in range(1, num_reinsurance_iterations + 1):
                print_command(
                    filename, f"#{get_fmcmd(fmpy)} -a{ri_alloc_rule} --create-financial-structure-files -p {os.path.join('input', 'RI_'+str(i))}")

    # Create FIFOS under /tmp/* (Windows support)
    if fifo_tmp_dir:

        # workaround to match bash tests
        if not process_number:
            if fifo_queue_dir.endswith('fifo/'):
                print_command(filename, 'rm -R -f {}'.format(fifo_queue_dir[:-5]))
            else:
                print_command(filename, 'rm -R -f {}'.format(fifo_queue_dir))

        print_command(filename, 'mkdir -p {}'.format(fifo_queue_dir))
        if full_correlation:
            print_command(filename, 'mkdir -p {}'.format(fifo_full_correlation_dir))

    # Create workfolders
    if gul_output:
        create_workfolders(RUNTYPE_GROUNDUP_LOSS, analysis_settings, filename, work_dir)
        if full_correlation:
            create_workfolders(
                RUNTYPE_GROUNDUP_LOSS, analysis_settings,
                filename, work_full_correlation_dir
            )

    if il_output:
        create_workfolders(RUNTYPE_INSURED_LOSS, analysis_settings, filename, work_dir)
        if full_correlation:
            create_workfolders(
                RUNTYPE_INSURED_LOSS, analysis_settings,
                filename, work_full_correlation_dir
            )

    if ri_output:
        for inuring_priority in get_ri_inuring_priorities(analysis_settings, num_reinsurance_iterations):
            create_workfolders(
                RUNTYPE_REINSURANCE_LOSS, analysis_settings, filename, work_dir,
                inuring_priority=inuring_priority['text']
            )
        if full_correlation:
            create_workfolders(
                RUNTYPE_REINSURANCE_LOSS, analysis_settings,
                filename, work_full_correlation_dir
            )
    if rl_output:
        for inuring_priority in get_rl_inuring_priorities(num_reinsurance_iterations):
            create_workfolders(
                RUNTYPE_REINSURANCE_GROSS_LOSS, analysis_settings, filename,
                work_dir, inuring_priority=inuring_priority['text']
            )
    print_command(filename, '')

    # infer number of calc block and FIFO to create, (no load balancer for old stream option)
    if num_gul_per_lb and num_fm_per_lb and (il_output or ri_output) and gul_item_stream:
        block_process_size = num_gul_per_lb + (num_fm_per_lb * (2 if ri_output else 1))
        num_lb = (max_process_id - 1) // block_process_size + 1
        num_gul_output = num_lb * num_gul_per_lb
        num_fm_output = num_lb * num_fm_per_lb
    else:
        num_lb = 0
        num_gul_output = num_fm_output = max_process_id

    fifo_dirs = [fifo_queue_dir]
    if full_correlation:
        fifo_dirs.append(fifo_full_correlation_dir)
        if (il_output or ri_output) and (gul_output or not num_lb):
            # create fifo for il or ri full correlation compute
            do_fifos_exec(RUNTYPE_GROUNDUP_LOSS, num_gul_output, filename, fifo_full_correlation_dir,
                          process_number, consumer=RUNTYPE_FULL_CORRELATION)

    for fifo_dir in fifo_dirs:
        # create fifos for Summarycalc
        if gul_output:
            do_fifos_exec(RUNTYPE_GROUNDUP_LOSS, num_gul_output, filename, fifo_dir, process_number)
            do_fifos_calc(RUNTYPE_GROUNDUP_LOSS, analysis_settings, num_gul_output, filename, fifo_dir, process_number)
        if il_output:
            do_fifos_exec(RUNTYPE_INSURED_LOSS, num_fm_output, filename, fifo_dir, process_number)
            do_fifos_calc(RUNTYPE_INSURED_LOSS, analysis_settings, num_fm_output, filename, fifo_dir, process_number)
        if ri_output:
            for inuring_priority in get_ri_inuring_priorities(analysis_settings, num_reinsurance_iterations):
                do_fifos_exec(
                    RUNTYPE_REINSURANCE_LOSS, num_fm_output, filename,
                    fifo_dir, process_number,
                    consumer=inuring_priority['text'].rstrip('_')
                )
                do_fifos_calc(
                    RUNTYPE_REINSURANCE_LOSS, analysis_settings, num_fm_output,
                    filename, fifo_dir, process_number,
                    consumer_prefix=inuring_priority['text']
                )
        if rl_output:
            for inuring_priority in get_rl_inuring_priorities(num_reinsurance_iterations):
                do_fifos_exec(
                    RUNTYPE_REINSURANCE_GROSS_LOSS, num_fm_output, filename,
                    fifo_dir, process_number,
                    consumer=inuring_priority['text'].rstrip('_')
                )
                do_fifos_calc(
                    RUNTYPE_REINSURANCE_GROSS_LOSS, analysis_settings,
                    num_fm_output, filename, fifo_dir, process_number,
                    consumer_prefix=inuring_priority['text']
                )

        # create fifos for Load balancer
        if num_lb:
            do_fifos_exec(RUNTYPE_GROUNDUP_LOSS, num_gul_output, filename, fifo_dir, process_number, consumer=RUNTYPE_LOAD_BALANCED_LOSS)
            do_fifos_exec(RUNTYPE_LOAD_BALANCED_LOSS, num_fm_output, filename, fifo_dir, process_number, consumer=RUNTYPE_INSURED_LOSS)

    print_command(filename, '')
    dirs = [(fifo_queue_dir, work_dir)]
    if full_correlation:
        dirs.append((fifo_full_correlation_dir, work_full_correlation_dir))

    compute_outputs = []
    for (_fifo_dir, _work_dir) in dirs:  # create Summarycalc
        if rl_output:
            rl_computes = {
                'loss_type': 'reinsurance gross',
                'compute_fun': rl,
                'compute_args': {
                    'analysis_settings': analysis_settings,
                    'max_process_id': num_fm_output,
                    'filename': filename,
                    'process_counter': process_counter,
                    'summarypy': summarypy,
                    'eltpy': eltpy,
                    'pltpy': pltpy,
                    'num_reinsurance_iterations': num_reinsurance_iterations,
                    'fifo_dir': _fifo_dir,
                    'work_dir': _work_dir,
                    'stderr_guard': stderr_guard,
                    'process_number': process_number
                }
            }
            compute_outputs.append(rl_computes)

        if ri_output:
            ri_computes = {
                'loss_type': 'reinsurance',
                'compute_fun': ri,
                'compute_args': {
                    'analysis_settings': analysis_settings,
                    'max_process_id': num_fm_output,
                    'filename': filename,
                    'process_counter': process_counter,
                    'summarypy': summarypy,
                    'eltpy': eltpy,
                    'pltpy': pltpy,
                    'num_reinsurance_iterations': num_reinsurance_iterations,
                    'fifo_dir': _fifo_dir,
                    'work_dir': _work_dir,
                    'stderr_guard': stderr_guard,
                    'process_number': process_number
                }
            }
            compute_outputs.append(ri_computes)

        if il_output:
            il_computes = {
                'loss_type': 'insured',
                'compute_fun': il,
                'compute_args': {
                    'analysis_settings': analysis_settings,
                    'max_process_id': num_fm_output,
                    'filename': filename,
                    'process_counter': process_counter,
                    'summarypy': summarypy,
                    'eltpy': eltpy,
                    'pltpy': pltpy,
                    'fifo_dir': _fifo_dir,
                    'work_dir': _work_dir,
                    'stderr_guard': stderr_guard,
                    'process_number': process_number
                }
            }
            compute_outputs.append(il_computes)

        if gul_output:
            gul_computes = {
                'loss_type': 'ground up',
                'compute_fun': do_gul,
                'compute_args': {
                    'analysis_settings': analysis_settings,
                    'max_process_id': num_gul_output,
                    'filename': filename,
                    'process_counter': process_counter,
                    'summarypy': summarypy,
                    'eltpy': eltpy,
                    'pltpy': pltpy,
                    'fifo_dir': _fifo_dir,
                    'work_dir': _work_dir,
                    'gul_legacy_stream': gul_legacy_stream,
                    'stderr_guard': stderr_guard,
                    'process_number': process_number
                }
            }
            compute_outputs.append(gul_computes)

    do_computes(compute_outputs)

    print_command(filename, '')

    # create all gul streams
    get_gul_stream_cmds = {}

    # WARNING: this probably wont work well with the load balancer (needs guard/ edit)
    # for gul_id in range(1, num_gul_output + 1):
    for gul_id in process_range(num_gul_output, process_number):
        getmodel_args = {
            'number_of_samples': number_of_samples,
            'gul_threshold': gul_threshold,
            'use_random_number_file': use_random_number_file,
            'gul_alloc_rule': gul_alloc_rule,
            'gul_legacy_stream': gul_legacy_stream,
            'process_id': gul_id,
            'max_process_id': num_gul_output,
            'stderr_guard': stderr_guard,
            'eve_shuffle_flag': eve_shuffle_flag,
            'modelpy': modelpy,
            'gulpy': gulpy,
            'gulpy_random_generator': gulpy_random_generator,
            'gulmc': gulmc,
            'gulmc_random_generator': gulmc_random_generator,
            'gulmc_effective_damageability': gulmc_effective_damageability,
            'gulmc_vuln_cache_size': gulmc_vuln_cache_size,
            'modelpy_server': model_py_server,
            'peril_filter': peril_filter,
            "model_df_engine": model_df_engine,
            'dynamic_footprint': dynamic_footprint
        }

        # Establish whether items to amplifications map file is present
        pla = os.path.isfile(
            os.path.join(os.getcwd(), 'input/amplifications.bin')
        )

        # GUL coverage & item stream (Older)
        gul_fifo_name = get_fifo_name(fifo_queue_dir, RUNTYPE_GROUNDUP_LOSS, gul_id)
        if gul_item_stream:
            getmodel_args['coverage_output'] = ''
            getmodel_args['item_output'] = '-' * (not gulpy and not gulmc)
            getmodel_args['item_output'] = getmodel_args['item_output'] + get_pla_cmd(
                analysis_settings.get('pla', False),
                analysis_settings.get('pla_secondary_factor', 1),
                analysis_settings.get('pla_uniform_factor', 0)
            )
            if need_summary_fifo_for_gul:
                getmodel_args['item_output'] = '{} | tee {}'.format(getmodel_args['item_output'], gul_fifo_name)
            _get_getmodel_cmd = (_get_getmodel_cmd or get_getmodel_itm_cmd)
        else:
            if need_summary_fifo_for_gul:
                getmodel_args['coverage_output'] = f'{gul_fifo_name}'
                getmodel_args['item_output'] = '-'
            elif gul_output:  # only gul direct stdout to summary
                getmodel_args['coverage_output'] = '-'
                getmodel_args['item_output'] = ''
            else:  # direct stdout to il
                getmodel_args['coverage_output'] = ''
                getmodel_args['item_output'] = '-'
            _get_getmodel_cmd = (_get_getmodel_cmd or get_getmodel_cov_cmd)

        # gulcalc output file for fully correlated output
        if full_correlation:
            fc_gul_fifo_name = get_fifo_name(fifo_full_correlation_dir, RUNTYPE_GROUNDUP_LOSS, gul_id)
            if need_summary_fifo_for_gul:  # need both stream for summary and tream for il
                getmodel_args['correlated_output'] = get_fifo_name(fifo_full_correlation_dir, RUNTYPE_GROUNDUP_LOSS, gul_id,
                                                                   consumer=RUNTYPE_FULL_CORRELATION)
                if num_lb:
                    tee_output = get_fifo_name(fifo_full_correlation_dir, RUNTYPE_GROUNDUP_LOSS, gul_id,
                                               consumer=RUNTYPE_LOAD_BALANCED_LOSS)
                    tee_cmd = f"tee < {getmodel_args['correlated_output']} {fc_gul_fifo_name} > {tee_output} &"
                    print_command(filename, tee_cmd)

                else:
                    tee_output = get_fifo_name(fifo_full_correlation_dir, RUNTYPE_GROUNDUP_LOSS, gul_id,
                                               consumer=RUNTYPE_INSURED_LOSS)
                    tee_cmd = f"tee < {getmodel_args['correlated_output']} {fc_gul_fifo_name} "
                    get_gul_stream_cmds.setdefault(fifo_full_correlation_dir, []).append((tee_cmd, False))

            elif gul_output:  # only gul direct correlated_output to summary
                getmodel_args['correlated_output'] = fc_gul_fifo_name
            else:
                if num_lb:
                    getmodel_args['correlated_output'] = get_fifo_name(fifo_full_correlation_dir, RUNTYPE_GROUNDUP_LOSS, gul_id,
                                                                       consumer=RUNTYPE_LOAD_BALANCED_LOSS)

                else:
                    getmodel_args['correlated_output'] = get_fifo_name(fifo_full_correlation_dir, RUNTYPE_GROUNDUP_LOSS, gul_id,
                                                                       consumer=RUNTYPE_FULL_CORRELATION)
                    get_gul_stream_cmds.setdefault(fifo_full_correlation_dir, []).append((getmodel_args['correlated_output'], True))

        else:
            getmodel_args['correlated_output'] = ''

        getmodel_args.update(custom_args)
        getmodel_cmd = _get_getmodel_cmd(**getmodel_args)

        if num_lb:  # print main_cmd_gul_stream, get_gul_stream_cmds will be updated after by the main lb block
            main_cmd_gul_stream = get_main_cmd_gul_stream(
                getmodel_cmd, gul_id, fifo_queue_dir, stderr_guard, RUNTYPE_LOAD_BALANCED_LOSS
            )
            print_command(filename, main_cmd_gul_stream)
        else:
            get_gul_stream_cmds.setdefault(fifo_queue_dir, []).append((getmodel_cmd, False))

    if num_lb:  # create load balancer cmds
        for fifo_dir in fifo_dirs:
            get_gul_stream_cmds[fifo_dir] = [
                (get_fifo_name(fifo_dir, RUNTYPE_LOAD_BALANCED_LOSS, fm_id, RUNTYPE_INSURED_LOSS), True) for
                fm_id in range(1, num_fm_output + 1)]

            # print the load balancing command
            get_input_stream_name = partial(get_fifo_name,
                                            fifo_dir=fifo_dir,
                                            producer=RUNTYPE_GROUNDUP_LOSS,
                                            consumer=RUNTYPE_LOAD_BALANCED_LOSS)
            get_output_stream_name = partial(get_fifo_name,
                                             fifo_dir=fifo_dir,
                                             producer=RUNTYPE_LOAD_BALANCED_LOSS,
                                             consumer=RUNTYPE_INSURED_LOSS)
            for lb_main_cmd in get_main_cmd_lb(num_lb, num_gul_per_lb, num_fm_per_lb, get_input_stream_name,
                                               get_output_stream_name, stderr_guard):
                print_command(filename, lb_main_cmd)

    # Establish whether step policies present
    step_flag = ''
    try:
        pd.read_csv(
            os.path.join(os.getcwd(), 'input/fm_profile.csv')
        )['step_id']
    except (OSError, FileNotFoundError, KeyError):
        pass
    else:
        step_flag = ' -S'

    for fifo_dir, gul_streams in get_gul_stream_cmds.items():
        for i, (getmodel_cmd, from_file) in enumerate(gul_streams):

            # THIS NEEDS EDIT - temp workaround for dist work chunk
            if process_number is not None:
                process_id = process_number
            else:
                process_id = i + 1
            #######################################################

            if ri_output or rl_output:
                main_cmd = get_main_cmd_ri_stream(
                    getmodel_cmd,
                    process_id,
                    il_output,
                    il_alloc_rule,
                    ri_alloc_rule,
                    num_reinsurance_iterations,
                    fifo_dir,
                    stderr_guard,
                    from_file,
                    fmpy,
                    fmpy_low_memory,
                    fmpy_sort_output,
                    step_flag,
                    process_counter=process_counter,
                    ri_inuring_priorities={ip['level']: ip['text'] for ip in get_ri_inuring_priorities(
                        analysis_settings, num_reinsurance_iterations) if ip['level'] and ri_output},
                    rl_inuring_priorities={ip['level']: ip['text'] for ip in get_rl_inuring_priorities(num_reinsurance_iterations) if rl_output}
                )
                print_command(filename, main_cmd)

            elif il_output:
                main_cmd = get_main_cmd_il_stream(
                    getmodel_cmd, process_id, il_alloc_rule, fifo_dir,
                    stderr_guard,
                    from_file,
                    fmpy,
                    fmpy_low_memory,
                    fmpy_sort_output,
                    step_flag,
                    process_counter=process_counter
                )
                print_command(filename, main_cmd)

            else:
                main_cmd = get_main_cmd_gul_stream(
                    cmd=getmodel_cmd,
                    process_id=process_id,
                    fifo_dir=fifo_dir,
                    stderr_guard=stderr_guard,
                    process_counter=process_counter,
                )
                print_command(filename, main_cmd)

    print_command(filename, '')
    do_pwaits(filename, process_counter)


def create_bash_outputs(
    process_counter,
    fifo_tmp_dir,
    filename,
    remove_working_files,
    fifo_queue_dir,
    stderr_guard,
    work_dir,
    work_full_correlation_dir,
    output_dir,
    output_full_correlation_dir,
    full_correlation,
    gul_output,
    il_output,
    ri_output,
    rl_output,
    analysis_settings,
    num_reinsurance_iterations,
    num_gul_per_lb,
    num_fm_per_lb,
    max_process_id,
    work_kat_dir,
    kat_sort_by_event,
    gul_item_stream,
    work_full_correlation_kat_dir,
    join_summary_info,
    aalpy,
    lecpy,
    **kwargs
):

    if max_process_id is not None:
        num_gul_per_lb = 0
        num_fm_per_lb = 0

    # infer number of calc block and FIFO to create, (no load balancer for old stream option)
    if num_gul_per_lb and num_fm_per_lb and (il_output or ri_output) and gul_item_stream:
        block_process_size = num_gul_per_lb + (num_fm_per_lb * (2 if ri_output else 1))
        num_lb = (max_process_id - 1) // block_process_size + 1
        num_gul_output = num_lb * num_gul_per_lb
        num_fm_output = num_lb * num_fm_per_lb
    else:
        num_lb = 0
        num_gul_output = num_fm_output = max_process_id

    # Output Kats
    if rl_output:
        print_command(filename, '')
        print_command(filename, '# --- Do reinsurance gross loss kats ---')
        print_command(filename, '')
        for inuring_priority in get_rl_inuring_priorities(num_reinsurance_iterations):
            do_kats(
                RUNTYPE_REINSURANCE_GROSS_LOSS, analysis_settings,
                num_fm_output, filename, process_counter, work_kat_dir,
                output_dir, kat_sort_by_event,
                inuring_priority=inuring_priority['text'], join_summary_info=join_summary_info,
            )

    if ri_output:
        print_command(filename, '')
        print_command(filename, '# --- Do reinsurance loss kats ---')
        print_command(filename, '')
        for inuring_priority in get_ri_inuring_priorities(analysis_settings, num_reinsurance_iterations):
            do_kats(
                RUNTYPE_REINSURANCE_LOSS, analysis_settings, num_fm_output,
                filename, process_counter, work_kat_dir, output_dir, kat_sort_by_event,
                inuring_priority=inuring_priority['text'], join_summary_info=join_summary_info,
            )
        if full_correlation:
            print_command(filename, '')
            print_command(
                filename,
                '# --- Do reinsurance loss kats for fully correlated output ---'
            )
            print_command(filename, '')
            do_kats(
                RUNTYPE_REINSURANCE_LOSS, analysis_settings, num_fm_output,
                filename, process_counter, work_full_correlation_kat_dir,
                output_full_correlation_dir, kat_sort_by_event, join_summary_info=join_summary_info,
            )

    if il_output:
        print_command(filename, '')
        print_command(filename, '# --- Do insured loss kats ---')
        print_command(filename, '')
        do_kats(
            RUNTYPE_INSURED_LOSS, analysis_settings, num_fm_output, filename,
            process_counter, work_kat_dir, output_dir, kat_sort_by_event, join_summary_info=join_summary_info,
        )
        if full_correlation:
            print_command(filename, '')
            print_command(
                filename,
                '# --- Do insured loss kats for fully correlated output ---'
            )
            print_command(filename, '')
            do_kats(
                RUNTYPE_INSURED_LOSS, analysis_settings, num_fm_output,
                filename, process_counter, work_full_correlation_kat_dir,
                output_full_correlation_dir, kat_sort_by_event, join_summary_info=join_summary_info,
            )

    if gul_output:
        print_command(filename, '')
        print_command(filename, '# --- Do ground up loss kats ---')
        print_command(filename, '')
        do_kats(
            RUNTYPE_GROUNDUP_LOSS, analysis_settings, num_gul_output, filename,
            process_counter, work_kat_dir, output_dir, kat_sort_by_event, join_summary_info=join_summary_info,
        )
        if full_correlation:
            print_command(filename, '')
            print_command(
                filename,
                '# --- Do ground up loss kats for fully correlated output ---'
            )
            print_command(filename, '')
            do_kats(
                RUNTYPE_GROUNDUP_LOSS, analysis_settings, num_gul_output,
                filename, process_counter, work_full_correlation_kat_dir,
                output_full_correlation_dir, kat_sort_by_event, join_summary_info=join_summary_info,
            )

    do_kwaits(filename, process_counter)

    # Output calcs
    print_command(filename, '')
    if rl_output:
        for inuring_priority in get_rl_inuring_priorities(num_reinsurance_iterations):
            do_post_wait_processing(
                RUNTYPE_REINSURANCE_GROSS_LOSS, analysis_settings, filename,
                process_counter, '', output_dir, stderr_guard,
<<<<<<< HEAD
                inuring_priority=inuring_priority['text'], join_summary_info=join_summary_info, aalpy=aalpy
=======
                inuring_priority=inuring_priority['text'], aalpy=aalpy, lecpy=lecpy
>>>>>>> e51ad80e
            )
    if ri_output:
        for inuring_priority in get_ri_inuring_priorities(analysis_settings, num_reinsurance_iterations):
            do_post_wait_processing(
                RUNTYPE_REINSURANCE_LOSS, analysis_settings, filename,
                process_counter, '', output_dir, stderr_guard,
<<<<<<< HEAD
                inuring_priority=inuring_priority['text'], join_summary_info=join_summary_info, aalpy=aalpy
=======
                inuring_priority=inuring_priority['text'], aalpy=aalpy, lecpy=lecpy
>>>>>>> e51ad80e
            )
    if il_output:
        do_post_wait_processing(
            RUNTYPE_INSURED_LOSS, analysis_settings, filename, process_counter, '',
<<<<<<< HEAD
            output_dir, stderr_guard, join_summary_info=join_summary_info, aalpy=aalpy
=======
            output_dir, stderr_guard, aalpy=aalpy, lecpy=lecpy
>>>>>>> e51ad80e
        )
    if gul_output:
        do_post_wait_processing(
            RUNTYPE_GROUNDUP_LOSS, analysis_settings, filename, process_counter, '',
<<<<<<< HEAD
            output_dir, stderr_guard, join_summary_info=join_summary_info, aalpy=aalpy
=======
            output_dir, stderr_guard, aalpy=aalpy, lecpy=lecpy
>>>>>>> e51ad80e
        )

    if full_correlation:
        work_sub_dir = re.sub('^work/', '', work_full_correlation_dir)
        if ri_output:
            do_post_wait_processing(
                RUNTYPE_REINSURANCE_LOSS, analysis_settings, filename, process_counter,
<<<<<<< HEAD
                work_sub_dir, output_full_correlation_dir, stderr_guard, join_summary_info=join_summary_info, aalpy=aalpy
=======
                work_sub_dir, output_full_correlation_dir, stderr_guard, aalpy=aalpy, lecpy=lecpy
>>>>>>> e51ad80e
            )
        if il_output:
            do_post_wait_processing(
                RUNTYPE_INSURED_LOSS, analysis_settings, filename, process_counter,
<<<<<<< HEAD
                work_sub_dir, output_full_correlation_dir, stderr_guard, join_summary_info=join_summary_info, aalpy=aalpy
=======
                work_sub_dir, output_full_correlation_dir, stderr_guard, aalpy=aalpy, lecpy=lecpy
>>>>>>> e51ad80e
            )
        if gul_output:
            do_post_wait_processing(
                RUNTYPE_GROUNDUP_LOSS, analysis_settings, filename, process_counter,
<<<<<<< HEAD
                work_sub_dir, output_full_correlation_dir, stderr_guard, join_summary_info=join_summary_info, aalpy=aalpy
=======
                work_sub_dir, output_full_correlation_dir, stderr_guard, aalpy=aalpy, lecpy=lecpy
>>>>>>> e51ad80e
            )

    do_awaits(filename, process_counter)  # waits for aalcalc
    do_lwaits(filename, process_counter)  # waits for leccalc

    if remove_working_files:
        print_command(filename, 'rm -R -f {}'.format(os.path.join(work_dir, '*')))

        if fifo_tmp_dir:
            # workaround to match bash tests
            if fifo_queue_dir.endswith('fifo/'):
                print_command(filename, 'rm -R -f {}'.format(fifo_queue_dir[:-5]))
            else:
                print_command(filename, 'rm -R -f {}'.format(fifo_queue_dir))
        else:
            print_command(filename, 'rm -R -f {}'.format(os.path.join(fifo_queue_dir, '*')))


# ========================================================================== #
# COMPATIBILITY ONLY - used to support older model runners
# ========================================================================== #

def genbash(
    max_process_id,
    analysis_settings,
    num_reinsurance_iterations=0,
    fifo_tmp_dir=True,
    gul_alloc_rule=None,
    il_alloc_rule=None,
    ri_alloc_rule=None,
    num_gul_per_lb=None,
    num_fm_per_lb=None,
    stderr_guard=True,
    gul_legacy_stream=False,
    bash_trace=False,
    filename='run_kools.sh',
    _get_getmodel_cmd=None,
    custom_gulcalc_log_start=None,
    custom_gulcalc_log_finish=None,
    custom_args={},
    fmpy=True,
    fmpy_low_memory=False,
    fmpy_sort_output=False,
    event_shuffle=None,
    modelpy=False,
    gulpy=False,
    gulpy_random_generator=1,
    gulmc=False,
    gulmc_random_generator=1,
    gulmc_effective_damageability=False,
    gulmc_vuln_cache_size=200,
    model_py_server=False,
    peril_filter=[],
    summarypy=False,
    join_summary_info=False,
    eltpy=False,
    pltpy=False,
    aalpy=False,
    lecpy=False,
    base_df_engine='oasis_data_manager.df_reader.reader.OasisPandasReader',
    model_df_engine=None,
    dynamic_footprint=False
):
    """
    Generates a bash script containing ktools calculation instructions for an
    Oasis model.

    :param max_process_id: The number of processes to create
    :type max_process_id: int

    :param analysis_settings: The analysis settings
    :type analysis_settings: dict

    :param filename: The output file name
    :type filename: string

    :param num_reinsurance_iterations: The number of reinsurance iterations
    :type num_reinsurance_iterations: int

    :param fifo_tmp_dir: When set to True, Create and use FIFO quese in `/tmp/[A-Z,0-9]/fifo`, if False run in './fifo'
    :type fifo_tmp_dir: boolean

    :param gul_alloc_rule: Allocation rule (None or 1) for gulcalc, if not set default to coverage stream
    :type gul_alloc_rule: Int

    :param il_alloc_rule: Allocation rule (0, 1 or 2) for fmcalc
    :type il_alloc_rule: Int

    :param ri_alloc_rule: Allocation rule (0, 1 or 2) for fmcalc
    :type ri_alloc_rule: Int

    :param num_gul_in_calc_block: number of gul in calc block
    :type num_gul_in_calc_block: Int

    :param num_fm_in_calc_block: number of gul in calc block
    :type num_fm_in_calc_block: Int

    :param get_getmodel_cmd: Method for getting the getmodel command, by default
        ``GenerateLossesCmd.get_getmodel_cmd`` is used.
    :type get_getmodel_cmd: callable

    :param base_df_engine: The engine to use when loading dataframes.
    :type  base_df_engine: str

    :param model_df_engine: The engine to use when loading model dataframes.
    :type  model_df_engine: str
    """

    model_df_engine = model_df_engine or base_df_engine

    params = bash_params(
        max_process_id=max_process_id,
        analysis_settings=analysis_settings,
        num_reinsurance_iterations=num_reinsurance_iterations,
        fifo_tmp_dir=fifo_tmp_dir,
        gul_alloc_rule=gul_alloc_rule,
        il_alloc_rule=il_alloc_rule,
        ri_alloc_rule=ri_alloc_rule,
        num_gul_per_lb=num_gul_per_lb,
        num_fm_per_lb=num_fm_per_lb,
        stderr_guard=stderr_guard,
        gul_legacy_stream=gul_legacy_stream,
        bash_trace=bash_trace,
        filename=filename,
        _get_getmodel_cmd=_get_getmodel_cmd,
        custom_gulcalc_log_start=custom_gulcalc_log_start,
        custom_gulcalc_log_finish=custom_gulcalc_log_finish,
        custom_args=custom_args,
        fmpy=fmpy,
        fmpy_low_memory=fmpy_low_memory,
        fmpy_sort_output=fmpy_sort_output,
        event_shuffle=event_shuffle,
        modelpy=modelpy,
        gulpy=gulpy,
        gulpy_random_generator=gulpy_random_generator,
        gulmc=gulmc,
        gulmc_random_generator=gulmc_random_generator,
        gulmc_effective_damageability=gulmc_effective_damageability,
        gulmc_vuln_cache_size=gulmc_vuln_cache_size,
        model_py_server=model_py_server,
        peril_filter=peril_filter,
        summarypy=summarypy,
        join_summary_info=join_summary_info,
        eltpy=eltpy,
        pltpy=pltpy,
        aalpy=aalpy,
        lecpy=lecpy,
        model_df_engine=model_df_engine,
        dynamic_footprint=dynamic_footprint
    )

    # remove the file if it already exists
    if os.path.exists(filename):
        os.remove(filename)

    with bash_wrapper(
        filename,
        bash_trace,
        stderr_guard,
        custom_gulcalc_log_start=params['custom_gulcalc_log_start'],
        custom_gulcalc_log_finish=params['custom_gulcalc_log_finish'],
    ):
        create_bash_analysis(**params)
        create_bash_outputs(**params)<|MERGE_RESOLUTION|>--- conflicted
+++ resolved
@@ -2026,14 +2026,9 @@
 
     bash_params["model_py_server"] = model_py_server
     bash_params['summarypy'] = summarypy if not gul_legacy_stream else False  # summarypy doesn't support gul_legacy_stream
-<<<<<<< HEAD
     bash_params['join_summary_info'] = join_summary_info if not gul_legacy_stream else False  # join_summary_info doesn't support gul_legacy_stream
-    bash_params['eltpy'] = eltpy if not gul_legacy_stream else False
-    bash_params['pltpy'] = pltpy if not gul_legacy_stream else False
-=======
     bash_params['eltpy'] = eltpy if not gul_legacy_stream else False  # eltpy doesn't support gul_legacy_stream
     bash_params['pltpy'] = pltpy if not gul_legacy_stream else False  # pltpy doesn't support gul_legacy_stream
->>>>>>> e51ad80e
     bash_params['aalpy'] = aalpy if not gul_legacy_stream else False  # aalpy doesn't support gul_legacy_stream
     bash_params['lecpy'] = lecpy if not gul_legacy_stream else False  # lecpy doesn't support gul_legacy_stream
     bash_params["peril_filter"] = peril_filter
@@ -2846,40 +2841,26 @@
             do_post_wait_processing(
                 RUNTYPE_REINSURANCE_GROSS_LOSS, analysis_settings, filename,
                 process_counter, '', output_dir, stderr_guard,
-<<<<<<< HEAD
-                inuring_priority=inuring_priority['text'], join_summary_info=join_summary_info, aalpy=aalpy
-=======
-                inuring_priority=inuring_priority['text'], aalpy=aalpy, lecpy=lecpy
->>>>>>> e51ad80e
+                inuring_priority=inuring_priority['text'], join_summary_info=join_summary_info,
+                aalpy=aalpy, lecpy=lecpy
             )
     if ri_output:
         for inuring_priority in get_ri_inuring_priorities(analysis_settings, num_reinsurance_iterations):
             do_post_wait_processing(
                 RUNTYPE_REINSURANCE_LOSS, analysis_settings, filename,
                 process_counter, '', output_dir, stderr_guard,
-<<<<<<< HEAD
-                inuring_priority=inuring_priority['text'], join_summary_info=join_summary_info, aalpy=aalpy
-=======
-                inuring_priority=inuring_priority['text'], aalpy=aalpy, lecpy=lecpy
->>>>>>> e51ad80e
+                inuring_priority=inuring_priority['text'], join_summary_info=join_summary_info,
+                aalpy=aalpy, lecpy=lecpy
             )
     if il_output:
         do_post_wait_processing(
             RUNTYPE_INSURED_LOSS, analysis_settings, filename, process_counter, '',
-<<<<<<< HEAD
-            output_dir, stderr_guard, join_summary_info=join_summary_info, aalpy=aalpy
-=======
-            output_dir, stderr_guard, aalpy=aalpy, lecpy=lecpy
->>>>>>> e51ad80e
+            output_dir, stderr_guard, join_summary_info=join_summary_info, aalpy=aalpy, lecpy=lecpy
         )
     if gul_output:
         do_post_wait_processing(
             RUNTYPE_GROUNDUP_LOSS, analysis_settings, filename, process_counter, '',
-<<<<<<< HEAD
-            output_dir, stderr_guard, join_summary_info=join_summary_info, aalpy=aalpy
-=======
-            output_dir, stderr_guard, aalpy=aalpy, lecpy=lecpy
->>>>>>> e51ad80e
+            output_dir, stderr_guard, join_summary_info=join_summary_info, aalpy=aalpy, lecpy=lecpy
         )
 
     if full_correlation:
@@ -2887,29 +2868,20 @@
         if ri_output:
             do_post_wait_processing(
                 RUNTYPE_REINSURANCE_LOSS, analysis_settings, filename, process_counter,
-<<<<<<< HEAD
-                work_sub_dir, output_full_correlation_dir, stderr_guard, join_summary_info=join_summary_info, aalpy=aalpy
-=======
-                work_sub_dir, output_full_correlation_dir, stderr_guard, aalpy=aalpy, lecpy=lecpy
->>>>>>> e51ad80e
+                work_sub_dir, output_full_correlation_dir, stderr_guard, join_summary_info=join_summary_info,
+                aalpy=aalpy, lecpy=lecpy
             )
         if il_output:
             do_post_wait_processing(
                 RUNTYPE_INSURED_LOSS, analysis_settings, filename, process_counter,
-<<<<<<< HEAD
-                work_sub_dir, output_full_correlation_dir, stderr_guard, join_summary_info=join_summary_info, aalpy=aalpy
-=======
-                work_sub_dir, output_full_correlation_dir, stderr_guard, aalpy=aalpy, lecpy=lecpy
->>>>>>> e51ad80e
+                work_sub_dir, output_full_correlation_dir, stderr_guard, join_summary_info=join_summary_info,
+                aalpy=aalpy, lecpy=lecpy
             )
         if gul_output:
             do_post_wait_processing(
                 RUNTYPE_GROUNDUP_LOSS, analysis_settings, filename, process_counter,
-<<<<<<< HEAD
-                work_sub_dir, output_full_correlation_dir, stderr_guard, join_summary_info=join_summary_info, aalpy=aalpy
-=======
-                work_sub_dir, output_full_correlation_dir, stderr_guard, aalpy=aalpy, lecpy=lecpy
->>>>>>> e51ad80e
+                work_sub_dir, output_full_correlation_dir, stderr_guard, join_summary_info=join_summary_info,
+                aalpy=aalpy, lecpy=lecpy
             )
 
     do_awaits(filename, process_counter)  # waits for aalcalc
