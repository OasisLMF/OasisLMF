--- conflicted
+++ resolved
@@ -1494,11 +1494,7 @@
         yield lb_main_cmd
 
 
-<<<<<<< HEAD
-def get_pla_cmd(pla, secondary_factor):
-=======
 def get_pla_cmd(pla, secondary_factor, uniform_factor):
->>>>>>> a5baa1c7
     """
     Determine whether Post Loss Amplification should be implemented and issue
     plapy command.
@@ -1507,25 +1503,17 @@
         pla (bool): flag to apply post loss amplification
         secondary_factor (float): secondary factor to apply to post loss
           amplification
-<<<<<<< HEAD
-=======
         uniform_factor (float): uniform factor to apply across all losses
->>>>>>> a5baa1c7
 
     Returns:
         pla_cmd (str): post loss amplification command
     """
     pla_cmd = ' | plapy' * pla
-<<<<<<< HEAD
-    if secondary_factor != 1 and pla:
-        pla_cmd += f' -f {secondary_factor}'
-=======
     if pla:
         if uniform_factor > 0:
             pla_cmd += f' -F {uniform_factor}'
         elif secondary_factor != 1:
             pla_cmd += f' -f {secondary_factor}'
->>>>>>> a5baa1c7
     return pla_cmd
 
 
@@ -2045,13 +2033,9 @@
             getmodel_args['coverage_output'] = ''
             getmodel_args['item_output'] = '-' * (not gulpy and not gulmc)
             getmodel_args['item_output'] = getmodel_args['item_output'] + get_pla_cmd(
-<<<<<<< HEAD
-                analysis_settings.get('pla', False), analysis_settings.get('pla_secondary_factor', 1)
-=======
                 analysis_settings.get('pla', False),
                 analysis_settings.get('pla_secondary_factor', 1),
                 analysis_settings.get('pla_uniform_factor', 0)
->>>>>>> a5baa1c7
             )
             if need_summary_fifo_for_gul:
                 getmodel_args['item_output'] = '{} | tee {}'.format(getmodel_args['item_output'], gul_fifo_name)
