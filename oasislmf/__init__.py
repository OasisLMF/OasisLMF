--- conflicted
+++ resolved
@@ -1,21 +1,4 @@
-<<<<<<< HEAD
-__version__ = '1.9.0'
-
-
-''' Support alias of depreciated sub-modules
-
-    model_execution   -> execution
-    model_preparation -> preparation
-    api               -> platform
-
-    Example:
-
-        'from oasislmf.model_execution.bash import genbash'
-
-            is the same as calling the new name
-
-        'from oasislmf.execution.bash import genbash'
-'''
+__version__ = '1.9.1'
 
 import sys
 import os
@@ -43,6 +26,17 @@
 
 
 class MyImport(MetaPathFinder):
+    """ Support alias of depreciated sub-modules
+
+        * model_execution   -> execution
+        * model_preparation -> preparation
+        * api               -> platform
+
+        Example:
+            `from oasislmf.model_execution.bash import genbash`
+                is the same as calling the new name
+            `from oasislmf.execution.bash import genbash`
+    """
 
     def __init__(self):
         self.depricated_modules = {
@@ -63,7 +57,4 @@
                 warnings.warn(deprecated)
                 return MyLoader(self.depricated_modules[names[1]])
 
-sys.meta_path.append(MyImport())
-=======
-__version__ = '1.9.1'
->>>>>>> 00c59ff1
+sys.meta_path.append(MyImport())