__all__ = [
    'OasisLookupFactory'
]

import csv
import io

from contextlib import ExitStack
from multiprocessing import cpu_count
from billiard import Pool

import numpy as np

from .base import OasisBaseLookup
from .keys_output import JSONKeysOutputStrategy, CSVKeysOutputStrategy
from .interface import OasisLookupInterface
from .rtree import RTreeLookup

from ..utils.exceptions import OasisException
from ..utils.status import OASIS_KEYS_STATUS
from ..utils.path import get_custom_module, as_path


class OasisLookupFactory(object):
    """
    A factory class to load and run keys lookup services for different
    models/suppliers.
    """
    @classmethod
    def get_model_info(cls, model_version_file_path):
        """
        Get model information from the model version file.
        """
        model_version_file_path = as_path(model_version_file_path, 'model_version_file_path', preexists=True, null_is_valid=False)

        with io.open(model_version_file_path, 'r', encoding='utf-8') as f:
            return next(csv.DictReader(
                f, fieldnames=['supplier_id', 'model_id', 'model_version']
            ))

    @classmethod
    def get_custom_lookup(
        cls,
        lookup_module,
        keys_data_path,
        model_info,
        complex_lookup_config_fp=None,
        user_data_dir=None,
        output_directory=None
    ):
        """
        Get the keys lookup class instance.
        """
        klc = getattr(lookup_module, '{}KeysLookup'.format(model_info['model_id']))

        if not (complex_lookup_config_fp and output_directory):
            return klc(
                keys_data_directory=keys_data_path,
                supplier=model_info['supplier_id'],
                model_name=model_info['model_id'],
                model_version=model_info['model_version']
            )
        elif not user_data_dir:
            return klc(
                keys_data_directory=keys_data_path,
                supplier=model_info['supplier_id'],
                model_name=model_info['model_id'],
                model_version=model_info['model_version'],
                complex_lookup_config_fp=complex_lookup_config_fp,
                output_directory=output_directory
            )
        else:
            return klc(
                keys_data_directory=keys_data_path,
                supplier=model_info['supplier_id'],
                model_name=model_info['model_id'],
                model_version=model_info['model_version'],
                complex_lookup_config_fp=complex_lookup_config_fp,
                user_data_dir=user_data_dir,
                output_directory=output_directory
            )

    @classmethod
    def create(
        cls,
        model_keys_data_path=None,
        model_version_file_path=None,
        lookup_module_path=None,
        lookup_config=None,
        lookup_config_json=None,
        lookup_config_fp=None,
        complex_lookup_config_fp=None,
        user_data_dir=None,
        output_directory=None,
        builtin_lookup_type='combined'
    ):
        """
        Creates a keys lookup class instance for the given model and supplier -
        local file paths are required for the model keys data folder, the model
        version file and the Git repository for the model keys server. Returns a
        pair ``(model_info, klc)``, where ``model_info`` is a dictionary holding
        model information from the model version file and `klc` is the lookup
        service class instance for the model.
        """
        is_builtin = lookup_config or lookup_config_json or lookup_config_fp
        is_complex = complex_lookup_config_fp and output_directory

        if is_builtin:
            lookup = RTreeLookup(
                config=lookup_config,
                config_json=lookup_config_json,
                config_fp=lookup_config_fp
            )
            model_info = lookup.config.get('model')
            if builtin_lookup_type == 'base':
                lookup = OasisBaseLookup(
                    config=lookup_config,
                    config_json=lookup_config_json,
                    config_fp=lookup_config_fp
                )
                return lookup.config.get('model'), lookup
            elif builtin_lookup_type == 'combined':
                return model_info, lookup
            elif builtin_lookup_type == 'peril':
                return model_info, lookup.peril_lookup
            elif builtin_lookup_type == 'vulnerability':
                return model_info, lookup.vulnerability_lookup
        else:
            _model_keys_data_path = as_path(model_keys_data_path, 'model_keys_data_path', preexists=True)

            model_info = cls.get_model_info(model_version_file_path)
            lookup_module = get_custom_module(lookup_module_path, 'lookup_module_path')

            if not is_complex:
                lookup = cls.get_custom_lookup(
                    lookup_module=lookup_module,
                    keys_data_path=_model_keys_data_path,
                    model_info=model_info
                )
                return model_info, lookup

            _complex_lookup_config_fp = as_path(complex_lookup_config_fp, 'complex_lookup_config_fp', preexists=True)
            _output_directory = as_path(output_directory, 'output_directory', preexists=True)

            lookup = cls.get_custom_lookup(
                lookup_module=lookup_module,
                keys_data_path=_model_keys_data_path,
                model_info=model_info,
                complex_lookup_config_fp=_complex_lookup_config_fp,
                user_data_dir=user_data_dir,
                output_directory=_output_directory
            )

            return model_info, lookup

    @classmethod
    def get_keys_base(
        cls,
        lookup,
        loc_df,
        success_only=False
    ):
        """
        Used when lookup is an instances of `OasisBaseKeysLookup(object)`

        Generates keys records (JSON) for the given model and supplier -
        requires an instance of the lookup service (which can be created using
        the `create` method in this factory class), and either the model
        location file path or the string contents of such a file.

        The optional keyword argument ``success_only`` indicates whether only
        records with successful lookups should be returned (default), or all
        records.
        """
        for record in lookup.process_locations(loc_df):
            if success_only:
                if record['status'].lower() == OASIS_KEYS_STATUS['success']['id']:
                    yield record
            else:
                yield record

    @classmethod
    def get_keys_builtin(
        cls,
        lookup,
        loc_df,
        success_only=False
    ):
        """
        Used when lookup is an instances of `OasisBaseLookup(object)`

        Generates lookup results (dicts) for the given model and supplier -
        requires a lookup instance (which can be created using the `create2`
        method in this factory class), and the source exposures/locations
        dataframe.

        The optional keyword argument ``success_only`` indicates whether only
        results with successful lookup status should be returned (default),
        or all results.
        """
        locations = (loc for _, loc in loc_df.iterrows())
        for result in lookup.bulk_lookup(locations):
            if success_only:
                if result['status'].lower() == OASIS_KEYS_STATUS['success']['id']:
                    yield result
            else:
                yield result

    @classmethod
    def get_keys_multiproc(
        cls,
        lookup,
        loc_df,
        success_only=False,
        num_cores=-1,
        num_partitions=-1
    ):
        """
        Used for CPU bound lookup operations, Depends on a method

        `process_locations_multiproc(dataframe)`

        where single_row is a pandas series from a location Pandas DataFrame
        and returns a list of dicts holding the lookup results for that single row
        """
        pool_count = num_cores if num_cores > 0 else cpu_count()
        part_count = num_partitions if num_partitions > 0 else min(pool_count * 2, len(loc_df))
        locations = np.array_split(loc_df, part_count)

        pool = Pool(pool_count)
        results = pool.map(lookup.process_locations_multiproc, locations)
        lookup_results = sum([r for r in results if r], [])
        pool.terminate()
        return lookup_results

    @classmethod
    def save_keys(
        cls,
        keys_data,
        keys_file_path=None,
        keys_errors_file_path=None,
        keys_format='oasis',
        keys_success_msg=False
    ):
        """
        Writes a keys file, and optionally a keys error file, for the keys
        generated by the lookup service for the given model, supplier and
        exposure sfile - requires a lookup service instance (which can be
        created using the `create` method in this factory class), the path of
        the model location file, the path of the keys file, and the format of
        the output file which can be an Oasis keys file (``oasis``) or a
        simple listing of the records to file (``json``).

        The optional keyword argument ``keys_error_file_path`` if present
        indicates that all keys records, whether for locations with successful
        or unsuccessful lookups, will be generated and written to separate
        files. A keys record with a successful lookup will have a `status`
        field whose value will be `success`, otherwise the record will have
        a `status` field value of `failure` or `nomatch`.

        If ``keys_errors_file_path`` is not present then the method returns a
        pair ``(p, n)`` where ``p`` is the keys file path and ``n`` is the
        number of "successful" keys records written to the keys file, otherwise
        it returns a quadruple ``(p1, n1, p2, n2)`` where ``p1`` is the keys
        file path, ``n1`` is the number of "successful" keys records written to
        the keys file, ``p2`` is the keys errors file path and ``n2`` is the
        number of "unsuccessful" keys records written to keys errors file.
        """

        _keys_file_path = as_path(keys_file_path, 'keys_file_path', preexists=False)
        _keys_errors_file_path = as_path(keys_errors_file_path, 'keys_errors_file_path', preexists=False)

        if keys_format == 'json':
            output_class = JSONKeysOutputStrategy
        elif keys_format == 'oasis':
            output_class = CSVKeysOutputStrategy
        else:
            raise OasisException("Unrecognised keys file output format - valid formats are 'oasis' or 'json'")

        with ExitStack() as exit_stack:
            keys_file = exit_stack.enter_context(open(_keys_file_path, "w"))
            if _keys_errors_file_path:
                keys_errors_file = exit_stack.enter_context(open(_keys_errors_file_path, "w"))
            else:
                keys_errors_file = None

            output_writer = output_class(
                keys_file,
                keys_errors_file=keys_errors_file,
                write_success_msg=keys_success_msg
            )
            n_successes, n_nonsuccesses = output_writer.write(keys_data)

        if not _keys_errors_file_path:
            return _keys_file_path, n_successes

        return _keys_file_path, n_successes, _keys_errors_file_path, n_nonsuccesses

    @classmethod
    def save_results(
        cls,
        lookup,
        location_df,
        successes_fp=None,
        errors_fp=None,
        format='oasis',
        keys_success_msg=False,
        multiproc_enabled=True,
        multiproc_num_cores=-1,
        multiproc_num_partitions=-1,

    ):
        """
        Writes a keys file, and optionally a keys error file, for the keys
        generated by the lookup service for the given model, supplier and
        exposure sfile - requires a lookup service instance (which can be
        created using the `create` method in this factory class), the path of
        the model location file, the path of the keys file, and the format of
        the output file which can be an Oasis keys file (``oasis``) or a
        simple listing of the records to file (``json``).

        The optional keyword argument ``keys_error_file_path`` if present
        indicates that all keys records, whether for locations with successful
        or unsuccessful lookups, will be generated and written to separate
        files. A keys record with a successful lookup will have a `status`
        field whose value will be `success`, otherwise the record will have
        a `status` field value of `failure` or `nomatch`.

        If ``keys_errors_file_path`` is not present then the method returns a
        pair ``(p, n)`` where ``p`` is the keys file path and ``n`` is the
        number of "successful" keys records written to the keys file, otherwise
        it returns a quadruple ``(p1, n1, p2, n2)`` where ``p1`` is the keys
        file path, ``n1`` is the number of "successful" keys records written to
        the keys file, ``p2`` is the keys errors file path and ``n2`` is the
        number of "unsuccessful" keys records written to keys errors file.
        """
        sfp = as_path(successes_fp, 'successes_fp', preexists=False)
        efp = as_path(errors_fp, 'errors_fp', preexists=False)
        kwargs = {
            "lookup": lookup,
            "loc_df": location_df,
            "success_only": (False if efp else True)
        }

        # Return the multiproccessed generated (both lookup classes have this method)
        if (multiproc_enabled and hasattr(lookup, 'process_locations_multiproc')):
            keys_generator = cls.get_keys_multiproc
            kwargs['num_cores'] = multiproc_num_cores
            kwargs['num_partitions'] = multiproc_num_partitions
        # Return Rtree based method
        elif isinstance(lookup, (RTreeLookup, OasisBaseLookup)):
            keys_generator = cls.get_keys_builtin
        # Return Interface method, same as 'OasisBaseKeysLookup' before refactor
        elif isinstance(lookup, OasisLookupInterface):
            keys_generator = cls.get_keys_base
        # Fallback to trying 'get_keys_base', if that fails raise a error
        else:
            try:
                keys_generator = cls.get_keys_base
            except AttributeError:
                raise OasisException('Unknown lookup class {}, missing default method "cls.get_keys_base"'.format(type(lookup)))

        results = keys_generator(**kwargs)
<<<<<<< HEAD
        return cls.save_keys(
            results,
            keys_file_path=sfp,
            keys_errors_file_path=efp,
            keys_format=format,
            keys_success_msg=keys_success_msg,
        )
=======
        successes = []
        nonsuccesses = []

        # Todo: Move the inside the keys_generators?  and return a tuple of (successes, nonsuccesses)
        if len (results) > 0 :
            for r in results:
                successes.append(r) if r['status'] == OASIS_KEYS_STATUS['success']['id'] else nonsuccesses.append(r)

            if format == 'json':
                if efp:
                    fp1, n1 = cls.write_json_keys_file(successes, sfp)
                    fp2, n2 = cls.write_json_keys_file(nonsuccesses, efp)
                    return fp1, n1, fp2, n2
                return cls.write_json_keys_file(successes, sfp)
            elif format == 'oasis':
                if efp:
                    fp1, n1 = cls.write_oasis_keys_file(successes, sfp, keys_success_msg)
                    fp2, n2 = cls.write_oasis_keys_errors_file(nonsuccesses, efp)
                    return fp1, n1, fp2, n2
                return cls.write_oasis_keys_file(successes, sfp, keys_success_msg)
            else:
                raise OasisException("Unrecognised lookup file output format - valid formats are 'oasis' or 'json'")
        else: 
            raise OasisException("No data returned from keys service")
                    
>>>>>>> 00519ba2
<|MERGE_RESOLUTION|>--- conflicted
+++ resolved
@@ -290,6 +290,9 @@
                 write_success_msg=keys_success_msg
             )
             n_successes, n_nonsuccesses = output_writer.write(keys_data)
+
+        if n_successes + n_nonsuccesses == 0:
+            raise OasisException("No data returned from keys service")
 
         if not _keys_errors_file_path:
             return _keys_file_path, n_successes
@@ -361,38 +364,11 @@
                 raise OasisException('Unknown lookup class {}, missing default method "cls.get_keys_base"'.format(type(lookup)))
 
         results = keys_generator(**kwargs)
-<<<<<<< HEAD
+
         return cls.save_keys(
             results,
             keys_file_path=sfp,
             keys_errors_file_path=efp,
             keys_format=format,
             keys_success_msg=keys_success_msg,
-        )
-=======
-        successes = []
-        nonsuccesses = []
-
-        # Todo: Move the inside the keys_generators?  and return a tuple of (successes, nonsuccesses)
-        if len (results) > 0 :
-            for r in results:
-                successes.append(r) if r['status'] == OASIS_KEYS_STATUS['success']['id'] else nonsuccesses.append(r)
-
-            if format == 'json':
-                if efp:
-                    fp1, n1 = cls.write_json_keys_file(successes, sfp)
-                    fp2, n2 = cls.write_json_keys_file(nonsuccesses, efp)
-                    return fp1, n1, fp2, n2
-                return cls.write_json_keys_file(successes, sfp)
-            elif format == 'oasis':
-                if efp:
-                    fp1, n1 = cls.write_oasis_keys_file(successes, sfp, keys_success_msg)
-                    fp2, n2 = cls.write_oasis_keys_errors_file(nonsuccesses, efp)
-                    return fp1, n1, fp2, n2
-                return cls.write_oasis_keys_file(successes, sfp, keys_success_msg)
-            else:
-                raise OasisException("Unrecognised lookup file output format - valid formats are 'oasis' or 'json'")
-        else: 
-            raise OasisException("No data returned from keys service")
-                    
->>>>>>> 00519ba2
+        )