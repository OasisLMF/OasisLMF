--- conflicted
+++ resolved
@@ -118,14 +118,10 @@
     return closest_points
 
 
-<<<<<<< HEAD
 key_columns = ['loc_id', 'peril_id', 'coverage_type', 'area_peril_id', 'vulnerability_id', 'status', 'message']
 
 
 class PerilCoveredDeterministicLookup(AbstractBasicKeyLookup):
-=======
-class DeterministicLookup(AbstractBasicKeyLookup):
->>>>>>> 22cbe30e
     multiproc_enabled = False
 
     def process_locations(self, locations):
