--- conflicted
+++ resolved
@@ -391,12 +391,7 @@
     melt_output_file=None,
     qelt_output_file=None,
     noheader=False,
-<<<<<<< HEAD
-    output_binary=False,
-    output_parquet=False
-=======
     output_format="csv",
->>>>>>> 9ecb12b7
 ):
     """Runs ELT calculations
     Args:
@@ -406,12 +401,7 @@
         melt_output_file (str, optional): Path to MELT output file. Defaults to None.
         qelt_output_file (str, optional): Path to QELT output file. Defaults to None.
         noheader (bool): Boolean value to skip header in output file. Defaults to False.
-<<<<<<< HEAD
-        output_binary (bool): Boolean value to output binary files. Defaults to False.
-        output_parquet (bool): Boolean value to output parquet files. Defaults to False.
-=======
         output_format (str): Output format extension. Defaults to "csv".
->>>>>>> 9ecb12b7
     """
     outmap = {
         "selt": {
@@ -446,17 +436,8 @@
             continue
         if Path(path).suffix == "":  # Ignore suffix for pipes
             continue
-<<<<<<< HEAD
-        if (output_binary and Path(path).suffix != '.bin'):
-            raise ValueError(f"Invalid file extension for Binary, expected .bin, got {path},")
-        if (output_parquet and Path(path).suffix != '.parquet'):
-            raise ValueError(f"Invalid file extension for Parquet, expected .parquet, got {path},")
-        if (not output_binary and not output_parquet and Path(path).suffix != '.csv'):
-            raise ValueError(f"Invalid file extension for CSV, expected .csv, got {path},")
-=======
         if (Path(path).suffix != output_format):
             raise ValueError(f"Invalid file extension for {output_format}, got {path},")
->>>>>>> 9ecb12b7
 
     if run_dir is None:
         run_dir = './work'
@@ -537,11 +518,7 @@
 
 
 @redirect_logging(exec_name='eltpy')
-<<<<<<< HEAD
-def main(run_dir='.', files_in=None, selt=None, melt=None, qelt=None, noheader=False, binary=False, parquet=False, **kwargs):
-=======
 def main(run_dir='.', files_in=None, selt=None, melt=None, qelt=None, noheader=False, ext="csv", **kwargs):
->>>>>>> 9ecb12b7
     run(
         run_dir,
         files_in,
@@ -549,10 +526,5 @@
         melt_output_file=melt,
         qelt_output_file=qelt,
         noheader=noheader,
-<<<<<<< HEAD
-        output_binary=binary,
-        output_parquet=parquet,
-=======
         output_format=ext,
->>>>>>> 9ecb12b7
     )