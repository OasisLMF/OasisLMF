--- conflicted
+++ resolved
@@ -403,19 +403,11 @@
             output_len = nb_oasis_int(xref['output'])
 
         if programme_node in node_to_output_id:
-<<<<<<< HEAD
-            node_to_output_id[programme_node].append((nb_oasis_int(xref['layer_id']), nb_oasis_int(xref['output'])))
-        else:
-            _list = List.empty_list(output_type)
-            _list.append((nb_oasis_int(xref['layer_id']), nb_oasis_int(xref['output'])))
-            node_to_output_id[programme_node] = _list
-=======
-            node_to_output_id[programme_node][nb_oasis_int(xref['layer_id'])] = nb_oasis_int(xref['output_id'])
+            node_to_output_id[programme_node][nb_oasis_int(xref['layer_id'])] = nb_oasis_int(xref['output'])
         else:
             _dict = Dict.empty(nb_oasis_int, nb_oasis_int)
-            _dict[nb_oasis_int(xref['layer_id'])] = nb_oasis_int(xref['output_id'])
+            _dict[nb_oasis_int(xref['layer_id'])] = nb_oasis_int(xref['output'])
             node_to_output_id[programme_node] = _dict
->>>>>>> 9ecb12b7
 
     ##### programme ####
     # node_layers will contain the number of layer for each nodes
