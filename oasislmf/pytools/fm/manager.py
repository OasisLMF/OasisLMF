import tempfile
import sys
import logging
import numpy as np
from contextlib import ExitStack

from .financial_structure import create_financial_structure, load_financial_structure
from .stream_sparse import read_stream_header, EventWriterSparse, read_streams_sparse, EventWriterOrderedOutputSparse
from .compute_sparse import compute_event as compute_event_sparse
from .compute_sparse import init_variable as init_variable_sparse
from .compute_sparse import reset_variable as reset_variable_sparse
from .compute_sparse import load_net_value
from oasislmf.pytools.utils import redirect_logging


logger = logging.getLogger(__name__)


def run(create_financial_structure_files, **kwargs):
    if create_financial_structure_files:
        create_financial_structure(kwargs['allocation_rule'], kwargs['static_path'])
    else:
        return run_synchronous(**kwargs)


@redirect_logging(exec_name='fmpy')
def run_synchronous(allocation_rule, files_in, files_out, net_loss, storage_method, **kwargs):
    if allocation_rule == 3:
        allocation_rule = 2
    elif allocation_rule == 0 and net_loss is not None:
        raise NotImplementedError("net loss option is not implemented for alloc rule 0")

    if files_out is not None:
        files_out = files_out[0]

    if files_in is None:
        streams_in = [sys.stdin.buffer]
    else:
        streams_in = [open(file_in, 'rb') for file_in in files_in]

    try:
        for stream_in in streams_in:
            stream_type, max_sidx_val = read_stream_header(stream_in)

        if storage_method == "sparse":
            run_synchronous_sparse(max_sidx_val, allocation_rule, streams_in=streams_in, files_out=files_out, net_loss=net_loss, **kwargs)
        else:
            raise ValueError(f"storage_method {storage_method} is not supported for this version")

    finally:
        if files_in is not None:
            for stream_in in streams_in:
                stream_in.close()


def run_synchronous_sparse(max_sidx_val, allocation_rule, static_path, streams_in, files_out, low_memory, net_loss, sort_output, **kwargs):
    compute_info, nodes_array, node_parents_array, node_profiles_array, output_array, fm_profile = load_financial_structure(
        allocation_rule, static_path)

    compute_info = compute_info[0]
    stepped = True if compute_info['stepped'] else None  # https://github.com/numba/numba/issues/4108

    if sort_output:
        event_writer_cls = EventWriterOrderedOutputSparse
    else:
        event_writer_cls = EventWriterSparse

    with tempfile.TemporaryDirectory() as tempdir, ExitStack() as stack:
        (max_sidx_val, max_sidx_count, len_array, sidx_indexes, sidx_indptr, sidx_val, loss_indptr, loss_val, pass_through,
         extras_indptr, extras_val, children, computes, item_parent_i, compute_idx) = init_variable_sparse(compute_info, max_sidx_val, tempdir, low_memory)

        if allocation_rule == 0:
            pass_through_out = np.zeros_like(pass_through)
        else:
            pass_through_out = pass_through

<<<<<<< HEAD
        keep_input_loss = False
        if compute_info['allocation_rule'] == 1:
            keep_input_loss = True

        if net_loss is None:  # stream out need to provide gross loss
            gross_writer = stack.enter_context(
                event_writer_cls(
                    files_out, nodes_array, output_array, sidx_indexes,
                    sidx_indptr, sidx_val, loss_indptr, loss_val,
                    pass_through_out, max_sidx_val, computes
                )
            )
            net_writer = False
        elif net_loss == '':  # stream out need to provide net_loss instead of gross loss
            gross_writer = False
            net_writer = stack.enter_context(
                event_writer_cls(
                    files_out, nodes_array, output_array, sidx_indexes,
                    sidx_indptr, sidx_val, loss_indptr, loss_val,
                    pass_through_out, max_sidx_val, computes
                )
            )
            keep_input_loss = True
        elif net_loss == '-':  # double stream out, net_loss written to stdout
            gross_writer = False
            if files_out is not None:  # gross loss written out only if files_out path given
                gross_writer = stack.enter_context(
                    event_writer_cls(
                        files_out, nodes_array, output_array, sidx_indexes,
                        sidx_indptr, sidx_val, loss_indptr, loss_val,
                        pass_through_out, max_sidx_val, computes
                    )
                )
            net_writer = stack.enter_context(
                event_writer_cls(
                    None, nodes_array, output_array, sidx_indexes, sidx_indptr,
                    sidx_val, loss_indptr, loss_val, pass_through_out,
                    max_sidx_val, computes
                )
            )
            keep_input_loss = True
        else:  # double stream out, net_loss is the extra path to write the net to
            gross_writer = stack.enter_context(
                event_writer_cls(
                    files_out, nodes_array, output_array, sidx_indexes,
                    sidx_indptr, sidx_val, loss_indptr, loss_val,
                    pass_through_out, max_sidx_val, computes
                )
            )
            net_writer = stack.enter_context(
                event_writer_cls(
                    net_loss, nodes_array, output_array, sidx_indexes,
                    sidx_indptr, sidx_val, loss_indptr, loss_val,
                    pass_through_out, max_sidx_val, computes
                )
            )
            keep_input_loss = True

        for event_id in read_streams_sparse(streams_in, nodes_array, sidx_indexes, sidx_indptr, sidx_val,
                                            loss_indptr, loss_val, pass_through, len_array, computes, compute_idx):
            compute_event_sparse(
                compute_info,
                keep_input_loss,
                nodes_array,
                node_parents_array,
                node_profiles_array,
                len_array, max_sidx_val, sidx_indexes, sidx_indptr, sidx_val, loss_indptr, loss_val, extras_indptr, extras_val,
                children,
                computes,
                compute_idx,
                item_parent_i,
                fm_profile,
                stepped)
            if gross_writer:
                gross_writer.write(event_id, compute_idx)
            if net_writer:
                load_net_value(computes, compute_idx, nodes_array, sidx_indptr, sidx_indexes, loss_indptr, loss_val)
                net_writer.write(event_id, compute_idx)
            reset_variable_sparse(children, compute_idx, computes)
=======
        with event_writer_cls(files_out, nodes_array, output_array, sidx_indexes, sidx_indptr, sidx_val,
                              loss_indptr, loss_val, pass_through_out, max_sidx_val, computes) as event_writer:
            for i, event_id in enumerate(read_streams_sparse(
                    streams_in, nodes_array, sidx_indexes, sidx_indptr, sidx_val,
                    loss_indptr, loss_val, pass_through, len_array, computes, compute_idx)):
                try:
                    compute_event_sparse(
                        compute_info,
                        net_loss,
                        nodes_array,
                        node_parents_array,
                        node_profiles_array,
                        len_array, max_sidx_val, sidx_indexes, sidx_indptr, sidx_val, loss_indptr, loss_val, extras_indptr, extras_val,
                        children,
                        computes,
                        compute_idx,
                        item_parent_i,
                        fm_profile,
                        stepped)
                    event_writer.write(event_id, compute_idx)
                    reset_variable_sparse(children, compute_idx, computes)
                except Exception:
                    node = nodes_array[computes[compute_idx['compute_i']]]
                    logger.error(f"event index={i} id={event_id}, "
                                 f"at node level_id={node['level_id']} agg_id={node['agg_id']}")
                    raise
>>>>>>> 75b48e25
<|MERGE_RESOLUTION|>--- conflicted
+++ resolved
@@ -74,7 +74,6 @@
         else:
             pass_through_out = pass_through
 
-<<<<<<< HEAD
         keep_input_loss = False
         if compute_info['allocation_rule'] == 1:
             keep_input_loss = True
@@ -133,52 +132,33 @@
             )
             keep_input_loss = True
 
-        for event_id in read_streams_sparse(streams_in, nodes_array, sidx_indexes, sidx_indptr, sidx_val,
-                                            loss_indptr, loss_val, pass_through, len_array, computes, compute_idx):
-            compute_event_sparse(
-                compute_info,
-                keep_input_loss,
-                nodes_array,
-                node_parents_array,
-                node_profiles_array,
-                len_array, max_sidx_val, sidx_indexes, sidx_indptr, sidx_val, loss_indptr, loss_val, extras_indptr, extras_val,
-                children,
-                computes,
-                compute_idx,
-                item_parent_i,
-                fm_profile,
-                stepped)
+        for i, event_id in enumerate(read_streams_sparse(
+                streams_in, nodes_array, sidx_indexes, sidx_indptr, sidx_val,
+                loss_indptr, loss_val, pass_through, len_array, computes, compute_idx)):
+            try:
+                compute_event_sparse(
+                    compute_info,
+                    net_loss,
+                    nodes_array,
+                    node_parents_array,
+                    node_profiles_array,
+                    len_array, max_sidx_val, sidx_indexes, sidx_indptr, sidx_val, loss_indptr, loss_val, extras_indptr, extras_val,
+                    children,
+                    computes,
+                    compute_idx,
+                    item_parent_i,
+                    fm_profile,
+                    stepped)
+                event_writer.write(event_id, compute_idx)
+                reset_variable_sparse(children, compute_idx, computes)
+            except Exception:
+                node = nodes_array[computes[compute_idx['compute_i']]]
+                logger.error(f"event index={i} id={event_id}, "
+                             f"at node level_id={node['level_id']} agg_id={node['agg_id']}")
+                raise
             if gross_writer:
                 gross_writer.write(event_id, compute_idx)
             if net_writer:
                 load_net_value(computes, compute_idx, nodes_array, sidx_indptr, sidx_indexes, loss_indptr, loss_val)
                 net_writer.write(event_id, compute_idx)
-            reset_variable_sparse(children, compute_idx, computes)
-=======
-        with event_writer_cls(files_out, nodes_array, output_array, sidx_indexes, sidx_indptr, sidx_val,
-                              loss_indptr, loss_val, pass_through_out, max_sidx_val, computes) as event_writer:
-            for i, event_id in enumerate(read_streams_sparse(
-                    streams_in, nodes_array, sidx_indexes, sidx_indptr, sidx_val,
-                    loss_indptr, loss_val, pass_through, len_array, computes, compute_idx)):
-                try:
-                    compute_event_sparse(
-                        compute_info,
-                        net_loss,
-                        nodes_array,
-                        node_parents_array,
-                        node_profiles_array,
-                        len_array, max_sidx_val, sidx_indexes, sidx_indptr, sidx_val, loss_indptr, loss_val, extras_indptr, extras_val,
-                        children,
-                        computes,
-                        compute_idx,
-                        item_parent_i,
-                        fm_profile,
-                        stepped)
-                    event_writer.write(event_id, compute_idx)
-                    reset_variable_sparse(children, compute_idx, computes)
-                except Exception:
-                    node = nodes_array[computes[compute_idx['compute_i']]]
-                    logger.error(f"event index={i} id={event_id}, "
-                                 f"at node level_id={node['level_id']} agg_id={node['agg_id']}")
-                    raise
->>>>>>> 75b48e25
+            reset_variable_sparse(children, compute_idx, computes)