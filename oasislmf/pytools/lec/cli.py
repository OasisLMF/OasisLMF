#!/usr/bin/env python

import argparse
import logging

from . import manager, logger
from .data import VALID_EXT


def validate_flags(args):
    if args.binary and args.parquet:
        raise RuntimeError("Cannot output both parquet and binary flags at the same time.")


def main():
    parser = argparse.ArgumentParser(description='Process loss exceedance data')
    parser.add_argument('--run_dir', type=str, default='.', help='path to the run directory')
    parser.add_argument('-K', '--subfolder', type=str, default=None, help='workspace sub folder name, inside <run_dir>/work/<sub folder name>')
    parser.add_argument('-O', '--ept', type=str, default=None, help='Output Exeedance Probability Table (EPT)')
    parser.add_argument('-o', '--psept', type=str, default=None, help='Output Per Sample Exeedance Probability Table (PSEPT)')
    parser.add_argument('-F', '--agg_full_uncertainty', action='store_true', help='Aggregate Full Uncertainty')
    parser.add_argument('-W', '--agg_wheatsheaf', action='store_true', help='Aggregate Wheatsheaf')
    parser.add_argument('-S', '--agg_sample_mean', action='store_true', help='Aggregate Sample Mean')
    parser.add_argument('-M', '--agg_wheatsheaf_mean', action='store_true', help='Aggregate Wheatsheaf Mean')
    parser.add_argument('-f', '--occ_full_uncertainty', action='store_true', help='Occurrence Full Uncertainty')
    parser.add_argument('-w', '--occ_wheatsheaf', action='store_true', help='Occurrence Wheatsheaf')
    parser.add_argument('-s', '--occ_sample_mean', action='store_true', help='Occurrence Sample Mean')
    parser.add_argument('-m', '--occ_wheatsheaf_mean', action='store_true', help='Occurrence Wheatsheaf Mean')
    parser.add_argument('-r', '--use_return_period', action='store_true', help='Use Return Period file')
    parser.add_argument('-v', '--logging-level', type=int, default=30,
                        help='logging level (debug:10, info:20, warning:30, error:40, critical:50)')
    parser.add_argument('-H', '--noheader', action='store_true', help='Suppress header in output files')
<<<<<<< HEAD
    parser.add_argument('-B', '--binary', action='store_true', help='Output data as binary files')
    parser.add_argument('-P', '--parquet', action='store_true', help='Output data as parquet files')
=======
    parser.add_argument('-E', '--ext', type=str, default='csv', choices=VALID_EXT, help='Output data format')
>>>>>>> 9ecb12b7

    args = parser.parse_args()
    validate_flags(args)
    kwargs = vars(args)

    # Set up logging
    ch = logging.StreamHandler()
    formatter = logging.Formatter('%(asctime)s - %(name)s - %(levelname)s - %(message)s')
    ch.setFormatter(formatter)
    logger.addHandler(ch)
    logging_level = kwargs.pop('logging_level')
    logger.setLevel(logging_level)

    manager.main(**kwargs)


if __name__ == '__main__':
    main()<|MERGE_RESOLUTION|>--- conflicted
+++ resolved
@@ -5,11 +5,6 @@
 
 from . import manager, logger
 from .data import VALID_EXT
-
-
-def validate_flags(args):
-    if args.binary and args.parquet:
-        raise RuntimeError("Cannot output both parquet and binary flags at the same time.")
 
 
 def main():
@@ -30,15 +25,9 @@
     parser.add_argument('-v', '--logging-level', type=int, default=30,
                         help='logging level (debug:10, info:20, warning:30, error:40, critical:50)')
     parser.add_argument('-H', '--noheader', action='store_true', help='Suppress header in output files')
-<<<<<<< HEAD
-    parser.add_argument('-B', '--binary', action='store_true', help='Output data as binary files')
-    parser.add_argument('-P', '--parquet', action='store_true', help='Output data as parquet files')
-=======
     parser.add_argument('-E', '--ext', type=str, default='csv', choices=VALID_EXT, help='Output data format')
->>>>>>> 9ecb12b7
 
     args = parser.parse_args()
-    validate_flags(args)
     kwargs = vars(args)
 
     # Set up logging
