--- conflicted
+++ resolved
@@ -253,12 +253,7 @@
     occ_wheatsheaf_mean=False,
     use_return_period=False,
     noheader=False,
-<<<<<<< HEAD
-    output_binary=False,
-    output_parquet=False
-=======
     output_format="csv",
->>>>>>> 9ecb12b7
 ):
     """Runs LEC calculations
     Args:
@@ -276,12 +271,7 @@
         occ_wheatsheaf_mean (bool, optional): Occurrence Wheatsheaf Mean. Defaults to False.
         use_return_period (bool, optional): Use Return Period file. Defaults to False.
         noheader (bool): Boolean value to skip header in output file
-<<<<<<< HEAD
-        output_binary (bool): Boolean value to output binary files. Defaults to False.
-        output_parquet (bool): Boolean value to output parquet files. Defaults to False.
-=======
         output_format (str): Output format extension. Defaults to "csv".
->>>>>>> 9ecb12b7
     """
     outmap = {
         "ept": {
@@ -302,29 +292,17 @@
         },
     }
 
-<<<<<<< HEAD
-=======
     output_format = "." + output_format
     output_binary = output_format == ".bin"
     output_parquet = output_format == ".parquet"
->>>>>>> 9ecb12b7
     # Check for correct suffix
     for path in [v["file_path"] for v in outmap.values()]:
         if path is None:
             continue
         if Path(path).suffix == "":  # Ignore suffix for pipes
             continue
-<<<<<<< HEAD
-        if (output_binary and Path(path).suffix != '.bin'):
-            raise ValueError(f"Invalid file extension for Binary, expected .bin, got {path},")
-        if (output_parquet and Path(path).suffix != '.parquet'):
-            raise ValueError(f"Invalid file extension for Parquet, expected .parquet, got {path},")
-        if (not output_binary and not output_parquet and Path(path).suffix != '.csv'):
-            raise ValueError(f"Invalid file extension for CSV, expected .csv, got {path},")
-=======
         if (Path(path).suffix != output_format):
             raise ValueError(f"Invalid file extension for {output_format}, got {path},")
->>>>>>> 9ecb12b7
 
     if not all([v["compute"] for v in outmap.values()]):
         logger.warning("No output files specified")
@@ -511,12 +489,7 @@
     occ_wheatsheaf_mean=False,
     use_return_period=False,
     noheader=False,
-<<<<<<< HEAD
-    binary=False,
-    parquet=False,
-=======
     ext="csv",
->>>>>>> 9ecb12b7
     **kwargs
 ):
     run(
@@ -534,10 +507,5 @@
         occ_wheatsheaf_mean=occ_wheatsheaf_mean,
         use_return_period=use_return_period,
         noheader=noheader,
-<<<<<<< HEAD
-        output_binary=binary,
-        output_parquet=parquet,
-=======
         output_format=ext,
->>>>>>> 9ecb12b7
     )