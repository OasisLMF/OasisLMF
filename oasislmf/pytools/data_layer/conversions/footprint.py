--- conflicted
+++ resolved
@@ -4,11 +4,7 @@
 
 import pandas as pd
 import pyarrow as pa
-<<<<<<< HEAD
-import pyarrow.parquet as pq
-=======
 from pyarrow import parquet as pq
->>>>>>> ac60d11c
 
 from lot3.filestore.backends.local import LocalStorage
 from oasislmf.pytools.getmodel.footprint import Footprint
@@ -24,11 +20,7 @@
     Returns: None
     """
     with ExitStack() as stack:
-<<<<<<< HEAD
-        storage = LocalStorageConnector(
-=======
         storage = LocalStorage(
->>>>>>> ac60d11c
             root_dir=static_path,
             cache_dir=None,
         )
