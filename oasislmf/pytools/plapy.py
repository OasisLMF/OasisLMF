--- conflicted
+++ resolved
@@ -8,16 +8,12 @@
 parser = argparse.ArgumentParser()
 parser.add_argument(
     '-f', '--secondary-factor',
-<<<<<<< HEAD
-    help='optional secondary factor within range [0, 1]', default=1.0,
-=======
     help='optional relative secondary factor within range [0, 1]', default=1.0,
     type=float
 )
 parser.add_argument(
     '-F', '--uniform-factor',
     help='optional uniform post loss amplification factor', default=0.0,
->>>>>>> a5baa1c7
     type=float
 )
 parser.add_argument('-i', '--file-in', help='name of the input file')
@@ -56,8 +52,6 @@
         logger.error(f'Secondary factor {kwargs["secondary_factor"]} must lie within range [0, 1]')
         SystemExit(1)
 
-<<<<<<< HEAD
-=======
     if kwargs['uniform_factor'] < 0.0:
         logger.error(f'Uniform factor {kwargs["uniform_factor"]} must be positive value')
         SystemExit(1)
@@ -67,7 +61,6 @@
         logger.info('Ignoring relative secondary factor')
         kwargs['secondary_factor'] = 1.0
 
->>>>>>> a5baa1c7
     manager.run(**kwargs)
 
 
