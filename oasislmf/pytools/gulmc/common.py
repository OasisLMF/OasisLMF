--- conflicted
+++ resolved
@@ -7,21 +7,11 @@
 # probably need to set this dynamically depending on the stream type
 gul_header = np.int32(1 | 2 << 24).tobytes()
 
-<<<<<<< HEAD
-=======
 # define the damage_bin_dict damage_types
 DAMAGE_TYPE_RELATIVE = 1
 DAMAGE_TYPE_ABSOLUTE = 2
 DAMAGE_TYPE_DURATION = 3
 
-Item = nb.from_dtype(np.dtype([('item_id', np.int32),
-                               ('coverage_id', np.int32),
-                               ('areaperil_id', areaperil_int),
-                               ('vulnerability_id', np.int32),
-                               ('group_id', np.int32)
-                               ]))
-
->>>>>>> 581ff6b8
 ItemAdjustment = nb.from_dtype(np.dtype([('item_id', np.int32),
                                          ('intensity_adjustment', np.int32),
                                          ('return_period', np.int32)
