--- conflicted
+++ resolved
@@ -33,14 +33,15 @@
 from oasislmf.pytools.gulmc.aggregate import (
     process_aggregate_vulnerability, process_vulnerability_weights, read_aggregate_vulnerability,
     read_vulnerability_weights, )
-from oasislmf.pytools.gulmc.common import (DAMAGE_TYPE_ABSOLUTE, DAMAGE_TYPE_DURATION, DAMAGE_TYPE_RELATIVE, NP_BASE_ARRAY_SIZE,
-<<<<<<< HEAD
-                                           Item, Keys, ItemAdjustment,
-=======
-                                           Keys, ItemAdjustment,
->>>>>>> ce6bb174
-                                           NormInversionParameters, coverage_type, gul_header,
-                                           gulSampleslevelHeader_size, gulSampleslevelRec_size,
+from oasislmf.pytools.gulmc.common import (DAMAGE_TYPE_ABSOLUTE,
+                                           DAMAGE_TYPE_DURATION,
+                                           DAMAGE_TYPE_RELATIVE,
+                                           NP_BASE_ARRAY_SIZE, Keys,
+                                           ItemAdjustment,
+                                           NormInversionParameters,
+                                           coverage_type, gul_header,
+                                           gulSampleslevelHeader_size,
+                                           gulSampleslevelRec_size,
                                            haz_arr_type, items_MC_data_type,
                                            gulmc_compute_info_type)
 from oasislmf.pytools.gulmc.items import read_items, generate_item_map
