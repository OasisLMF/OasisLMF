from contextlib import ExitStack
import os
import sys

from .streams import read_and_write_streams
from .structure import (
    get_items_amplifications,
    get_post_loss_amplification_factors
)
from oasislmf.pytools.utils import redirect_logging


@redirect_logging(exec_name='plapy')
<<<<<<< HEAD
def run(run_dir, file_in, file_out, input_path, static_path, secondary_factor):
=======
def run(
    run_dir, file_in, file_out, input_path, static_path, secondary_factor,
    uniform_factor
):
>>>>>>> a5baa1c7
    """
    Execute the main Post Loss Amplification workflow.

    Args:
        run_dir (str): the directory of where the process is running
        file_in (str): file name of input stream
        file_out (str): file name of output streak
        input_path (str): path to amplifications.bin
        static_path (str): path to lossfactors.bin
        secondary_factor (float): secondary factor to apply to post loss
          amplification
<<<<<<< HEAD
=======
        uniform_factor (float): uniform factor to apply across all losses
>>>>>>> a5baa1c7

    Returns:
        0 (int): if no errors occurred
    """
    input_path = os.path.join(run_dir, input_path)
    static_path = os.path.join(run_dir, static_path)

    items_amps = get_items_amplifications(input_path)
    plafactors = get_post_loss_amplification_factors(
<<<<<<< HEAD
        static_path, secondary_factor
    )
=======
        static_path, secondary_factor, uniform_factor
    )

    # Set default factor should post loss amplification factor be missing
    default_factor = 1.0 if uniform_factor == 0.0 else uniform_factor
>>>>>>> a5baa1c7

    with ExitStack() as stack:
        if file_in is None:
            stream_in = sys.stdin.buffer
        else:
            stream_in = stack.enter_context(open(file_in, 'rb'))

        if file_out is None:
            stream_out = sys.stdout.buffer
        else:
            stream_out = stack.enter_context(open(file_out, 'wb'))

        read_and_write_streams(
            stream_in, stream_out, items_amps, plafactors, default_factor
        )

    return 0<|MERGE_RESOLUTION|>--- conflicted
+++ resolved
@@ -11,14 +11,10 @@
 
 
 @redirect_logging(exec_name='plapy')
-<<<<<<< HEAD
-def run(run_dir, file_in, file_out, input_path, static_path, secondary_factor):
-=======
 def run(
     run_dir, file_in, file_out, input_path, static_path, secondary_factor,
     uniform_factor
 ):
->>>>>>> a5baa1c7
     """
     Execute the main Post Loss Amplification workflow.
 
@@ -30,10 +26,7 @@
         static_path (str): path to lossfactors.bin
         secondary_factor (float): secondary factor to apply to post loss
           amplification
-<<<<<<< HEAD
-=======
         uniform_factor (float): uniform factor to apply across all losses
->>>>>>> a5baa1c7
 
     Returns:
         0 (int): if no errors occurred
@@ -43,16 +36,11 @@
 
     items_amps = get_items_amplifications(input_path)
     plafactors = get_post_loss_amplification_factors(
-<<<<<<< HEAD
-        static_path, secondary_factor
-    )
-=======
         static_path, secondary_factor, uniform_factor
     )
 
     # Set default factor should post loss amplification factor be missing
     default_factor = 1.0 if uniform_factor == 0.0 else uniform_factor
->>>>>>> a5baa1c7
 
     with ExitStack() as stack:
         if file_in is None:
