--- conflicted
+++ resolved
@@ -107,13 +107,7 @@
     return event_id, count, plafactors
 
 
-<<<<<<< HEAD
-def get_post_loss_amplification_factors(storage: BaseStorage, ignore_file_type=set()):
-=======
-def get_post_loss_amplification_factors(
-    path, secondary_factor, uniform_factor
-):
->>>>>>> 5cb36b02
+def get_post_loss_amplification_factors(storage: BaseStorage, secondary_factor, uniform_factor, ignore_file_type=set()):
     """
     Get Post Loss Amplification (PLA) factors mapped to event ID-item ID pair.
     Returns empty dictionary if uniform factor to apply across all losses has
@@ -133,15 +127,11 @@
         amplification ID n (4-byte int), loss factor for amplification ID n (4-byte float)
 
     Args:
-<<<<<<< HEAD
         storage: (BaseStorage) the storage connector for fetching the model data
-        ignore_file_type: set(str) file extension to ignore when loading
-=======
-        path (str): path to lossfactors.bin file
         secondary_factor (float): secondary factor to apply to post loss
           amplification
         uniform_factor (float): uniform factor to apply across all losses
->>>>>>> 5cb36b02
+        ignore_file_type: set(str) file extension to ignore when loading
 
     Returns:
         plafactors (dict): event ID-item ID pairs mapped to amplification IDs
@@ -152,7 +142,6 @@
     if uniform_factor > 0.0:
         return plafactors
 
-<<<<<<< HEAD
     input_files = set(storage.listdir())
     if LOSS_FACTORS_FILE_NAME in input_files and 'bin' not in ignore_file_type:
         logger.debug(f"loading {storage.get_storage_url(LOSS_FACTORS_FILE_NAME, encode_params=False)[1]}")
@@ -160,34 +149,6 @@
             factors_buffer = memoryview(bytearray(BUFFER_SIZE))
             event_count = np.ndarray(
                 N_PAIRS, buffer=factors_buffer, dtype=event_count_dtype
-=======
-    with open(os.path.join(path, LOSS_FACTORS_FILE_NAME), 'rb') as f:
-        factors_buffer = memoryview(bytearray(BUFFER_SIZE))
-        event_count = np.ndarray(
-            N_PAIRS, buffer=factors_buffer, dtype=event_count_dtype
-        )
-        amp_factor = np.ndarray(
-            N_PAIRS, buffer=factors_buffer, dtype=amp_factor_dtype
-        )
-        f.readinto(factors_buffer[:FILE_HEADER_SIZE])   # Ignore first 4 bytes
-
-        cursor = 0
-        valid_buffer = 0
-        count = 0
-        event_id = 0
-        while True:
-            len_read = f.readinto(factors_buffer[valid_buffer:])
-            valid_buffer += len_read
-
-            if len_read == 0:
-                break
-
-            valid_length = valid_buffer // DATA_SIZE
-
-            event_id, count, plafactors = fill_post_loss_amplification_factors(
-                event_id, count, cursor, valid_length, event_count, amp_factor,
-                plafactors, secondary_factor
->>>>>>> 5cb36b02
             )
             amp_factor = np.ndarray(
                 N_PAIRS, buffer=factors_buffer, dtype=amp_factor_dtype
