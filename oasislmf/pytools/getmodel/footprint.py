--- conflicted
+++ resolved
@@ -68,10 +68,7 @@
     def __exit__(self, exc_type, exc_value, exc_traceback):
         self.stack.__exit__(exc_type, exc_value, exc_traceback)
 
-<<<<<<< HEAD
-
-=======
->>>>>>> f8bd7071
+
     @staticmethod
     def get_footprint_fmt_priorities():
         """
@@ -82,19 +79,12 @@
         format_to_class = {
             'parquet': FootprintParquet, 'csv': FootprintCsv,
             'binZ': FootprintBinZ, 'bin': FootprintBin,
-<<<<<<< HEAD
             'parquet_dynamic': FootprintParquetDynamic,
-=======
->>>>>>> f8bd7071
         }
         priorities = [format_to_class[fmt] for fmt in fp_format_priorities if fmt in format_to_class]
 
         return priorities
 
-<<<<<<< HEAD
-
-=======
->>>>>>> f8bd7071
     @classmethod
     def load(
         cls,
