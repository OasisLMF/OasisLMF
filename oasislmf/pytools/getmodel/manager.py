"""
This file is the entry point for the python get model command for the package

TODO: use selector and select for output

"""
import atexit
import logging
import os
import sys
from contextlib import ExitStack

import numba as nb
import numpy as np
import pandas as pd
import pyarrow.parquet as pq
from numba import int32 as nb_int32, float64 as nb_float64
from numba.typed import Dict

from oasislmf.pytools.common import PIPE_CAPACITY
from oasislmf.utils.data import validate_vulnerability_replacements
from oasislmf.pytools.data_layer.footprint_layer import FootprintLayerClient
from oasislmf.pytools.getmodel.common import (Index_type, Keys, areaperil_int,
                                              oasis_float)
from oasislmf.pytools.getmodel.footprint import Footprint
from oasislmf.pytools.utils import redirect_logging
from ods_tools.oed import AnalysisSettingSchema
<<<<<<< HEAD

=======
>>>>>>> 2358252b

logger = logging.getLogger(__name__)

buff_size = PIPE_CAPACITY

oasis_int_dtype = np.dtype('i4')
oasis_int = np.int32
oasis_int_size = np.int32().itemsize
buff_int_size = buff_size // oasis_int_size

areaperil_int_relative_size = areaperil_int.itemsize // oasis_int_size
oasis_float_relative_size = oasis_float.itemsize // oasis_int_size
results_relative_size = 2 * oasis_float_relative_size


damagebindictionary = nb.from_dtype(np.dtype([('bin_index', np.int32),
                                              ('bin_from', oasis_float),
                                              ('bin_to', oasis_float),
                                              ('interpolation', oasis_float),
                                              ('interval_type', np.int32),
                                              ]))

damagebindictionaryCsv = nb.from_dtype(np.dtype([('bin_index', np.int32),
                                                 ('bin_from', oasis_float),
                                                 ('bin_to', oasis_float),
                                                 ('interpolation', oasis_float)]))

EventCSV = nb.from_dtype(np.dtype([('event_id', np.int32),
                                   ('areaperil_id', areaperil_int),
                                   ('intensity_bin_id', np.int32),
                                   ('probability', oasis_float)
                                   ]))

Item = nb.from_dtype(np.dtype([('id', np.int32),
                               ('coverage_id', np.int32),
                               ('areaperil_id', areaperil_int),
                               ('vulnerability_id', np.int32),
                               ('group_id', np.int32)
                               ]))


Vulnerability = nb.from_dtype(np.dtype([('vulnerability_id', np.int32),
                                        ('intensity_bin_id', np.int32),
                                        ('damage_bin_id', np.int32),
                                        ('probability', oasis_float)
                                        ]))

VulnerabilityIndex = nb.from_dtype(np.dtype([('vulnerability_id', np.int32),
                                             ('offset', np.int64),
                                             ('size', np.int64),
                                             ('original_size', np.int64)
                                             ]))
VulnerabilityRow = nb.from_dtype(np.dtype([('intensity_bin_id', np.int32),
                                           ('damage_bin_id', np.int32),
                                           ('probability', oasis_float)
                                           ]))

vuln_offset = 4


@nb.njit(cache=True)
def load_areaperil_id_u4(int32_mv, cursor, areaperil_id):
    int32_mv[cursor] = areaperil_id.view('i4')
    return cursor + 1


@nb.njit(cache=True)
def load_areaperil_id_u8(int32_mv, cursor, areaperil_id):
    int32_mv[cursor: cursor + 1] = areaperil_id.view('i4')
    return cursor + 2


if areaperil_int == 'u4':
    load_areaperil_id = load_areaperil_id_u4
elif areaperil_int == 'u8':
    load_areaperil_id = load_areaperil_id_u8
else:
    raise Exception(f"AREAPERIL_TYPE {areaperil_int} is not implemented chose u4 or u8")


@nb.njit(cache=True)
def load_items(items, valid_area_peril_id):
    """
    Processes the Items loaded from the file extracting meta data around the vulnerability data.

    Args:
        items: (List[Item]) Data loaded from the vulnerability file
        valid_area_peril_id: array of area_peril_id to be included (if none, all are included)

    Returns: (Tuple[Dict[int, int], List[int], Dict[int, int], List[Tuple[int, int]], List[int]])
             vulnerability dictionary, vulnerability IDs, areaperil to vulnerability index dictionary,
             areaperil ID to vulnerability index array, areaperil ID to vulnerability array
    """
    areaperil_to_vulns_size = 0
    areaperil_dict = Dict()
    vuln_dict = Dict()
    vuln_idx = 0
    for i in range(items.shape[0]):
        item = items[i]

        # filter areaperil_id
        if valid_area_peril_id is not None and item['areaperil_id'] not in valid_area_peril_id:
            continue

        # insert the vulnerability index if not in there
        if item['vulnerability_id'] not in vuln_dict:
            vuln_dict[item['vulnerability_id']] = np.int32(vuln_idx)
            vuln_idx += 1

        # insert an area dictionary into areaperil_dict under the key of areaperil ID
        if item['areaperil_id'] not in areaperil_dict:
            area_vuln = Dict()
            area_vuln[item['vulnerability_id']] = 0
            areaperil_dict[item['areaperil_id']] = area_vuln
            areaperil_to_vulns_size += 1
        else:
            if item['vulnerability_id'] not in areaperil_dict[item['areaperil_id']]:
                areaperil_to_vulns_size += 1
                areaperil_dict[item['areaperil_id']][item['vulnerability_id']] = 0

    areaperil_to_vulns_idx_dict = Dict()
    areaperil_to_vulns_idx_array = np.empty(len(areaperil_dict), dtype=Index_type)
    areaperil_to_vulns = np.empty(areaperil_to_vulns_size, dtype=np.int32)

    areaperil_i = 0
    vulnerability_i = 0

    for areaperil_id, vulns in areaperil_dict.items():
        areaperil_to_vulns_idx_dict[areaperil_id] = areaperil_i
        areaperil_to_vulns_idx_array[areaperil_i]['start'] = vulnerability_i

        for vuln_id in sorted(vulns):  # sorted is not necessary but doesn't impede the perf and align with cpp getmodel
            areaperil_to_vulns[vulnerability_i] = vuln_id
            vulnerability_i += 1
        areaperil_to_vulns_idx_array[areaperil_i]['end'] = vulnerability_i
        areaperil_i += 1

    return vuln_dict, areaperil_to_vulns_idx_dict, areaperil_to_vulns_idx_array, areaperil_to_vulns


def get_items(input_path, ignore_file_type=set(), valid_area_peril_id=None):
    """
    Loads the items from the items file.

    Args:
        input_path: (str) the path pointing to the file
        ignore_file_type: set(str) file extension to ignore when loading

    Returns: (Tuple[Dict[int, int], List[int], Dict[int, int], List[Tuple[int, int]], List[int]])
             vulnerability dictionary, vulnerability IDs, areaperil to vulnerability index dictionary,
             areaperil ID to vulnerability index array, areaperil ID to vulnerability array
    """
    input_files = set(os.listdir(input_path))
    if "items.bin" in input_files and "bin" not in ignore_file_type:
        logger.debug(f"loading {os.path.join(input_path, 'items.csv')}")
        items = np.memmap(os.path.join(input_path, "items.bin"), dtype=Item, mode='r')
    elif "items.csv" in input_files and "csv" not in ignore_file_type:
        logger.debug(f"loading {os.path.join(input_path, 'items.csv')}")
        items = np.loadtxt(os.path.join(input_path, "items.csv"), dtype=Item, delimiter=",", skiprows=1, ndmin=1)
    else:
        raise FileNotFoundError(f'items file not found at {input_path}')

    return load_items(items, valid_area_peril_id)


@nb.njit(cache=True)
def load_vulns_bin_idx(vulns_bin, vulns_idx_bin, vuln_dict,
                       num_damage_bins, num_intensity_bins, rowsize):
    """
    Loads the vulnerability binary index file.

    Args:
        vulns_bin: (List[VulnerabilityRow]) vulnerability data from the vulnerability file
        vulns_idx_bin: (List[VulnerabilityIndex]) vulnerability index data from the vulnerability idx file
        vuln_dict: (Dict[int, int]) maps the vulnerability ID with the index in the vulnerability array
        num_damage_bins: (int) number of damage bins in the data
        num_intensity_bins: (int) the number of intensity bins

    Returns: (List[List[List[floats]]]) vulnerability data grouped by intensity bin and damage bin
    """
    vuln_array = np.zeros((len(vuln_dict), num_damage_bins, num_intensity_bins), dtype=oasis_float)
    for idx_i in range(vulns_idx_bin.shape[0]):
        vuln_idx = vulns_idx_bin[idx_i]
        if vuln_idx['vulnerability_id'] in vuln_dict:
            cur_vuln_array = vuln_array[vuln_dict[vuln_idx['vulnerability_id']]]
            start = (vuln_idx['offset'] - vuln_offset) // rowsize
            end = start + vuln_idx['size'] // rowsize
            for vuln_i in range(start, end):
                vuln = vulns_bin[vuln_i]
                cur_vuln_array[vuln['damage_bin_id'] - 1, vuln['intensity_bin_id'] - 1] = vuln['probability']

    return vuln_array


@nb.njit(cache=True)
def load_vulns_bin_idx_adjusted(vulns_bin, vulns_idx_bin, vuln_dict,
                                num_damage_bins, num_intensity_bins, rowsize, adj_vuln_data=None):
    """
    Loads the vulnerability binary index file, prioritizing the data in the adjustments file over the data in the
    vulnerability file.

    Args:
        vulns_bin: (List[VulnerabilityRow]) vulnerability data from the vulnerability file
        vulns_idx_bin: (List[VulnerabilityIndex]) vulnerability index data from the vulnerability idx file
        vuln_dict: (Dict[int, int]) maps the vulnerability ID with the index in the vulnerability array
        num_damage_bins: (int) number of damage bins in the data
        num_intensity_bins: (int) the number of intensity bins
        adj_vuln_data: (List[Vulnerability]) vulnerability adjustment data, sorted by vuln_id

    Returns: (List[List[List[floats]]]) vulnerability data grouped by intensity bin and damage bin
    """
    vuln_array = np.zeros((len(vuln_dict), num_damage_bins, num_intensity_bins), dtype=oasis_float)
    adj_vuln_index = 0

    for idx_i in range(vulns_idx_bin.shape[0]):
        vuln_idx = vulns_idx_bin[idx_i]
        vuln_id = vuln_idx['vulnerability_id']

        # Check if current vulnerability id is in the adjustment data
        while adj_vuln_data is not None and adj_vuln_index < len(adj_vuln_data) and adj_vuln_data[adj_vuln_index]['vulnerability_id'] < vuln_id:
            adj_vuln_index += 1

        if vuln_id in vuln_dict:
            cur_vuln_array = vuln_array[vuln_dict[vuln_id]]
            start = (vuln_idx['offset'] - vuln_offset) // rowsize
            end = start + vuln_idx['size'] // rowsize

            # Apply data from vulns_bin or adj_vuln_data
            for vuln_i in range(start, end):
                if (adj_vuln_data is not None and adj_vuln_index < len(adj_vuln_data) and adj_vuln_data[adj_vuln_index]['vulnerability_id'] == vuln_id):
                    adj_vuln = adj_vuln_data[adj_vuln_index]
                    cur_vuln_array[adj_vuln['damage_bin_id'] - 1, adj_vuln['intensity_bin_id'] - 1] = adj_vuln['probability']
                    adj_vuln_index += 1
                else:
                    vuln = vulns_bin[vuln_i]
                    cur_vuln_array[vuln['damage_bin_id'] - 1, vuln['intensity_bin_id'] - 1] = vuln['probability']

    # Add remaining adj_vuln_data
    while adj_vuln_data is not None and adj_vuln_index < len(adj_vuln_data):
        adj_vuln = adj_vuln_data[adj_vuln_index]
        vuln_id = adj_vuln['vulnerability_id']
        if vuln_id in vuln_dict:
            cur_vuln_array = vuln_array[vuln_dict[vuln_id]]
            cur_vuln_array[adj_vuln['damage_bin_id'] - 1, adj_vuln['intensity_bin_id'] - 1] = adj_vuln['probability']
        adj_vuln_index += 1

    return vuln_array


@nb.njit(cache=True)
def load_vulns_bin(vulns_bin, vuln_dict, num_damage_bins, num_intensity_bins):
    """
    Loads the vulnerability data grouped by the intensity and damage bins.

    Args:
        vuln_bin: (List[Vulnerability]) vulnerability data from the vulnerability file
        vuln_dict: (Dict[int, int]) maps the vulnerability ID with the index in the vulnerability array
        num_damage_bins: (int) number of damage bins in the data
        num_intensity_bins: (int) the number of intensity bins

    Returns: (List[List[List[floats]]]) vulnerability data grouped by intensity bin and damage bin
    """
    vuln_array = np.zeros((len(vuln_dict), num_damage_bins, num_intensity_bins), dtype=oasis_float)
    cur_vulnerability_id = -1

    for vuln_i in range(vulns_bin.shape[0]):
        vuln = vulns_bin[vuln_i]
        if vuln['vulnerability_id'] != cur_vulnerability_id:
            if vuln['vulnerability_id'] in vuln_dict:
                cur_vulnerability_id = vuln['vulnerability_id']
                cur_vuln_array = vuln_array[vuln_dict[cur_vulnerability_id]]
            else:
                cur_vulnerability_id = -1
        if cur_vulnerability_id != -1:
            cur_vuln_array[vuln['damage_bin_id'] - 1, vuln['intensity_bin_id'] - 1] = vuln['probability']

    return vuln_array


@nb.njit(cache=True)
def load_vulns_bin_adjusted(vulns_bin, vuln_dict, num_damage_bins, num_intensity_bins, adj_vuln_data=None):
    """
    Loads the vulnerability data grouped by the intensity and damage bins, prioritizing the data
    in the adjustments file over the data in the vulnerability file.

    Args:
        vuln_bin: (List[Vulnerability]) vulnerability data from the vulnerability file
        vuln_dict: (Dict[int, int]) maps the vulnerability ID with the index in the vulnerability array
        num_damage_bins: (int) number of damage bins in the data
        num_intensity_bins: (int) the number of intensity bins
        adj_vuln_data: (List[Vulnerability]) vulnerability adjustment data, sorted by vuln_id

    Returns: (List[List[List[floats]]]) vulnerability data grouped by intensity bin and damage bin
    """
    vuln_array = np.zeros((len(vuln_dict), num_damage_bins, num_intensity_bins), dtype=oasis_float)
    ids_to_replace = set()
    adj_vuln_index = 0

    # Create list of ids to replace if adj_vuln_data is provided
    if adj_vuln_data is not None:
        for adj_vuln in adj_vuln_data:
            ids_to_replace.add(adj_vuln['vulnerability_id'])

    vuln_i = 0

    while vuln_i < len(vulns_bin):
        vuln = vulns_bin[vuln_i]
        vuln_id = vuln['vulnerability_id']
        if vuln_id in vuln_dict:
            if vuln_id in ids_to_replace:
                # Advance to current vuln_id
                while adj_vuln_index < len(adj_vuln_data) and adj_vuln_data[adj_vuln_index]['vulnerability_id'] < vuln_id:
                    adj_vuln_index += 1
                # process current vuln_id
                while adj_vuln_index < len(adj_vuln_data) and adj_vuln_data[adj_vuln_index]['vulnerability_id'] == vuln_id:
                    adj_vuln = adj_vuln_data[adj_vuln_index]
                    vuln_array[vuln_dict[vuln_id], adj_vuln['damage_bin_id'] - 1, adj_vuln['intensity_bin_id'] - 1] = adj_vuln['probability']
                    adj_vuln_index += 1
                # Skip remaining vulns_bin entries with the same vulnerability_id
                while vuln_i < len(vulns_bin) and vulns_bin[vuln_i]['vulnerability_id'] == vuln_id:
                    vuln_i += 1
                continue
            else:
                # Use data from vulns_bin
                vuln_array[vuln_dict[vuln_id], vuln['damage_bin_id'] - 1, vuln['intensity_bin_id'] - 1] = vuln['probability']
        vuln_i += 1
    return vuln_array


@nb.njit()
def update_vulns_dictionary(vuln_dict, vulns_id_array):
    """
    Updates the indexes of the vulnerability IDs (usually used in loading vulnerability data from parquet file).

    Args:
        vuln_dict: (Dict[int, int]) vulnerability dict that maps the vulnerability IDs (key) with the index (value)
        vulns_id_array: (List[int]) list of vulnerability IDs loaded from the parquet file

    """
    for i in range(vulns_id_array.shape[0]):
        vuln_dict[vulns_id_array[i]] = np.int32(i)


@nb.njit()
def update_vuln_array_with_adj_data(vuln_array, vuln_dict, adj_vuln_data):
    """
    Update the vulnerability array with adjustment data (used for parquet loading).

    Args:
        vuln_array: (3D array) The vulnerability data array.
        vuln_dict: (Dict[int, int]) Maps vulnerability IDs to indices in vuln_array.
        adj_vuln_data: (List[Vulnerability]) The vulnerability adjustment data.

    Returns: (3D array) The updated vulnerability data array.
    """
    for adj_vuln in adj_vuln_data:
        vuln_id = adj_vuln['vulnerability_id']
        if vuln_id in vuln_dict:
            vuln_array[vuln_dict[vuln_id], adj_vuln['damage_bin_id'] - 1, adj_vuln['intensity_bin_id'] - 1] = adj_vuln['probability']
    return vuln_array


@nb.njit()
def create_vulns_id(vuln_dict):
    """
    Creates a vulnerability array where the index of the array correlates with the index of the vulnerability.

    Args:
        vuln_dict: (Dict) maps the vulnerability of the id (key) with the vulnerability ID (value)

    Returns: (List[int]) list of vulnerability IDs
    """
    vulns_id = np.empty(len(vuln_dict), dtype=np.int32)

    for vuln_id, vuln_idx in vuln_dict.items():
        vulns_id[vuln_idx] = vuln_id

    return vulns_id


<<<<<<< HEAD
def get_vuln_rngadj_dict(run_dir, vuln_dict):
    """
    Loads vulnerability adjustments from the analysis settings file.

    Args:
        run_dir (str): path to the run directory (used to load the analysis settings)

    Returns: (Dict[nb_int32, nb_float64]) vulnerability adjustments dictionary
    """
    settings_path = os.path.join(run_dir, "analysis_settings.json")
    vuln_adj_numba_dict = Dict.empty(key_type=nb_int32, value_type=nb_float64)
    if not os.path.exists(settings_path):
        logger.debug(f"analysis_settings.json not found in {run_dir}.")
        return vuln_adj_numba_dict
    vulnerability_adjustments_field = None
    vulnerability_adjustments_field = AnalysisSettingSchema().get(settings_path, {}).get('vulnerability_adjustments', None)
    if vulnerability_adjustments_field is not None:
        adjustments = vulnerability_adjustments_field.get('adjustments', None)
    else:
        adjustments = None
    if adjustments is None:
        logger.debug(f"vulnerability_adjustments not found in {settings_path}.")
        return vuln_adj_numba_dict
    for key, value in adjustments.items():
        if nb_int32(key) in vuln_dict.keys():
            vuln_adj_numba_dict[nb_int32(key)] = nb_float64(value)
    return vuln_adj_numba_dict


def get_vulns(static_path, vuln_dict, num_intensity_bins, ignore_file_type=set()):
=======
def get_vulns(static_path, run_dir, vuln_dict, num_intensity_bins, ignore_file_type=set()):
>>>>>>> 2358252b
    """
    Loads the vulnerabilities from the file.

    Args:
<<<<<<< HEAD
        static_path: (str) the path pointing to the static folder where the data is
=======
        static_path: (str) the path pointing to the static file where the data is
        run_dir: (str) the path to the run folder (used to load the analysis settings)
>>>>>>> 2358252b
        vuln_dict: (Dict[int, int]) maps the vulnerability ID with the index in the vulnerability array
        num_intensity_bins: (int) the number of intensity bins
        ignore_file_type: set(str) file extension to ignore when loading

    Returns: (Tuple[List[List[float]], int, np.array[int]) vulnerability data, vulnerabilities id, number of damage bins
    """
    input_files = set(os.listdir(static_path))

    vuln_adj = get_vulnerability_replacements(run_dir, vuln_dict)

    if "vulnerability_dataset" in input_files and "parquet" not in ignore_file_type:
        logger.debug(f"loading {os.path.join(static_path, 'vulnerability_dataset')}")
        parquet_handle = pq.ParquetDataset(os.path.join(static_path, "vulnerability_dataset"), use_legacy_dataset=False,
                                           filters=[("vulnerability_id", "in", list(vuln_dict))],
                                           memory_map=True)
        vuln_table = parquet_handle.read()
        vuln_meta = vuln_table.schema.metadata
        num_damage_bins = int(vuln_meta[b"num_damage_bins"].decode("utf-8"))
        number_of_intensity_bins = int(vuln_meta[b"num_intensity_bins"].decode("utf-8"))
        vuln_array = np.vstack(vuln_table['vuln_array'].to_numpy()).reshape(vuln_table['vuln_array'].length(),
                                                                            num_damage_bins,
                                                                            number_of_intensity_bins)
        vulns_id = vuln_table['vulnerability_id'].to_numpy()
        update_vulns_dictionary(vuln_dict, vulns_id)
        # update vulnerability array with adjustment data if present
        if vuln_adj is not None and len(vuln_adj) > 0:
            vuln_array = update_vuln_array_with_adj_data(vuln_array, vuln_dict, vuln_adj)

    else:
        if "vulnerability.bin" in input_files and 'bin' not in ignore_file_type:
            logger.debug(f"loading {os.path.join(static_path, 'vulnerability.bin')}")
            with open(os.path.join(static_path, "vulnerability.bin"), 'rb') as f:
                header = np.frombuffer(f.read(8), 'i4')
                num_damage_bins = header[0]
            if "vulnerability.idx" in input_files and 'idx' not in ignore_file_type:
                logger.debug(f"loading {os.path.join(static_path, 'vulnerability.idx')}")
                vulns_bin = np.memmap(os.path.join(static_path, "vulnerability.bin"),
                                      dtype=VulnerabilityRow, offset=4, mode='r')
                vulns_idx_bin = np.memmap(os.path.join(static_path, "vulnerability.idx"),
                                          dtype=VulnerabilityIndex, mode='r')
                if vuln_adj is not None and len(vuln_adj) > 0:
                    vuln_array = load_vulns_bin_idx_adjusted(vulns_bin, vulns_idx_bin, vuln_dict,
                                                             num_damage_bins, num_intensity_bins, VulnerabilityRow.dtype.itemsize, vuln_adj)
                else:
                    vuln_array = load_vulns_bin_idx(vulns_bin, vulns_idx_bin, vuln_dict,
                                                    num_damage_bins, num_intensity_bins, VulnerabilityRow.dtype.itemsize)
            else:
                vulns_bin = np.memmap(os.path.join(static_path, "vulnerability.bin"),
                                      dtype=Vulnerability, offset=4, mode='r')
                # load_vulns_bin is slightly faster than load_vulns_bin_adjusted if vuln_adj is None
                if vuln_adj is not None and len(vuln_adj) > 0:
                    vuln_array = load_vulns_bin_adjusted(vulns_bin, vuln_dict, num_damage_bins, num_intensity_bins, vuln_adj)
                else:
                    vuln_array = load_vulns_bin(vulns_bin, vuln_dict, num_damage_bins, num_intensity_bins)

        elif "vulnerability.csv" in input_files and "csv" not in ignore_file_type:
            logger.debug(f"loading {os.path.join(static_path, 'vulnerability.csv')}")
            vuln_csv = np.loadtxt(os.path.join(static_path, "vulnerability.csv"), dtype=Vulnerability, delimiter=",", skiprows=1, ndmin=1)
            num_damage_bins = max(vuln_csv['damage_bin_id'])
            if vuln_adj is not None and len(vuln_adj) > 0:
                vuln_array = load_vulns_bin_adjusted(vuln_csv, vuln_dict, num_damage_bins, num_intensity_bins, vuln_adj)
            else:
                vuln_array = load_vulns_bin(vuln_csv, vuln_dict, num_damage_bins, num_intensity_bins)
        else:
            raise FileNotFoundError(f'vulnerability file not found at {static_path}')

        vulns_id = create_vulns_id(vuln_dict)

    return vuln_array, vulns_id, num_damage_bins


def get_vulnerability_replacements(run_dir, vuln_dict):
    """
    Loads the vulnerability adjustment file.

    Args:
        path: (str) the path pointing to the run directory
        vuln_dict: (Dict[int, int]) list of vulnerability IDs

    Returns: (List[Vulnerability]) vulnerability replacement data
    """
    settings_path = os.path.join(run_dir, "analysis_settings.json")

    if not os.path.exists(settings_path):
        logger.warning(f"analysis_settings.json not found in {run_dir}.")
        return None

    if not validate_vulnerability_replacements(settings_path):
        return None

    vulnerability_replacements_key = None
    vulnerability_replacements_key = AnalysisSettingSchema().get(settings_path, {}).get('vulnerability_adjustments')

    # Inputting the data directly into the analysis_settings.json file takes precedence over the file path
    vulnerability_replacements_field = vulnerability_replacements_key.get('replace_data', None)
    if vulnerability_replacements_field is None:
        vulnerability_replacements_field = vulnerability_replacements_key.get('replace_file', None)

    if isinstance(vulnerability_replacements_field, dict):
        # Convert dict to flat array equivalent to csv format
        flat_data = []
        for v_id, adjustments in vulnerability_replacements_field.items():
            for adj in adjustments:
                flat_data.append((v_id, *adj))
        vuln_adj = np.array(flat_data, dtype=Vulnerability)
    elif isinstance(vulnerability_replacements_field, str):
        # Load csv file
        absolute_path = os.path.abspath(vulnerability_replacements_field)
        logger.debug(f"loading {absolute_path}")
        vuln_adj = np.loadtxt(absolute_path, dtype=Vulnerability, delimiter=",", skiprows=1, ndmin=1)
    vuln_adj = np.array([adj_vuln for adj_vuln in vuln_adj if adj_vuln['vulnerability_id'] in vuln_dict],
                        dtype=vuln_adj.dtype)
    vuln_adj.sort(order='vulnerability_id')
    logger.info("Vulnerability adjustments found in analysis settings.")
    return vuln_adj


def get_mean_damage_bins(static_path, ignore_file_type=set()):
    """
    Loads the mean damage bins from the damage_bin_dict file, namely, the `interpolation` value for each bin.

    Args:
        static_path: (str) the path pointing to the static file where the data is
        ignore_file_type: set(str) file extension to ignore when loading

    Returns: (List[Union[damagebindictionaryCsv, damagebindictionary]]) loaded data from the damage_bin_dict file
    """
    return get_damage_bins(static_path, ignore_file_type)['interpolation']


def get_damage_bins(static_path, ignore_file_type=set()):
    """
    Loads the damage bins from the damage_bin_dict file.

    Args:
        static_path: (str) the path pointing to the static file where the data is
        ignore_file_type: set(str) file extension to ignore when loading

    Returns: (List[Union[damagebindictionaryCsv, damagebindictionary]]) loaded data from the damage_bin_dict file
    """
    input_files = set(os.listdir(static_path))
    if "damage_bin_dict.bin" in input_files and 'bin' not in ignore_file_type:
        logger.debug(f"loading {os.path.join(static_path, 'damage_bin_dict.bin')}")
        return np.fromfile(os.path.join(static_path, "damage_bin_dict.bin"), dtype=damagebindictionary)
    elif "damage_bin_dict.csv" in input_files and 'csv' not in ignore_file_type:
        logger.debug(f"loading {os.path.join(static_path, 'damage_bin_dict.csv')}")
        return np.loadtxt(os.path.join(static_path, "damage_bin_dict.csv"), dtype=damagebindictionaryCsv, skiprows=1, delimiter=',', ndmin=1)
    else:
        raise FileNotFoundError(f'damage_bin_dict file not found at {static_path}')


@nb.njit(cache=True, fastmath=True)
def damage_bin_prob(p, intensities_min, intensities_max, vulns, intensities):
    """
    Calculate the probability of an event happening and then causing damage.
    Note: vulns is a 1-d array containing 1 damage bin of the damage probability distribution as a
    function of hazard intensity.

    Args:
        p: (float) the probability to be updated
        intensities_min: (int) minimum intensity bin id
        intensities_max: (int) maximum intensity bin id
        vulns: (List[float]) slice of damage probability distribution given hazard intensity
        intensities: (List[float]) intensity probability distribution

    Returns: (float) the updated probability
    """
    i = intensities_min
    while i < intensities_max:
        p += vulns[i] * intensities[i]
        i += 1
    return p


@nb.njit(cache=True, fastmath=True)
def do_result(vulns_id, vuln_array, mean_damage_bins,
              int32_mv, num_damage_bins,
              intensities_min, intensities_max, intensities,
              event_id, areaperil_id, vuln_i, cursor):
    """
    Calculate the result concerning an event ID.

    Args:
        vulns_id: (List[int]) list of vulnerability IDs
        vuln_array: (List[List[list]]) list of vulnerabilities and their data
        mean_damage_bins: (List[float]) the mean of each damage bin (len(mean_damage_bins) == num_damage_bins)
        int32_mv: (List[int]) FILL IN LATER
        num_damage_bins: (int) number of damage bins in the data
        intensities_min: (int) minimum intensity bin id
        intensities_max: (int) maximum intensity bin id
        intensities: (List[float]) intensity probability distribution
        event_id: (int) the event ID that concerns the result being calculated
        areaperil_id: (List[int]) the areaperil ID that concerns the result being calculated
        vuln_i: (int) the index concerning the vulnerability inside the vuln_array
        cursor: (int) PLEASE FILL IN

    Returns: (int) PLEASE FILL IN
    """
    int32_mv[cursor], cursor = event_id, cursor + 1
    int32_mv[cursor:cursor + areaperil_int_relative_size] = areaperil_id.view(oasis_int_dtype)
    cursor += areaperil_int_relative_size
    int32_mv[cursor], cursor = vulns_id[vuln_i], cursor + 1

    cur_vuln_mat = vuln_array[vuln_i]
    p = 0
    cursor_start = cursor
    cursor += 1
    oasis_float_mv = int32_mv[cursor: cursor + num_damage_bins * results_relative_size].view(oasis_float)
    result_cursor = 0
    damage_bin_i = 0

    while damage_bin_i < num_damage_bins:
        p = damage_bin_prob(p, intensities_min, intensities_max, cur_vuln_mat[damage_bin_i], intensities)
        oasis_float_mv[result_cursor], result_cursor = p, result_cursor + 1
        oasis_float_mv[result_cursor], result_cursor = mean_damage_bins[damage_bin_i], result_cursor + 1
        damage_bin_i += 1
        if p > 0.999999940:
            break

    int32_mv[cursor_start] = damage_bin_i
    return cursor + (result_cursor * oasis_float_relative_size)


@nb.njit()
def doCdf(event_id,
          num_intensity_bins, footprint,
          areaperil_to_vulns_idx_dict, areaperil_to_vulns_idx_array, areaperil_to_vulns,
          vuln_array, vulns_id, num_damage_bins, mean_damage_bins,
          int32_mv, max_result_relative_size):
    """
    Calculates the cumulative distribution function (cdf) for an event ID.

    Args:
        event_id: (int) the event ID the the CDF is being calculated to.
        num_intensity_bins: (int) the number of intensity bins for the CDF
        footprint: (List[Tuple[int, int, float]]) information about the footprint with event_id, areaperil_id,
                                                  probability
        areaperil_to_vulns_idx_dict: (Dict[int, int]) maps the areaperil ID with the ENTER_HERE
        areaperil_to_vulns_idx_array: (List[Tuple[int, int]]) the index where the areaperil ID starts and finishes
        areaperil_to_vulns: (List[int]) maps the areaperil ID to the vulnerability ID
        vuln_array: (List[list]) FILL IN LATER
        vulns_id: (List[int]) list of vulnerability IDs
        num_damage_bins: (int) number of damage bins in the data
        mean_damage_bins: (List[float]) the mean of each damage bin (len(mean_damage_bins) == num_damage_bins)
        int32_mv: (List[int]) FILL IN LATER
        max_result_relative_size: (int) the maximum result size

    Returns: (int)
    """
    if not footprint.shape[0]:
        return 0

    intensities_min = num_intensity_bins
    intensities_max = 0
    intensities = np.zeros(num_intensity_bins, dtype=oasis_float)

    areaperil_id = np.zeros(1, dtype=areaperil_int)
    has_vuln = False
    cursor = 0

    for footprint_i in range(footprint.shape[0]):
        event_row = footprint[footprint_i]
        if areaperil_id[0] != event_row['areaperil_id']:
            if has_vuln and intensities_min <= intensities_max:
                areaperil_to_vulns_idx = areaperil_to_vulns_idx_array[areaperil_to_vulns_idx_dict[areaperil_id[0]]]
                intensities_max += 1
                for vuln_idx in range(areaperil_to_vulns_idx['start'], areaperil_to_vulns_idx['end']):
                    vuln_i = areaperil_to_vulns[vuln_idx]
                    if cursor + max_result_relative_size > buff_int_size:
                        yield cursor * oasis_int_size
                        cursor = 0

                    cursor = do_result(vulns_id, vuln_array, mean_damage_bins,
                                       int32_mv, num_damage_bins,
                                       intensities_min, intensities_max, intensities,
                                       event_id, areaperil_id, vuln_i, cursor)

            areaperil_id[0] = event_row['areaperil_id']
            has_vuln = areaperil_id[0] in areaperil_to_vulns_idx_dict

            if has_vuln:
                intensities[intensities_min: intensities_max] = 0
                intensities_min = num_intensity_bins
                intensities_max = 0
        if has_vuln:
            if event_row['probability'] > 0:
                intensity_bin_i = event_row['intensity_bin_id'] - 1
                intensities[intensity_bin_i] = event_row['probability']
                if intensity_bin_i > intensities_max:
                    intensities_max = intensity_bin_i
                if intensity_bin_i < intensities_min:
                    intensities_min = intensity_bin_i

    if has_vuln and intensities_min <= intensities_max:
        areaperil_to_vulns_idx = areaperil_to_vulns_idx_array[areaperil_to_vulns_idx_dict[areaperil_id[0]]]
        intensities_max += 1
        for vuln_idx in range(areaperil_to_vulns_idx['start'], areaperil_to_vulns_idx['end']):
            vuln_i = areaperil_to_vulns[vuln_idx]
            if cursor + max_result_relative_size > buff_int_size:
                yield cursor * oasis_int_size
                cursor = 0

            cursor = do_result(vulns_id, vuln_array, mean_damage_bins,
                               int32_mv, num_damage_bins,
                               intensities_min, intensities_max, intensities,
                               event_id, areaperil_id, vuln_i, cursor)

    yield cursor * oasis_int_size


@nb.njit()
def convert_vuln_id_to_index(vuln_dict, areaperil_to_vulns):
    for i in range(areaperil_to_vulns.shape[0]):
        areaperil_to_vulns[i] = vuln_dict[areaperil_to_vulns[i]]


@redirect_logging(exec_name='modelpy')
def run(run_dir, file_in, file_out, ignore_file_type, data_server, peril_filter):
    """
    Runs the main process of the getmodel process.

    Args:
        run_dir: (str) the directory of where the process is running
        file_in: (Optional[str]) the path to the input directory
        file_out: (Optional[str]) the path to the output directory
        ignore_file_type: set(str) file extension to ignore when loading
        data_server: (bool) if set to True runs the data server
        peril_filter (list[int]): list of perils to include in the computation (if None, all perils will be included).

    Returns: None
    """
    static_path = os.path.join(run_dir, 'static')
    input_path = os.path.join(run_dir, 'input')
    ignore_file_type = set(ignore_file_type)

    if data_server:
        logger.debug("data server active")
        FootprintLayerClient.register()
        logger.debug("registered with data server")
        atexit.register(FootprintLayerClient.unregister)
    else:
        logger.debug("data server not active")

    with ExitStack() as stack:
        if file_in is None:
            streams_in = sys.stdin.buffer
        else:
            streams_in = stack.enter_context(open(file_in, 'rb'))

        if file_out is None:
            stream_out = sys.stdout.buffer
        else:
            stream_out = stack.enter_context(open(file_out, 'wb'))

        event_id_mv = memoryview(bytearray(4))
        event_ids = np.ndarray(1, buffer=event_id_mv, dtype='i4')

        # load keys.csv to determine included AreaPerilID from peril_filter
        if peril_filter:
            keys_df = pd.read_csv(os.path.join(input_path, 'keys.csv'), dtype=Keys)
            valid_area_peril_id = keys_df.loc[keys_df['PerilID'].isin(peril_filter), 'AreaPerilID'].to_numpy()
            logger.debug(
                f'Peril specific run: ({peril_filter}), {len(valid_area_peril_id)} AreaPerilID included out of {len(keys_df)}')
        else:
            valid_area_peril_id = None

        logger.debug('init items')
        vuln_dict, areaperil_to_vulns_idx_dict, areaperil_to_vulns_idx_array, areaperil_to_vulns = get_items(
            input_path, ignore_file_type, valid_area_peril_id)

        logger.debug('init footprint')
        footprint_obj = stack.enter_context(Footprint.load(static_path, ignore_file_type))

        if data_server:
            num_intensity_bins: int = FootprintLayerClient.get_number_of_intensity_bins()
            logger.info(f"got {num_intensity_bins} intensity bins from server")
        else:
            num_intensity_bins: int = footprint_obj.num_intensity_bins

        logger.debug('init vulnerability')

        vuln_array, vulns_id, num_damage_bins = get_vulns(static_path, run_dir, vuln_dict, num_intensity_bins, ignore_file_type)
        convert_vuln_id_to_index(vuln_dict, areaperil_to_vulns)
        logger.debug('init mean_damage_bins')
        mean_damage_bins = get_mean_damage_bins(static_path, ignore_file_type)

        # even_id, areaperil_id, vulnerability_id, num_result, [oasis_float] * num_result
        max_result_relative_size = 1 + + areaperil_int_relative_size + 1 + 1 + num_damage_bins * results_relative_size
        mv = memoryview(bytearray(buff_size))
        int32_mv = np.ndarray(buff_size // np.int32().itemsize, buffer=mv, dtype=np.int32)

        # header
        stream_out.write(np.uint32(1).tobytes())

        logger.debug('doCdf starting')
        while True:
            len_read = streams_in.readinto(event_id_mv)
            if len_read == 0:
                break

            # get the next event_id from the input stream
            event_id = event_ids[0]

            if data_server:
                event_footprint = FootprintLayerClient.get_event(event_id)
            else:
                event_footprint = footprint_obj.get_event(event_id)

            if event_footprint is not None:
                # compute effective damageability probability distribution
                # stream out: event_id, areaperil_id, number of damage bins, effecive damageability cdf bins (bin_mean and prob_to)
                for cursor_bytes in doCdf(event_id,
                                          num_intensity_bins, event_footprint,
                                          areaperil_to_vulns_idx_dict, areaperil_to_vulns_idx_array, areaperil_to_vulns,
                                          vuln_array, vulns_id, num_damage_bins, mean_damage_bins,
                                          int32_mv, max_result_relative_size):

                    if cursor_bytes:
                        stream_out.write(mv[:cursor_bytes])
                    else:
                        break<|MERGE_RESOLUTION|>--- conflicted
+++ resolved
@@ -25,10 +25,7 @@
 from oasislmf.pytools.getmodel.footprint import Footprint
 from oasislmf.pytools.utils import redirect_logging
 from ods_tools.oed import AnalysisSettingSchema
-<<<<<<< HEAD
-
-=======
->>>>>>> 2358252b
+
 
 logger = logging.getLogger(__name__)
 
@@ -408,8 +405,7 @@
 
     return vulns_id
 
-
-<<<<<<< HEAD
+  
 def get_vuln_rngadj_dict(run_dir, vuln_dict):
     """
     Loads vulnerability adjustments from the analysis settings file.
@@ -439,20 +435,13 @@
     return vuln_adj_numba_dict
 
 
-def get_vulns(static_path, vuln_dict, num_intensity_bins, ignore_file_type=set()):
-=======
 def get_vulns(static_path, run_dir, vuln_dict, num_intensity_bins, ignore_file_type=set()):
->>>>>>> 2358252b
     """
     Loads the vulnerabilities from the file.
 
     Args:
-<<<<<<< HEAD
-        static_path: (str) the path pointing to the static folder where the data is
-=======
         static_path: (str) the path pointing to the static file where the data is
         run_dir: (str) the path to the run folder (used to load the analysis settings)
->>>>>>> 2358252b
         vuln_dict: (Dict[int, int]) maps the vulnerability ID with the index in the vulnerability array
         num_intensity_bins: (int) the number of intensity bins
         ignore_file_type: set(str) file extension to ignore when loading
