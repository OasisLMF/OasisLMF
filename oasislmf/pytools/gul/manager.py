"""
This file is the entry point for the gul command for the package.

"""
import logging
import os
import sys
from contextlib import ExitStack
from select import select

import numpy as np
import pandas as pd
from numba import njit
from numba.typed import Dict, List

from oasislmf.pytools.common import PIPE_CAPACITY
from oasislmf.pytools.data_layer.oasis_files.correlations import (
    Correlation, CorrelationsData)
from oasislmf.pytools.getmodel.common import Keys, oasis_float
from oasislmf.pytools.getmodel.manager import Item, get_damage_bins
from oasislmf.pytools.gul.common import (CHANCE_OF_LOSS_IDX, ITEM_MAP_KEY_TYPE,
                                         ITEM_MAP_VALUE_TYPE, MAX_LOSS_IDX,
                                         MEAN_IDX, NUM_IDX, STD_DEV_IDX,
                                         TIV_IDX, coverage_type, gul_header,
                                         gulSampleslevelHeader_size,
                                         gulSampleslevelRec_size)
from oasislmf.pytools.gul.core import (compute_mean_loss, get_gul, setmaxloss,
                                       split_tiv_classic,
                                       split_tiv_multiplicative)
from oasislmf.pytools.gul.io import (read_getmodel_stream, write_negative_sidx,
                                     write_sample_header, write_sample_rec)
from oasislmf.pytools.gul.random import (compute_norm_cdf_lookup,
                                         compute_norm_inv_cdf_lookup,
                                         generate_correlated_hash_vector,
                                         get_corr_rval, get_random_generator)
from oasislmf.pytools.gul.utils import append_to_dict_value, binary_search
<<<<<<< HEAD
from oasislmf.pytools.utils import redirect_logging
=======
>>>>>>> 77384b20

logger = logging.getLogger(__name__)


def get_coverages(input_path, ignore_file_type=set()):
    """Load the coverages from the coverages file.

    Args:
        input_path (str): the path containing the coverage file.
        ignore_file_type (Set[str]): file extension to ignore when loading.

    Returns:
        numpy.array[oasis_float]: array with the coverage values for each coverage_id.
    """
    input_files = set(os.listdir(input_path))

    if "coverages.bin" in input_files and "bin" not in ignore_file_type:
        coverages_fname = os.path.join(input_path, 'coverages.bin')
        logger.debug(f"loading {coverages_fname}")
        coverages = np.fromfile(coverages_fname, dtype=oasis_float)

    elif "coverages.csv" in input_files and "csv" not in ignore_file_type:
        coverages_fname = os.path.join(input_path, 'coverages.csv')
        logger.debug(f"loading {coverages_fname}")
        coverages = np.loadtxt(coverages_fname, dtype=oasis_float, delimiter=",", skiprows=1, ndmin=1)[:, 1]

    else:
        raise FileNotFoundError(f'coverages file not found at {input_path}')

    return coverages


def gul_get_items(input_path, ignore_file_type=set()):
    """Load the items from the items file.

    Args:
        input_path (str): the path pointing to the file
        ignore_file_type (Set[str]): file extension to ignore when loading.

    Returns:
        Tuple[Dict[int, int], List[int], Dict[int, int], List[Tuple[int, int]], List[int]]
          vulnerability dictionary, vulnerability IDs, areaperil to vulnerability index dictionary,
          areaperil ID to vulnerability index array, areaperil ID to vulnerability array
    """
    input_files = set(os.listdir(input_path))
    if "items.bin" in input_files and "bin" not in ignore_file_type:
        items_fname = os.path.join(input_path, 'items.bin')
        logger.debug(f"loading {items_fname}")
        items = np.memmap(items_fname, dtype=Item, mode='r')
    elif "items.csv" in input_files and "csv" not in ignore_file_type:
        items_fname = os.path.join(input_path, 'items.csv')
        logger.debug(f"loading {items_fname}")
        items = np.loadtxt(items_fname, dtype=Item, delimiter=",", skiprows=1, ndmin=1)
    else:
        raise FileNotFoundError(f'items file not found at {input_path}')

    return items


@njit(cache=True, fastmath=True)
def generate_item_map(items, coverages):
    """Generate item_map; requires items to be sorted.

    Args:
        items (numpy.ndarray[int32, int32, int32]): 1-d structured array storing
          `item_id`, `coverage_id`, `group_id` for all items.
          items need to be sorted by increasing areaperil_id, vulnerability_id
          in order to output the items in correct order.

    Returns:
        item_map (Dict[ITEM_MAP_KEY_TYPE, ITEM_MAP_VALUE_TYPE]): dict storing
          the mapping between areaperil_id, vulnerability_id to item.
    """
    item_map = Dict.empty(ITEM_MAP_KEY_TYPE, List.empty_list(ITEM_MAP_VALUE_TYPE))
    Nitems = items.shape[0]

    for j in range(Nitems):
        append_to_dict_value(
            item_map,
            tuple((items[j]['areaperil_id'], items[j]['vulnerability_id'])),
            tuple((items[j]['id'], items[j]['coverage_id'], items[j]['group_id'])),
            ITEM_MAP_VALUE_TYPE
        )
        coverages[items[j]['coverage_id']]['max_items'] += 1
    return item_map


@redirect_logging(exec_name='gulpy')
def run(run_dir, ignore_file_type, sample_size, loss_threshold, alloc_rule, debug,
        random_generator, peril_filter=[], file_in=None, file_out=None, ignore_correlation=False, **kwargs):
    """Execute the main gulpy worklow.

    Args:
        run_dir: (str) the directory of where the process is running
        ignore_file_type set(str): file extension to ignore when loading
        sample_size (int): number of random samples to draw.
        loss_threshold (float): threshold above which losses are printed to the output stream.
        alloc_rule (int): back-allocation rule.
        debug (bool): if True, for each random sample, print to the output stream the random value
          instead of the loss.
        random_generator (int): random generator function id.
        file_in (str, optional): filename of input stream. Defaults to None.
        file_out (str, optional): filename of output stream. Defaults to None.
        ignore_correlation (bool): if True, do not compute correlated random samples.

    Raises:
        ValueError: if alloc_rule is not 0, 1, or 2.

    Returns:
        int: 0 if no errors occurred.
    """
    logger.info("starting gulpy")

    static_path = os.path.join(run_dir, 'static')
    input_path = os.path.join(run_dir, 'input')
    ignore_file_type = set(ignore_file_type)

    damage_bins = get_damage_bins(static_path)

    # read coverages from file
    coverages_tiv = get_coverages(input_path)

    # load keys.csv to determine included AreaPerilID from peril_filter
    if peril_filter:
        keys_df = pd.read_csv(os.path.join(input_path, 'keys.csv'), dtype=Keys)
        valid_area_peril_id = keys_df.loc[keys_df['PerilID'].isin(peril_filter), 'AreaPerilID'].to_numpy()
        logger.debug(
            f'Peril specific run: ({peril_filter}), {len(valid_area_peril_id)} AreaPerilID included out of {len(keys_df)}')
    else:
        valid_area_peril_id = None

    # init the structure for computation
    # coverages are numbered from 1, therefore we skip element 0 in `coverages`
    coverages = np.zeros(coverages_tiv.shape[0] + 1, coverage_type)
    coverages[1:]['tiv'] = coverages_tiv
    del coverages_tiv

    items = gul_get_items(input_path)

    # in-place sort items in order to store them in item_map in the desired order
    # currently numba only supports a simple call to np.sort() with no `order` keyword,
    # so we do the sort here.
    items = np.sort(items, order=['areaperil_id', 'vulnerability_id'])
    item_map = generate_item_map(items, coverages)

    # init array to store the coverages to be computed
    # coverages are numebered from 1, therefore skip element 0.
    compute = np.zeros(coverages.shape[0] + 1, items.dtype['coverage_id'])

    with ExitStack() as stack:
        # set up streams
        if file_in is None:
            streams_in = sys.stdin.buffer
        else:
            streams_in = stack.enter_context(open(file_in, 'rb'))

        if file_out is None or file_out == '-':
            stream_out = sys.stdout.buffer
        else:
            stream_out = stack.enter_context(open(file_out, 'wb'))

        select_stream_list = [stream_out]

        # prepare output buffer, write stream header
        stream_out.write(gul_header)
        stream_out.write(np.int32(sample_size).tobytes())

        # set the random generator function
        generate_rndm = get_random_generator(random_generator)

        if alloc_rule not in [0, 1, 2, 3]:
            raise ValueError(f"Expect alloc_rule to be 0, 1, 2, or 3, got {alloc_rule}")

        cursor = 0
        cursor_bytes = 0

        # create the array to store the seeds
        seeds = np.zeros(len(np.unique(items['group_id'])), dtype=Item.dtype['group_id'])

        do_correlation = False
        if ignore_correlation:
            logger.info("Correlated random number generation: switched OFF because --ignore-correlation is True.")

        else:
            file_path = os.path.join(input_path, 'correlations.bin')
            data = CorrelationsData.from_bin(file_path=file_path).data
            Nperil_correlation_groups = len(data)
            logger.info(f"Detected {Nperil_correlation_groups} peril correlation groups.")

            if Nperil_correlation_groups > 0 and any(data['damage_correlation_value'] > 0):
                do_correlation = True
            else:
                logger.info("Correlated random number generation: switched OFF because 0 peril correlation groups were detected or "
                            "the correlation value is zero for all peril correlation groups.")

        if do_correlation:
            logger.info("Correlated random number generation: switched ON.")

            corr_data_by_item_id = np.ndarray(Nperil_correlation_groups + 1, dtype=Correlation)
            corr_data_by_item_id[0] = (0, 0., 0., 0, 0.)
            corr_data_by_item_id[1:]['peril_correlation_group'] = np.array(data['peril_correlation_group'])
            corr_data_by_item_id[1:]['damage_correlation_value'] = np.array(data['damage_correlation_value'])

            logger.info(
                f"Correlation values for {Nperil_correlation_groups} peril correlation groups have been imported."
            )

            unique_peril_correlation_groups = np.unique(corr_data_by_item_id[1:]['peril_correlation_group'])

            # pre-compute lookup tables for the Gaussian cdf and inverse cdf
            # Notes:
            #  - the size `arr_N` can be increased to achieve better resolution in the Gaussian cdf and inv cdf.
            #  - the function `get_corr_rval` to compute the correlated numbers is not affected by arr_N.
            arr_min, arr_max, arr_N = 1e-16, 1 - 1e-16, 1000000
            arr_min_cdf, arr_max_cdf = -20., 20.
            norm_inv_cdf = compute_norm_inv_cdf_lookup(arr_min, arr_max, arr_N)
            norm_cdf = compute_norm_cdf_lookup(arr_min_cdf, arr_max_cdf, arr_N)

            # buffer to be re-used to store all the correlated random values
            z_unif = np.zeros(sample_size, dtype='float64')

        else:
            # create dummy data structures with proper dtypes to allow correct numba compilation
            corr_data_by_item_id = np.ndarray(1, dtype=Correlation)
            arr_min, arr_max, arr_N = 0, 0, 0
            arr_min_cdf, arr_max_cdf = 0, 0
            norm_inv_cdf, norm_cdf = np.zeros(1, dtype='float64'), np.zeros(1, dtype='float64')
            z_unif = np.zeros(1, dtype='float64')

        # create buffer to be reused to store all losses for one coverage
        losses_buffer = np.zeros((sample_size + NUM_IDX + 1, np.max(coverages[1:]['max_items'])), dtype=oasis_float)

        # maximum bytes to be written in the output stream for 1 item
        max_bytes_per_item = (sample_size + NUM_IDX + 1) * gulSampleslevelRec_size + 2 * gulSampleslevelHeader_size

        for event_data in read_getmodel_stream(streams_in, item_map, coverages, compute, seeds, valid_area_peril_id):

            event_id, compute_i, items_data, recs, rec_idx_ptr, rng_index = event_data

            # generation of "base" random values is done as before
            rndms_base = generate_rndm(seeds[:rng_index], sample_size)

            # to generate the correlated part, we do the hashing here for now (instead of in stream_to_data)
            # generate the correlated samples for the whole event, for all peril correlation groups
            if do_correlation:
                corr_seeds = generate_correlated_hash_vector(unique_peril_correlation_groups, event_id)
                eps_ij = generate_rndm(corr_seeds, sample_size, skip_seeds=1)

            else:
                # create dummy data structures with proper dtypes to allow correct numba compilation
                corr_seeds = np.zeros(1, dtype='int64')
                eps_ij = np.zeros((1, 1), dtype='float64')

            last_processed_coverage_ids_idx = 0

            # adjust buff size so that the buffer fits the longest coverage
            buff_size = PIPE_CAPACITY * 2
            max_bytes_per_coverage = np.max(coverages['cur_items']) * max_bytes_per_item
            while buff_size < max_bytes_per_coverage:
                buff_size *= 2

            # define the raw memory view and its int32 view
            mv_write = memoryview(bytearray(buff_size))
            int32_mv_write = np.ndarray(buff_size // 4, buffer=mv_write, dtype='i4')

            while last_processed_coverage_ids_idx < compute_i:
                cursor, cursor_bytes, last_processed_coverage_ids_idx = compute_event_losses(
                    event_id, coverages, compute[:compute_i], items_data,
                    last_processed_coverage_ids_idx, sample_size, recs, rec_idx_ptr,
                    damage_bins, loss_threshold, losses_buffer, alloc_rule, do_correlation, rndms_base, eps_ij, corr_data_by_item_id,
                    arr_min, arr_max, arr_N, norm_inv_cdf, arr_min_cdf, arr_max_cdf, norm_cdf, z_unif, debug,
                    max_bytes_per_item, buff_size, int32_mv_write, cursor
                )

                # write the losses to the output stream
                write_start = 0
                while write_start < cursor_bytes:
                    select([], select_stream_list, select_stream_list)
                    write_start += stream_out.write(mv_write[write_start:cursor_bytes])

                cursor = 0

            logger.info(f"event {event_id} DONE")

    return 0


@njit(cache=True, fastmath=True)
def compute_event_losses(event_id, coverages, coverage_ids, items_data,
                         last_processed_coverage_ids_idx, sample_size, recs, rec_idx_ptr, damage_bins,
                         loss_threshold, losses, alloc_rule, do_correlation, rndms_base, eps_ij, corr_data_by_item_id,
                         arr_min, arr_max, arr_N, norm_inv_cdf, arr_min_cdf, arr_max_cdf, norm_cdf,
                         z_unif, debug, max_bytes_per_item, buff_size, int32_mv, cursor):
    """Compute losses for an event.

    Args:
        event_id (int32): event id.
        coverages (numpy.array[oasis_float]): array with the coverage values for each coverage_id.
        coverage_ids (numpy.array[int]): array of unique coverage ids used in this event.
        items_data (numpy.array[items_data_type]): items-related data.
        last_processed_coverage_ids_idx (int): index of the last coverage_id stored in `coverage_ids` that was fully processed
          and printed to the output stream.
        sample_size (int): number of random samples to draw.
        recs (numpy.array[ProbMean]): all the cdfs used in event_id.
        rec_idx_ptr (numpy.array[int]): array with the indices of `rec` where each cdf record starts.
        damage_bins (List[Union[damagebindictionaryCsv, damagebindictionary]]): loaded data from the damage_bin_dict file.
        loss_threshold (float): threshold above which losses are printed to the output stream.
        losses (numpy.array[oasis_float]): array (to be re-used) to store losses for all item_ids.
        alloc_rule (int): back-allocation rule.
        do_correlation (bool): if True, compute correlated random samples.
        rndms (numpy.array[float64]): 2d array of shape (number of seeds, sample_size) storing the random values
          drawn for each seed.
        debug (bool): if True, for each random sample, print to the output stream the random value
          instead of the loss.
        max_bytes_per_item (int): maximum bytes to be written in the output stream for an item.
        buff_size (int): size in bytes of the output buffer.
        int32_mv (numpy.ndarray): int32 view of the memoryview where the output is buffered.
        cursor (int): index of int32_mv where to start writing.

    Returns:
        int, int, int: updated value of cursor, updated value of cursor_bytes, last last_processed_coverage_ids_idx
    """
    for coverage_i in range(last_processed_coverage_ids_idx, coverage_ids.shape[0]):
        coverage = coverages[coverage_ids[coverage_i]]
        tiv = coverage['tiv']  # coverages are indexed from 1
        Nitem_ids = coverage['cur_items']
        exposureValue = tiv / Nitem_ids

        # estimate max number of bytes needed to output this coverage
        # conservatively assume all random samples are printed (losses>loss_threshold)
        # number of records of type gulSampleslevelRec_size is sample_size + 5 (negative sidx) + 1 (terminator line)
        cursor_bytes = cursor * int32_mv.itemsize
        est_cursor_bytes = Nitem_ids * max_bytes_per_item

        # return before processing this coverage if the number of free bytes left in the buffer
        # is not sufficient to write out the full coverage
        if cursor_bytes + est_cursor_bytes > buff_size:
            return cursor, cursor_bytes, last_processed_coverage_ids_idx

        items = items_data[coverage['start_items']: coverage['start_items'] + coverage['cur_items']]

        for item_i in range(coverage['cur_items']):
            item = items[item_i]
            damagecdf_i = item['damagecdf_i']
            rng_index = item['rng_index']
            rec = recs[rec_idx_ptr[damagecdf_i]:rec_idx_ptr[damagecdf_i + 1]]
            prob_to = rec['prob_to']
            bin_mean = rec['bin_mean']
            Nbins = len(prob_to)

            # compute mean values
            gul_mean, std_dev, chance_of_loss, max_loss = compute_mean_loss(
                tiv, prob_to, bin_mean, Nbins, damage_bins[Nbins - 1]['bin_to'],
            )

            losses[MAX_LOSS_IDX, item_i] = max_loss
            losses[CHANCE_OF_LOSS_IDX, item_i] = chance_of_loss
            losses[TIV_IDX, item_i] = exposureValue
            losses[STD_DEV_IDX, item_i] = std_dev
            losses[MEAN_IDX, item_i] = gul_mean

            if sample_size > 0:
                if do_correlation:
                    item_corr_data = corr_data_by_item_id[item['item_id']]
                    rho = item_corr_data['damage_correlation_value']

                    if rho > 0:
                        peril_correlation_group = item_corr_data['peril_correlation_group']

                        get_corr_rval(
                            eps_ij[peril_correlation_group], rndms_base[rng_index],
                            rho, arr_min, arr_max, arr_N, norm_inv_cdf,
                            arr_min_cdf, arr_max_cdf, norm_cdf, sample_size, z_unif
                        )
                        rndms = z_unif

                    else:
                        rndms = rndms_base[rng_index]

                else:
                    rndms = rndms_base[rng_index]

                if debug:
                    for sample_idx in range(1, sample_size + 1):
                        rval = rndms[sample_idx - 1]
                        losses[sample_idx, item_i] = rval
                else:
                    for sample_idx in range(1, sample_size + 1):
                        # cap `rval` to the maximum `prob_to` value (which should be 1.)
                        rval = rndms[sample_idx - 1]

                        if rval >= prob_to[Nbins - 1]:
                            rval = prob_to[Nbins - 1] - 0.00000003
                            bin_idx = Nbins - 1
                        else:
                            # find the bin in which the random value `rval` falls into
                            # note that rec['bin_mean'] == damage_bins['interpolation'], therefore
                            # there's a 1:1 mapping between indices of rec and damage_bins
                            bin_idx = binary_search(rval, prob_to, Nbins)

                        # compute ground-up losses
                        gul = get_gul(
                            damage_bins['bin_from'][bin_idx],
                            damage_bins['bin_to'][bin_idx],
                            bin_mean[bin_idx],
                            prob_to[bin_idx - 1] * (bin_idx > 0),
                            prob_to[bin_idx],
                            rval,
                            tiv
                        )

                        if gul >= loss_threshold:
                            losses[sample_idx, item_i] = gul
                        else:
                            losses[sample_idx, item_i] = 0

        cursor = write_losses(event_id, sample_size, loss_threshold, losses[:, :items.shape[0]], items['item_id'], alloc_rule, tiv,
                              int32_mv, cursor)

        # register that another `coverage_id` has been processed
        last_processed_coverage_ids_idx += 1

    return cursor, cursor * int32_mv.itemsize, last_processed_coverage_ids_idx


@njit(cache=True, fastmath=True)
def write_losses(event_id, sample_size, loss_threshold, losses, item_ids, alloc_rule, tiv,
                 int32_mv, cursor):
    """Write the computed losses.

    Args:
        event_id (int32): event id.
        sample_size (int): number of random samples to draw.
        loss_threshold (float): threshold above which losses are printed to the output stream.
        losses (numpy.array[oasis_float]): losses for all item_ids
        item_ids (numpy.array[ITEM_ID_TYPE]): ids of items whose losses are in `losses`.
        alloc_rule (int): back-allocation rule.
        tiv (oasis_float): total insured value.
        int32_mv (numpy.ndarray): int32 view of the memoryview where the output is buffered.
        cursor (int): index of int32_mv where to start writing.

    Returns:
        int: updated values of cursor
    """
    if alloc_rule == 2:
        losses[1:] = setmaxloss(losses[1:])

    if tiv > 0:
        # check whether the sum of losses-per-sample exceeds TIV
        # if so, split TIV in proportion to the losses

        if alloc_rule in [1, 2]:
            # loop over all positive sidx samples
            for sample_i in range(1, losses.shape[0]):
                split_tiv_classic(losses[sample_i], tiv)

        elif alloc_rule == 3:
            # loop over all positive sidx samples
            for sample_i in range(1, losses.shape[0]):
                split_tiv_multiplicative(losses[sample_i], tiv)

    # output the losses for all the items
    for item_j in range(item_ids.shape[0]):

        # write header
        cursor = write_sample_header(
            event_id, item_ids[item_j], int32_mv, cursor)

        # write negative sidx
        cursor = write_negative_sidx(
            MAX_LOSS_IDX, losses[MAX_LOSS_IDX, item_j],
            CHANCE_OF_LOSS_IDX, losses[CHANCE_OF_LOSS_IDX, item_j],
            TIV_IDX, losses[TIV_IDX, item_j],
            STD_DEV_IDX, losses[STD_DEV_IDX, item_j],
            MEAN_IDX, losses[MEAN_IDX, item_j],
            int32_mv, cursor
        )

        # write the random samples (only those with losses above the threshold)
        for sample_idx in range(1, sample_size + 1):
            if losses[sample_idx, item_j] >= loss_threshold:
                cursor = write_sample_rec(
                    sample_idx, losses[sample_idx, item_j], int32_mv, cursor)

        # write terminator for the samples for this item
        cursor = write_sample_rec(0, 0., int32_mv, cursor)

    return cursor<|MERGE_RESOLUTION|>--- conflicted
+++ resolved
@@ -34,10 +34,7 @@
                                          generate_correlated_hash_vector,
                                          get_corr_rval, get_random_generator)
 from oasislmf.pytools.gul.utils import append_to_dict_value, binary_search
-<<<<<<< HEAD
 from oasislmf.pytools.utils import redirect_logging
-=======
->>>>>>> 77384b20
 
 logger = logging.getLogger(__name__)
 
