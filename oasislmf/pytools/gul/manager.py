"""
This file is the entry point for the gul command for the package.

"""
from random import sample
import sys
import os
from select import select
import logging
from contextlib import ExitStack
import pandas as pd
import numpy as np
from numba import njit
from numba.typed import Dict, List

from oasislmf.pytools.data_layer.conversions.correlations import CorrelationsData

from oasislmf.pytools.getmodel.manager import get_damage_bins, Item
<<<<<<< HEAD
from oasislmf.pytools.getmodel.common import oasis_float, Correlation
=======
from oasislmf.pytools.getmodel.common import oasis_float, Keys
>>>>>>> cc93ef67

from oasislmf.pytools.gul.common import (
    MEAN_IDX, STD_DEV_IDX, TIV_IDX, CHANCE_OF_LOSS_IDX, MAX_LOSS_IDX, NUM_IDX,
    ITEM_MAP_KEY_TYPE, ITEM_MAP_VALUE_TYPE, GULPY_STREAM_BUFF_SIZE_WRITE,
    gulSampleslevelRec_size, gulSampleslevelHeader_size, coverage_type, gul_header,
)
from oasislmf.pytools.gul.io import (
    write_negative_sidx, write_sample_header,
    write_sample_rec, read_getmodel_stream,
)

from oasislmf.pytools.gul.random import (
    get_random_generator, compute_norm_cdf_lookup,
    compute_norm_inv_cdf_lookup, get_corr_rval, generate_correlated_hash_vector
)

from oasislmf.pytools.gul.core import split_tiv, get_gul, setmaxloss, compute_mean_loss
from oasislmf.pytools.gul.utils import append_to_dict_value, binary_search


logger = logging.getLogger(__name__)


def get_coverages(input_path, ignore_file_type=set()):
    """Load the coverages from the coverages file.

    Args:
        input_path (str): the path containing the coverage file.
        ignore_file_type (Set[str]): file extension to ignore when loading.

    Returns:
        numpy.array[oasis_float]: array with the coverage values for each coverage_id.
    """
    input_files = set(os.listdir(input_path))
    # TODO: store default filenames (e.g., coverages.bin) in a parameters file

    if "coverages.bin" in input_files and "bin" not in ignore_file_type:
        coverages_fname = os.path.join(input_path, 'coverages.bin')
        logger.debug(f"loading {coverages_fname}")
        coverages = np.fromfile(coverages_fname, dtype=oasis_float)

    elif "coverages.csv" in input_files and "csv" not in ignore_file_type:
        coverages_fname = os.path.join(input_path, 'coverages.csv')
        logger.debug(f"loading {coverages_fname}")
        coverages = np.genfromtxt(coverages_fname, dtype=oasis_float, delimiter=",")

    else:
        raise FileNotFoundError(f'coverages file not found at {input_path}')

    return coverages


def gul_get_items(input_path, ignore_file_type=set()):
    """Load the items from the items file.

    Args:
        input_path (str): the path pointing to the file
        ignore_file_type (Set[str]): file extension to ignore when loading.

    Returns:
        Tuple[Dict[int, int], List[int], Dict[int, int], List[Tuple[int, int]], List[int]]
          vulnerability dictionary, vulnerability IDs, areaperil to vulnerability index dictionary,
          areaperil ID to vulnerability index array, areaperil ID to vulnerability array
    """
    input_files = set(os.listdir(input_path))
    if "items.bin" in input_files and "bin" not in ignore_file_type:
        items_fname = os.path.join(input_path, 'items.bin')
        logger.debug(f"loading {items_fname}")
        items = np.memmap(items_fname, dtype=Item, mode='r')
    elif "items.csv" in input_files and "csv" not in ignore_file_type:
        items_fname = os.path.join(input_path, 'items.csv')
        logger.debug(f"loading {items_fname}")
        items = np.genfromtxt(items_fname, dtype=Item, delimiter=",")
    else:
        raise FileNotFoundError(f'items file not found at {input_path}')

    return items


@njit(cache=True, fastmath=True)
def generate_item_map(items, coverages):
    """Generate item_map; requires items to be sorted.

    Args:
        items (numpy.ndarray[int32, int32, int32]): 1-d structured array storing
          `item_id`, `coverage_id`, `group_id` for all items.
          items need to be sorted by increasing areaperil_id, vulnerability_id
          in order to output the items in correct order.

    Returns:
        item_map (Dict[ITEM_MAP_KEY_TYPE, ITEM_MAP_VALUE_TYPE]): dict storing
          the mapping between areaperil_id, vulnerability_id to item.
    """
    item_map = Dict.empty(ITEM_MAP_KEY_TYPE, List.empty_list(ITEM_MAP_VALUE_TYPE))
    Nitems = items.shape[0]

    for j in range(Nitems):
        append_to_dict_value(
            item_map,
            tuple((items[j]['areaperil_id'], items[j]['vulnerability_id'])),
            tuple((items[j]['id'], items[j]['coverage_id'], items[j]['group_id'])),
            ITEM_MAP_VALUE_TYPE
        )
        coverages[items[j]['coverage_id']]['max_items'] += 1
    return item_map


def run(run_dir, ignore_file_type, sample_size, loss_threshold, alloc_rule, debug,
<<<<<<< HEAD
        random_generator, file_in=None, file_out=None, correlated=False, **kwargs):
=======
        random_generator, peril_filter=[], file_in=None, file_out=None, **kwargs):
>>>>>>> cc93ef67
    """Execute the main gulpy worklow.

    Args:
        run_dir: (str) the directory of where the process is running
        ignore_file_type set(str): file extension to ignore when loading
        sample_size (int): number of random samples to draw.
        loss_threshold (float): threshold above which losses are printed to the output stream.
        alloc_rule (int): back-allocation rule.
        debug (bool): if True, for each random sample, print to the output stream the random value
          instead of the loss.
        random_generator (int): random generator function id.
        file_in (str, optional): filename of input stream. Defaults to None.
        file_out (str, optional): filename of output stream. Defaults to None.

    Raises:
        ValueError: if alloc_rule is not 0, 1, or 2.

    Returns:
        int: 0 if no errors occurred.
    """
    logger.info("starting gulpy")

    # TODO: store static_path in a paraparameters file
    static_path = os.path.join(run_dir, 'static')
    # TODO: store input_path in a paraparameters file
    input_path = os.path.join(run_dir, 'input')
    ignore_file_type = set(ignore_file_type)


    damage_bins = get_damage_bins(static_path)

    # read coverages from file
    coverages_tiv = get_coverages(input_path)

    # load keys.csv to determine included AreaPerilID from peril_filter
    if peril_filter:
        keys_df = pd.read_csv(os.path.join(input_path, 'keys.csv'), dtype=Keys)
        valid_area_peril_id = keys_df.loc[keys_df['PerilID'].isin(peril_filter), 'AreaPerilID'].to_numpy()
        logger.debug(
            f'Peril specific run: ({peril_filter}), {len(valid_area_peril_id)} AreaPerilID included out of {len(keys_df)}')
    else:
        valid_area_peril_id = None


    # init the structure for computation
    # coverages are numbered from 1, therefore we skip element 0 in `coverages`
    coverages = np.zeros(coverages_tiv.shape[0] + 1, coverage_type)
    coverages[1:]['tiv'] = coverages_tiv
    del coverages_tiv

    items = gul_get_items(input_path)

    # in-place sort items in order to store them in item_map in the desired order
    # currently numba only supports a simple call to np.sort() with no `order` keyword,
    # so we do the sort here.
    items = np.sort(items, order=['areaperil_id', 'vulnerability_id'])
    item_map = generate_item_map(items, coverages)

    # init array to store the coverages to be computed
    # coverages are numebered from 1, therefore skip element 0.
    compute = np.zeros(coverages.shape[0] + 1, items.dtype['coverage_id'])

    with ExitStack() as stack:
        # set up streams
        if file_in is None:
            streams_in = sys.stdin.buffer
        else:
            streams_in = stack.enter_context(open(file_in, 'rb'))

        if file_out is None or file_out == '-':
            stream_out = sys.stdout.buffer
        else:
            stream_out = stack.enter_context(open(file_out, 'wb'))

        select_stream_list = [stream_out]

        # prepare output buffer, write stream header
        stream_out.write(gul_header)
        stream_out.write(np.int32(sample_size).tobytes())

        # number of bytes to read at a given time.
        number_size = max(gulSampleslevelHeader_size, gulSampleslevelRec_size)

        # define the raw memory view, the int32 view of it, and their respective cursors
        mv_size_bytes = GULPY_STREAM_BUFF_SIZE_WRITE * 2
        mv_write = memoryview(bytearray(mv_size_bytes))
        int32_mv_write = np.ndarray(mv_size_bytes // number_size, buffer=mv_write, dtype='i4')

        # set the random generator function
        generate_rndm = get_random_generator(random_generator)

        if alloc_rule not in [0, 1, 2]:
            raise ValueError(f"Expect alloc_rule to be 0 or 1 or 2, got {alloc_rule}")

        cursor = 0
        cursor_bytes = 0

        # create the array to store the seeds
        seeds = np.zeros(len(np.unique(items['group_id'])), dtype=Item.dtype['group_id'])

        logger.info(f"Correlated random number generation: switched {'ON' if correlated else 'OFF'}")
        if correlated:
            file_path = os.path.join(input_path, 'correlations.bin')
            data = CorrelationsData.from_bin(file_path=file_path).data
            Nperil_correlation_groups = len(data)

            corr_data_by_item_id = np.ndarray(Nperil_correlation_groups + 1, dtype=Correlation)
            corr_data_by_item_id[0] = (0, 0.)
            corr_data_by_item_id[1:]['peril_correlation_group'] = np.array(data['peril_correlation_group'])
            corr_data_by_item_id[1:]['correlation_value'] = np.array(data['correlation_value'])

            logger.info(
                f"Correlation values for {Nperil_correlation_groups} peril correlation groups have been imported."
            )

            unique_peril_correlation_groups = np.unique(corr_data_by_item_id[1:]['peril_correlation_group'])

            # pre-compute lookup tables for the Gaussian cdf and inverse cdf
            # Notes:
            #  - the size `arr_N` and `arr_N_cdf` can be increased to achieve better resolution in the Gaussian cdf and inv cdf.
            #  - the function `get_corr_rval` to compute the correlated numbers is not affected by arr_N and arr_N_cdf
            arr_min, arr_max, arr_N = 1e-16, 1 - 1e-16, 1000000
            arr_min_cdf, arr_max_cdf, arr_N_cdf = -20., 20., 1000000
            norm_inv_cdf = compute_norm_inv_cdf_lookup(arr_min, arr_max, arr_N)
            norm_cdf = compute_norm_cdf_lookup(arr_min_cdf, arr_max_cdf, arr_N_cdf)

            # buffer to be re-used to store all the correlated random values
            z_unif = np.zeros(sample_size, dtype='float64')

        else:
            # create dummy data structures with proper dtypes to allow correct numba compilation
            corr_data_by_item_id = np.ndarray(1, dtype=Correlation)
            arr_min, arr_max, arr_N = 0, 0, 0
            arr_min_cdf, arr_max_cdf, arr_N_cdf = 0, 0, 0
            norm_inv_cdf, norm_cdf = np.zeros(1, dtype='float64'), np.zeros(1, dtype='float64')
            z_unif = np.zeros(1, dtype='float64')

        # create buffer to be reused to store all losses for one coverage
        losses_buffer = np.zeros((sample_size + NUM_IDX + 1, np.max(coverages[1:]['max_items'])), dtype=oasis_float)

        for event_data in read_getmodel_stream(streams_in, item_map, coverages, compute, seeds, valid_area_peril_id):

            event_id, compute_i, items_data, recs, rec_idx_ptr, rng_index = event_data

            # generation of "base" random values is done as before
            rndms_base = generate_rndm(seeds[:rng_index], sample_size)

            # to generate the correlated part, we do the hashing here for now (instead of in stream_to_data)
            # generate the correlated samples for the whole event, for all peril correlation groups
            if correlated:
                corr_seeds = generate_correlated_hash_vector(unique_peril_correlation_groups, event_id)
                eps_ij = generate_rndm(corr_seeds, sample_size, skip_seeds=1)

            else:
                # create dummy data structures with proper dtypes to allow correct numba compilation
                corr_seeds = np.zeros(1, dtype='int64')
                eps_ij = np.zeros((1, 1), dtype='float64')

            last_processed_coverage_ids_idx = 0
            while last_processed_coverage_ids_idx < compute_i:
                cursor, cursor_bytes, last_processed_coverage_ids_idx = compute_event_losses(
                    event_id, coverages, compute[:compute_i], items_data,
                    last_processed_coverage_ids_idx, sample_size, recs, rec_idx_ptr,
                    damage_bins, loss_threshold, losses_buffer, alloc_rule, correlated, rndms_base, eps_ij, corr_data_by_item_id,
                    arr_min, arr_max, arr_N, norm_inv_cdf, arr_min_cdf, arr_max_cdf, arr_N_cdf, norm_cdf, z_unif, debug,
                    GULPY_STREAM_BUFF_SIZE_WRITE, int32_mv_write, cursor
                )

                select([], select_stream_list, select_stream_list)
                stream_out.write(mv_write[:cursor_bytes])
                cursor = 0

            logger.info(f"event {event_id} DONE")

    return 0


@njit(cache=True, fastmath=True)
def compute_event_losses(event_id, coverages, coverage_ids, items_data,
                         last_processed_coverage_ids_idx, sample_size, recs, rec_idx_ptr, damage_bins,
                         loss_threshold, losses, alloc_rule, correlated, rndms_base, eps_ij, corr_data_by_item_id,
                         arr_min, arr_max, arr_N, norm_inv_cdf, arr_min_cdf, arr_max_cdf, arr_N_cdf, norm_cdf,
                         z_unif, debug, buff_size, int32_mv, cursor):
    """Compute losses for an event.

    Args:
        event_id (int32): event id.
        coverages (numpy.array[oasis_float]): array with the coverage values for each coverage_id.
        coverage_ids (numpy.array[: array of **uniques** coverage ids used in this event.
        items_data (numpy.array[items_data_type]): items-related data.
        last_processed_coverage_ids_idx (int): index of the last coverage_id stored in `coverage_ids` that was fully processed
          and printed to the output stream.
        sample_size (int): number of random samples to draw.
        recs (numpy.array[ProbMean]): all the cdfs used in event_id.
        rec_idx_ptr (numpy.array[int]): array with the indices of `rec` where each cdf record starts.
        damage_bins (List[Union[damagebindictionaryCsv, damagebindictionary]]): loaded data from the damage_bin_dict file.
        loss_threshold (float): threshold above which losses are printed to the output stream.
        losses (numpy.array[oasis_float]): array (to be re-used) to store losses for all item_ids.
        alloc_rule (int): back-allocation rule.
        rndms (numpy.array[float64]): 2d array of shape (number of seeds, sample_size) storing the random values
          drawn for each seed.
        debug (bool): if True, for each random sample, print to the output stream the random value
          instead of the loss.
        buff_size (int): size in bytes of the output buffer.
        int32_mv (numpy.ndarray): int32 view of the memoryview where the output is buffered.
        cursor (int): index of int32_mv where to start writing.

    Returns:
        int, int, int: updated value of cursor, updated value of cursor_bytes, last last_processed_coverage_ids_idx
    """
    max_size_per_item = (sample_size + NUM_IDX + 1) * gulSampleslevelRec_size + 2 * gulSampleslevelHeader_size

    for coverage_i in range(last_processed_coverage_ids_idx, coverage_ids.shape[0]):
        coverage = coverages[coverage_ids[coverage_i]]
        tiv = coverage['tiv']  # coverages are indexed from 1
        Nitem_ids = coverage['cur_items']
        exposureValue = tiv / Nitem_ids

        # estimate max number of bytes are needed to output this coverage
        # conservatively assume all random samples are printed (losses>loss_threshold)
        # number of records of type gulSampleslevelRec_size is sample_size + 5 (negative sidx) + 1 (terminator line)
        est_cursor_bytes = Nitem_ids * max_size_per_item

        # return before processing this coverage if bytes to be written in mv exceed `buff_size`
        if cursor * int32_mv.itemsize + est_cursor_bytes > buff_size:
            return cursor, cursor * int32_mv.itemsize, last_processed_coverage_ids_idx

        items = items_data[coverage['start_items']: coverage['start_items'] + coverage['cur_items']]

        for item_i in range(coverage['cur_items']):
            item = items[item_i]
            damagecdf_i = item['damagecdf_i']
            rng_index = item['rng_index']
            rec = recs[rec_idx_ptr[damagecdf_i]:rec_idx_ptr[damagecdf_i + 1]]
            prob_to = rec['prob_to']
            bin_mean = rec['bin_mean']
            Nbins = len(prob_to)

            # compute mean values
            gul_mean, std_dev, chance_of_loss, max_loss = compute_mean_loss(
                tiv, prob_to, bin_mean, Nbins, damage_bins[Nbins - 1]['bin_to'],
            )

            losses[MAX_LOSS_IDX, item_i] = max_loss
            losses[CHANCE_OF_LOSS_IDX, item_i] = chance_of_loss
            losses[TIV_IDX, item_i] = exposureValue
            losses[STD_DEV_IDX, item_i] = std_dev
            losses[MEAN_IDX, item_i] = gul_mean

            if sample_size > 0:
                if correlated:
                    item_corr_data = corr_data_by_item_id[item['item_id']]
                    peril_correlation_group = item_corr_data['peril_correlation_group']
                    rho = item_corr_data['correlation_value']

                    get_corr_rval(
                        eps_ij[peril_correlation_group], rndms_base[rng_index],
                        rho, arr_min, arr_max, arr_N, norm_inv_cdf,
                        arr_min_cdf, arr_max_cdf, arr_N_cdf, norm_cdf, sample_size, z_unif
                    )
                    rndms = z_unif

                else:
                    rndms = rndms_base[rng_index]

                # this can be optimized by caching rndms with a dict

                if debug:
                    for sample_idx in range(1, sample_size + 1):
                        rval = rndms[sample_idx - 1]
                        losses[sample_idx, item_i] = rval
                else:
                    for sample_idx in range(1, sample_size + 1):
                        # cap `rval` to the maximum `prob_to` value (which should be 1.)
                        rval = rndms[sample_idx - 1]

                        if rval >= prob_to[Nbins - 1]:
                            rval = prob_to[Nbins - 1] - 0.00000003
                            bin_idx = Nbins - 1
                        else:
                            # find the bin in which the random value `rval` falls into
                            # note that rec['bin_mean'] == damage_bins['interpolation'], therefore
                            # there's a 1:1 mapping between indices of rec and damage_bins
                            bin_idx = binary_search(rval, prob_to, Nbins)

                        # compute ground-up losses
                        gul = get_gul(
                            damage_bins['bin_from'][bin_idx],
                            damage_bins['bin_to'][bin_idx],
                            bin_mean[bin_idx],
                            prob_to[bin_idx - 1] * (bin_idx > 0),
                            prob_to[bin_idx],
                            rval,
                            tiv
                        )

                        if gul >= loss_threshold:
                            losses[sample_idx, item_i] = gul
                        else:
                            losses[sample_idx, item_i] = 0

        cursor = write_losses(event_id, sample_size, loss_threshold, losses[:, :items.shape[0]], items['item_id'], alloc_rule, tiv,
                              int32_mv, cursor)

        # register that another `coverage_id` has been processed
        last_processed_coverage_ids_idx += 1

    return cursor, cursor * int32_mv.itemsize, last_processed_coverage_ids_idx


@njit(cache=True, fastmath=True)
def write_losses(event_id, sample_size, loss_threshold, losses, item_ids, alloc_rule, tiv,
                 int32_mv, cursor):
    """Write the computed losses.

    Args:
        event_id (int32): event id.
        sample_size (int): number of random samples to draw.
        loss_threshold (float): threshold above which losses are printed to the output stream.
        losses (numpy.array[oasis_float]): losses for all item_ids
        item_ids (numpy.array[ITEM_ID_TYPE]): ids of items whose losses are in `losses`.
        alloc_rule (int): back-allocation rule.
        tiv (oasis_float): total insured value.
        int32_mv (numpy.ndarray): int32 view of the memoryview where the output is buffered.
        cursor (int): index of int32_mv where to start writing.

    Returns:
        int: updated values of cursor
    """
    # note that Nsamples = sample_size + NUM_IDX

    if alloc_rule == 2:
        losses[1:] = setmaxloss(losses[1:])

    # split tiv has to be executed after setmaxloss, if alloc_rule==2.
    if alloc_rule >= 1 and tiv > 0:
        # check whether the sum of losses-per-sample exceeds TIV
        # if so, split TIV in proportion to the losses
        for sample_i in range(1, losses.shape[0]):
            split_tiv(losses[sample_i], tiv)

    # output the losses for all the items
    for item_j in range(item_ids.shape[0]):

        # write header
        cursor = write_sample_header(
            event_id, item_ids[item_j], int32_mv, cursor)

        # write negative sidx
        cursor = write_negative_sidx(
            MAX_LOSS_IDX, losses[MAX_LOSS_IDX, item_j],
            CHANCE_OF_LOSS_IDX, losses[CHANCE_OF_LOSS_IDX, item_j],
            TIV_IDX, losses[TIV_IDX, item_j],
            STD_DEV_IDX, losses[STD_DEV_IDX, item_j],
            MEAN_IDX, losses[MEAN_IDX, item_j],
            int32_mv, cursor
        )

        # write the random samples (only those with losses above the threshold)
        for sample_idx in range(1, sample_size + 1):
            if losses[sample_idx, item_j] >= loss_threshold:
                cursor = write_sample_rec(
                    sample_idx, losses[sample_idx, item_j], int32_mv, cursor)

        # write terminator for the samples for this item
        cursor = write_sample_rec(0, 0., int32_mv, cursor)

    return cursor<|MERGE_RESOLUTION|>--- conflicted
+++ resolved
@@ -16,11 +16,8 @@
 from oasislmf.pytools.data_layer.conversions.correlations import CorrelationsData
 
 from oasislmf.pytools.getmodel.manager import get_damage_bins, Item
-<<<<<<< HEAD
-from oasislmf.pytools.getmodel.common import oasis_float, Correlation
-=======
-from oasislmf.pytools.getmodel.common import oasis_float, Keys
->>>>>>> cc93ef67
+
+from oasislmf.pytools.getmodel.common import oasis_float, Keys, Correlation
 
 from oasislmf.pytools.gul.common import (
     MEAN_IDX, STD_DEV_IDX, TIV_IDX, CHANCE_OF_LOSS_IDX, MAX_LOSS_IDX, NUM_IDX,
@@ -129,11 +126,7 @@
 
 
 def run(run_dir, ignore_file_type, sample_size, loss_threshold, alloc_rule, debug,
-<<<<<<< HEAD
-        random_generator, file_in=None, file_out=None, correlated=False, **kwargs):
-=======
-        random_generator, peril_filter=[], file_in=None, file_out=None, **kwargs):
->>>>>>> cc93ef67
+        random_generator, peril_filter=[], file_in=None, file_out=None, correlated=False, **kwargs):
     """Execute the main gulpy worklow.
 
     Args:
