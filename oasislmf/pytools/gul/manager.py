--- conflicted
+++ resolved
@@ -20,26 +20,19 @@
 from oasislmf.pytools.getmodel.common import oasis_float, Keys, Correlation
 
 from oasislmf.pytools.gul.common import (
-<<<<<<< HEAD
     MEAN_IDX, STD_DEV_IDX, TIV_IDX, CHANCE_OF_LOSS_IDX, MAX_LOSS_IDX, NUM_IDX,
-=======
-    MEAN_IDX, PIPE_CAPACITY, STD_DEV_IDX, TIV_IDX, CHANCE_OF_LOSS_IDX, MAX_LOSS_IDX, NUM_IDX,
->>>>>>> e0b0639c
     ITEM_MAP_KEY_TYPE, ITEM_MAP_VALUE_TYPE,
     gulSampleslevelRec_size, gulSampleslevelHeader_size, coverage_type, gul_header,
 )
+from oasislmf.pytools.gul.core import split_tiv_classic, split_tiv_multiplicative, get_gul, setmaxloss, compute_mean_loss
 from oasislmf.pytools.gul.io import (
     write_negative_sidx, write_sample_header,
     write_sample_rec, read_getmodel_stream,
 )
-
 from oasislmf.pytools.gul.random import (
     get_random_generator, compute_norm_cdf_lookup,
     compute_norm_inv_cdf_lookup, get_corr_rval, generate_correlated_hash_vector
 )
-
-from oasislmf.pytools.gul.random import get_random_generator
-from oasislmf.pytools.gul.core import split_tiv_classic, split_tiv_multiplicative, get_gul, setmaxloss, compute_mean_loss
 from oasislmf.pytools.gul.utils import append_to_dict_value, binary_search
 
 
@@ -225,7 +218,7 @@
 
         do_correlation = False
         if ignore_correlation:
-            logger.info(f"Correlated random number generation: switched OFF because --ignore-correlation is True.")
+            logger.info("Correlated random number generation: switched OFF because --ignore-correlation is True.")
 
         else:
             file_path = os.path.join(input_path, 'correlations.bin')
@@ -236,11 +229,11 @@
             if Nperil_correlation_groups > 0 and any(data['correlation_value'] > 0):
                 do_correlation = True
             else:
-                logger.info(f"Correlated random number generation: switched OFF because 0 peril correlation groups were detected or "
+                logger.info("Correlated random number generation: switched OFF because 0 peril correlation groups were detected or "
                             "the correlation value is zero for all peril correlation groups.")
 
         if do_correlation:
-            logger.info(f"Correlated random number generation: switched ON.")
+            logger.info("Correlated random number generation: switched ON.")
 
             corr_data_by_item_id = np.ndarray(Nperil_correlation_groups + 1, dtype=Correlation)
             corr_data_by_item_id[0] = (0, 0.)
@@ -300,11 +293,7 @@
             last_processed_coverage_ids_idx = 0
 
             # adjust buff size so that the buffer fits the longest coverage
-<<<<<<< HEAD
             buff_size = PIPE_CAPACITY * 2
-=======
-            buff_size = PIPE_CAPACITY
->>>>>>> e0b0639c
             max_bytes_per_coverage = np.max(coverages['cur_items']) * max_bytes_per_item
             while buff_size < max_bytes_per_coverage:
                 buff_size *= 2
