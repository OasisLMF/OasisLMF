--- conflicted
+++ resolved
@@ -196,16 +196,11 @@
     def ktools_error_guard(self):
         return self._ktools_error_guard
 
-<<<<<<< HEAD
-    def get_alloc_rule(self, alloc_given, alloc_max, err_msg='Invalid alloc rule', fallback=None):
-        alloc_valid_range = [r for r in range(alloc_max + 1)]
-=======
     def consolidate_input(self, computation_cls, kwargs):
         for param in computation_cls.get_params():
             if kwargs.get(param['name']) is None:
                 kwargs[param['name']] = getattr(self, param['name'], None)
         return kwargs
->>>>>>> 94264016
 
     @staticmethod
     def get_alloc_rule(alloc_given, alloc_max, err_msg='Invalid alloc rule', fallback=None):
@@ -907,7 +902,6 @@
             ri_alloc_rule=ri_alloc_rule
         )
 
-<<<<<<< HEAD
         guls_df = losses['gul']
         ils_df = losses['il']
         rils_df = losses['ri']
@@ -1121,8 +1115,6 @@
             test_result = test_result and file_test_result
 
         return file_test_result
-=======
-        return losses['gul'], losses['il'], losses['ri']
 
 
 def __interface_factory(computation_cls):
@@ -1143,5 +1135,4 @@
 
 if __name__ == "__main__":
     import doctest
-    doctest.testmod()
->>>>>>> 94264016
+    doctest.testmod()