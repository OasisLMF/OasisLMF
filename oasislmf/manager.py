--- conflicted
+++ resolved
@@ -422,12 +422,8 @@
                 exposure_df,
                 exposure_fp,
                 keys_errors_fp=_keys_errors_fp,
-<<<<<<< HEAD
                 exposure_profile=exposure_profile,
-                hierarchy_terms=hierarchy_terms
-=======
-                exposure_profile=exposure_profile
->>>>>>> dd44c728
+                hierarchy_terms=oed_hierarchy
             )
 
         # Write the GUL input files
