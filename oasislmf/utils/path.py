__all__ = [
    'as_path',
    'empty_dir',
    'PathCleaner',
    'import_from_string',
    'get_custom_module',
    'setcwd'
]

import os
import sys
import importlib
import re
import shutil

from contextlib import contextmanager

from .exceptions import OasisException


def as_path(path, label, is_dir=False, preexists=True, null_is_valid=True):
    """
    Processes the path and returns the absolute path.

    If the path does not exist and ``preexists`` is true
    an ``OasisException`` is raised.

    :param path: The path to process
    :type path: str

    :param label: Human-readable label of the path (used for error reporting)
    :type label: str

    :param is_dir: Whether the path is a directory
    :type is_dir: bool

    :param preexists: Flag whether to raise an error if the path
        does not exist.
    :type preexists: bool

    :param null_is_valid: flag to indicate if None is a valid value
    :type null_is_valid: bool

    :return: The absolute path of the input path
    """
    if path is None and null_is_valid:
        return

    if not isinstance(path, str):
        if preexists:
            raise OasisException(f'The path {path} ({label}) is indicated as preexisting but is not a valid path')
        else:
            return
    if not os.path.isabs(path):
        path = os.path.abspath(path)
    if preexists and not os.path.exists(path):
        raise OasisException(f'The path {path} ({label}) is indicated as preexisting but does not exist')
    if is_dir and preexists and not os.path.isdir(path):
        raise OasisException(f'The path {path} ({label}) is indicated as a preexisting directory but is not actually a directory')

    return os.path.normpath(path)


def empty_dir(dir_fp):
    """
    Empties the contents of a directory, but leaves the directory in place.

    :param dir_fp: A pre-existing directory path
    :type dir_fp: str
    """
    _dir_fp = as_path(dir_fp, dir_fp, is_dir=True)

    for p in (os.path.join(_dir_fp, fn) for fn in os.listdir(_dir_fp)):
        os.remove(p) if os.path.isfile(p) else (shutil.rmtree(p) if os.path.isdir(p) else None)


class PathCleaner(object):
    """
    A callable that generates the absolute path of the given path and checks
    that it exists if indicated as preexisting.

    :param label: A user-friendly label for the path (used for error reporting)
    :type label: str

    :param preexists: Flag whether to raise an error if the path
        does not exist.
    :type preexists: bool
    """

    def __init__(self, label, preexists=True):
        self.label = label
        self.preexists = preexists

    def __call__(self, path):
        return as_path(path, self.label, preexists=self.preexists)


def import_from_string(name):
    """
    return the object or module from the path given
    >>> import os.path
    >>> mod = import_from_string('os.path')
    >>> os.path is mod
    True

    >>> from os.path import isabs
    >>> cls = import_from_string('os.path.isabs')
    >>> isabs is cls
    True
    """
    components = name.split('.')
    res = __import__(components[0])
    for comp in components[1:]:
        res = getattr(res, comp)
    return res


def get_custom_module(custom_module_path, label):
    """
    return the custom module present at the custom_module_path.
    the try loop allow for the custom module to work even if it depends on other module of its package
    by testing recursively for the presence of __init__.py file

    (ex: this module "path" is using from .exceptions import OasisException so it can only be imported as part of the
    utils package => sys.path.insert(0, path_to_utils);importlib.import_module('utils.path'))
    >>> mod = get_custom_module(__file__, "test module")
    >>> mod.__name__.rsplit('.', 1)[-1]
    'path'
    """
    custom_module_path = as_path(custom_module_path, label, preexists=True, null_is_valid=False)

    package_dir = os.path.dirname(custom_module_path)
    module_name = re.sub(r'\.py$', '', os.path.basename(custom_module_path))

    while True:
        sys.path.insert(0, package_dir)
        try:
            custom_module = importlib.import_module(module_name)
            importlib.reload(custom_module)
            return custom_module
        except ImportError:
            if '__init__.py' in os.listdir(package_dir):
                module_name = os.path.basename(package_dir) + '.' + module_name
                package_dir, old_package_dir = os.path.dirname(package_dir), package_dir
                if package_dir == old_package_dir:
                    raise
            else:
                raise
        finally:
            sys.path.pop(0)


@contextmanager
def setcwd(path):
<<<<<<< HEAD
    pwd = os.getcwd()
    try:
        os.chdir(path)
        yield path
    finally:
        os.chdir(pwd)
=======
    orig_path = os.getcwd()
    try:
        os.chdir(str(path))
        yield path
    finally:
        os.chdir(orig_path)
>>>>>>> 067c1117


if __name__ == '__main__':
    import doctest
    doctest.testmod()<|MERGE_RESOLUTION|>--- conflicted
+++ resolved
@@ -152,21 +152,12 @@
 
 @contextmanager
 def setcwd(path):
-<<<<<<< HEAD
-    pwd = os.getcwd()
-    try:
-        os.chdir(path)
-        yield path
-    finally:
-        os.chdir(pwd)
-=======
     orig_path = os.getcwd()
     try:
         os.chdir(str(path))
         yield path
     finally:
         os.chdir(orig_path)
->>>>>>> 067c1117
 
 
 if __name__ == '__main__':
