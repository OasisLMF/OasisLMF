--- conflicted
+++ resolved
@@ -73,21 +73,6 @@
     'account all': {'id': FML_ACCALL, 'desc': 'account all (coverage + property damage)', 'oed_source': 'account'}
 })
 
-<<<<<<< HEAD
-
-GROUPED_SUPPORTED_FM_LEVELS = {
-    'site': {
-        'oed_source': 'location',
-        'levels': {level: level_dict for level, level_dict in FM_LEVELS.items() if level in ['site coverage', 'site pd', 'site all']}},
-    'cond': {
-        'oed_source': 'account',
-        'levels': {level: level_dict for level, level_dict in FM_LEVELS.items() if level in ['cond coverage', 'cond pd', 'cond all']}},
-    'policy': {
-        'oed_source': 'account',
-        'levels': {level: level_dict for level, level_dict in FM_LEVELS.items() if level in ['policy coverage', 'policy pd', 'policy all', 'policy layer']}},
-    'account': {
-        'oed_source': 'account',
-=======
 GROUPED_SUPPORTED_FM_LEVELS = {
     'site': {
         'oed_source': 'location',
@@ -104,7 +89,6 @@
     'account': {
         'oed_source': 'account',
         'fm_peril_field': 'AccPeril',
->>>>>>> b46f4137
         'levels': {level: level_dict for level, level_dict in FM_LEVELS.items() if level in ['account all']}},
 }
 
@@ -165,33 +149,18 @@
 STEP_TRIGGER_TYPES = OrderedDict({
     1: {'coverage_aggregation_method': 1, 'calcrule_assignment_method': 1,
         'sub_step_trigger_types': {
-<<<<<<< HEAD
-            SUPPORTED_COVERAGE_TYPES['bi']['id']: 0
-        }
+            SUPPORTED_COVERAGE_TYPES['bi']['id']: 0,
+        },
     },
     2: {'coverage_aggregation_method': 1, 'calcrule_assignment_method': 2,
         'sub_step_trigger_types': {
-            SUPPORTED_COVERAGE_TYPES['bi']['id']: 0
-        }
+            SUPPORTED_COVERAGE_TYPES['bi']['id']: 0,
+        },
     },
     3: {'coverage_aggregation_method': 2, 'calcrule_assignment_method': 3,
         'sub_step_trigger_types': {
-            SUPPORTED_COVERAGE_TYPES['bi']['id']: 0
-        }
-=======
             SUPPORTED_COVERAGE_TYPES['bi']['id']: 0,
         },
-    },
-    2: {'coverage_aggregation_method': 1, 'calcrule_assignment_method': 2,
-        'sub_step_trigger_types': {
-            SUPPORTED_COVERAGE_TYPES['bi']['id']: 0,
-        },
-    },
-    3: {'coverage_aggregation_method': 2, 'calcrule_assignment_method': 3,
-        'sub_step_trigger_types': {
-            SUPPORTED_COVERAGE_TYPES['bi']['id']: 0,
-        },
->>>>>>> b46f4137
     },
     5: {
         'coverage_aggregation_method': 1, 'calcrule_assignment_method': 4,
