--- conflicted
+++ resolved
@@ -130,10 +130,8 @@
         'item_id', 'level_id', 'steptriggertype', 'assign_step_calcrule',
         'coverage_type_id'
     ]
-    il_inputs_calc_rules_df = il_inputs_df.loc[
-        :,
-        cols + step_trigger_type_cols + terms + terms_indicators + types + ['calcrule_id']
-    ]
+    calc_mapping_cols = cols + step_trigger_type_cols + terms + terms_indicators + types + ['calcrule_id']
+    il_inputs_calc_rules_df = il_inputs_df.reindex(columns=calc_mapping_cols)
 
     # Fill columns used to determine values for terms indicators and types
     # Columns used depend on step trigger type or sub step trigger type if
@@ -498,32 +496,9 @@
     # Mark the exposure dataframes for deletion
     del exposure_df
 
-<<<<<<< HEAD
-        # Drop all columns from the IL inputs dataframe which aren't one of
-        # necessary columns in the GUL inputs dataframe, or one of policy num.,
-        # GUL input item ID, or one of the source columns for the
-        # non-coverage FM levels (site PD (# 2), site all (# 3), cond. all (# 6),
-        # policy all (# 9), policy layer (# 10))
-        # If step policies listed, keep step trigger type
-        usecols = (
-            gul_inputs_df.columns.to_list() +
-            [policy_num, 'gul_input_id'] +
-            ([SOURCE_IDX['loc']] if SOURCE_IDX['loc'] in il_inputs_df else []) +
-            ([SOURCE_IDX['acc']] if SOURCE_IDX['acc'] in il_inputs_df else []) +
-            (['steptriggertype'] if 'steptriggertype' in il_inputs_df else []) +
-            site_pd_and_site_all_term_cols +
-            term_cols
-        )
-        il_inputs_df.drop(
-            [c for c in il_inputs_df.columns if c not in usecols],
-            axis=1,
-            inplace=True
-        )
-=======
     # At this point the IL inputs frame will contain essentially only
     # items for the coverage FM level, but will include multiple items
     # relating to single GUL input items (the higher layer items).
->>>>>>> 0bc1cb26
 
     # If the merge is empty raise an exception - this will happen usually
     # if there are no common acc. numbers between the GUL input items and
@@ -548,6 +523,7 @@
         [policy_num, 'gul_input_id'] +
         ([SOURCE_IDX['loc']] if SOURCE_IDX['loc'] in il_inputs_df else []) +
         ([SOURCE_IDX['acc']] if SOURCE_IDX['acc'] in il_inputs_df else []) +
+        (['steptriggertype'] if 'steptriggertype' in il_inputs_df else []) +
         site_pd_and_site_all_term_cols +
         term_cols
     )
@@ -666,143 +642,6 @@
             level_df['deductible'],
             0
         )
-<<<<<<< HEAD
-        # If step policies listed, create additional column to determine agg id
-        # from coverage aggregation method
-        if 'steptriggertype' in layer_df:
-            def assign_cov_agg_id(row):
-                try:
-                    cov_agg_method = STEP_TRIGGER_TYPES[row['steptriggertype']]['coverage_aggregation_method']
-                    return COVERAGE_AGGREGATION_METHODS[cov_agg_method][row['coverage_type_id']]
-                except KeyError:
-                    return 0
-
-            layer_df['cov_agg_id'] = layer_df.apply(lambda row: assign_cov_agg_id(row), axis=1)
-
-            def assign_calcrule_flag(row):
-                try:
-                    calcrule_assign_method = STEP_TRIGGER_TYPES[row['steptriggertype']]['calcrule_assignment_method']
-                    return CALCRULE_ASSIGNMENT_METHODS[calcrule_assign_method][row['cov_agg_id']]
-
-                except KeyError:
-                    return False
-
-            layer_df['assign_step_calcrule'] = layer_df.apply(lambda row: assign_calcrule_flag(row), axis=1)
-
-        # Remove the source columns for all non-layer FM levels - this includes the
-        # site pd (# 2), site all (# 3), cond. all (# 6), policy all (# 9) FM levels
-        cond_all_and_pol_all_term_cols = get_fm_terms_oed_columns(fm_terms, levels=['cond all', 'policy all'])
-        layer_df.drop(
-            [c for c in layer_df.columns if c in site_pd_and_site_all_term_cols + cond_all_and_pol_all_term_cols],
-            axis=1, inplace=True
-        )
-
-        # The layer FM level (policy layer, # 10) ID
-        layer_level_id = SUPPORTED_FM_LEVELS['policy layer']['id']
-
-        # Set the layer level, layer IDs and agg. IDs
-        layer_df['level_id'] = layer_level_id
-        agg_key = [v['field'].lower() for v in fmap[layer_level_id]['FMAggKey'].values()]
-        # If step policies listed, use agg id from coverage aggregation method
-        if 'cov_agg_id' in layer_df:
-            agg_key += ['cov_agg_id']
-        layer_df['agg_id'] = factorize_ndarray(layer_df.loc[:, agg_key].values, col_idxs=range(len(agg_key)))[0]
-
-        # The layer level financial terms
-        terms = ['limit', 'attachment', 'share']
-
-        # Process the financial terms for the layer level
-        term_cols = get_fm_terms_oed_columns(fm_terms, levels=['policy layer'], terms=terms)
-        layer_df.loc[:, term_cols] = layer_df.loc[:, term_cols].where(layer_df.notnull(), 0.0).values
-        layer_df.loc[:, terms] = layer_df.loc[:, term_cols].values
-        layer_df['limit'] = layer_df['limit'].where(layer_df['limit'] != 0, 9999999999)
-        layer_df['share'] = layer_df['share'].where(layer_df['share'] != 0, 1.0)
-        layer_df['deductible'] = 0
-        layer_df.loc[:, ['ded_code', 'ded_type', 'lim_code', 'lim_type']] = 0
-
-        # Join the IL inputs and layer level frames, drop the FM terms
-        # source columns for the layer level, and mark the layer level dataframe
-        # for deletion
-        il_inputs_df = pd.concat([il_inputs_df, layer_df], sort=True, ignore_index=True)
-        il_inputs_df.drop(term_cols, axis=1, inplace=True)
-        del layer_df
-
-        # il_inputs are not necessarily in the same order for the topmost level when layers are present,
-        # fix by sorting the il_inputs_df
-        il_inputs_df = il_inputs_df.sort_values(['level_id', 'loc_id', 'coverage_id']).reset_index(drop=True)
-
-        # Resequence the level IDs and item IDs, but also store the "original"
-        # FM level IDs (before the resequencing)
-        il_inputs_df['orig_level_id'] = il_inputs_df['level_id']
-        il_inputs_df['level_id'] = factorize_ndarray(il_inputs_df.loc[:, ['level_id']].values, col_idxs=[0])[0]
-        il_inputs_df['item_id'] = il_inputs_df.index + 1
-
-        # Set datatypes again for the deductible code and type columns, as
-        # they may have changed since the processing of the intermediate level
-        # terms
-        dtypes = {t: 'uint8' for t in ['ded_code', 'ded_type', 'lim_code', 'lim_type']}
-        il_inputs_df = set_dataframe_column_dtypes(il_inputs_df, dtypes)
-
-        # Group and sum TIVS for items by loc. ID and agg. ID, within each
-        # level, and store in a new ``agg_tiv`` column - this step is
-        # preparation for the next step which is to convert % TIV deductibles
-        # to TIV fractional amounts
-        agg_tivs = pd.DataFrame(
-            il_inputs_df.loc[:, ['level_id', 'loc_id', 'agg_id', 'tiv']].groupby(['level_id', 'loc_id', 'agg_id'])['tiv'].sum()
-        ).reset_index()
-        agg_tivs.rename(columns={'tiv': 'agg_tiv'}, inplace=True)
-        il_inputs_df['agg_tiv'] = il_inputs_df.loc[:, ['level_id', 'loc_id', 'agg_id']].merge(
-            agg_tivs,
-            on=['level_id', 'loc_id', 'agg_id'],
-            how='inner'
-        )['agg_tiv']
-
-        # Apply rule to convert type 2 deductibles and limits to TIV shares
-        il_inputs_df['deductible'] = np.where(
-            il_inputs_df['ded_type'] == DEDUCTIBLE_AND_LIMIT_TYPES['pctiv']['id'],
-            il_inputs_df['deductible'] * il_inputs_df['agg_tiv'],
-            il_inputs_df['deductible']
-        )
-        il_inputs_df['limit'] = np.where(
-            il_inputs_df['lim_type'] == DEDUCTIBLE_AND_LIMIT_TYPES['pctiv']['id'],
-            il_inputs_df['limit'] * il_inputs_df['agg_tiv'],
-            il_inputs_df['limit']
-        )
-
-        # Set the calc. rule IDs
-        if 'cov_agg_id' in il_inputs_df:
-            il_inputs_df.loc[
-                ~(il_inputs_df['steptriggertype'] > 0), 'calcrule_id'
-            ] = get_calc_rule_ids(
-                il_inputs_df[~(il_inputs_df['steptriggertype'] > 0)]
-            )
-            il_inputs_df.loc[
-                il_inputs_df['steptriggertype'] > 0, 'calcrule_id'
-            ] = get_step_calc_rule_ids(
-                il_inputs_df[il_inputs_df['steptriggertype'] > 0],
-                step_trigger_type_cols
-            )
-        else:
-            il_inputs_df['calcrule_id'] = get_calc_rule_ids(il_inputs_df)
-
-        # Set the policy TC IDs
-        if 'cov_agg_id' in il_inputs_df:
-            il_inputs_df.loc[
-                ~(il_inputs_df['steptriggertype'] > 0), 'policytc_id'
-            ] = get_policytc_ids(
-                il_inputs_df[~(il_inputs_df['steptriggertype'] > 0)]
-            )
-            il_inputs_df.loc[
-                il_inputs_df['steptriggertype'] > 0, 'policytc_id'
-            ] = get_step_policytc_ids(
-                il_inputs_df[il_inputs_df['steptriggertype'] > 0],
-                step_trigger_type_cols,
-                offset=il_inputs_df['policytc_id'].max(),
-                idx_cols=[acc_num, policy_num, portfolio_num]
-            )
-        else:
-            il_inputs_df['policytc_id'] = get_policytc_ids(il_inputs_df)
-=======
         level_df['limit'] = np.where(
             level_df['coverage_type_id'].isin((profile[level_id][1].get('limit') or {}).get('CoverageTypeID') or supp_cov_types),
             level_df['limit'],
@@ -828,6 +667,28 @@
         how='inner'
     )
 
+    # If step policies listed, create additional column to determine agg id
+    # from coverage aggregation method
+    if 'steptriggertype' in layer_df:
+        def assign_cov_agg_id(row):
+            try:
+                cov_agg_method = STEP_TRIGGER_TYPES[row['steptriggertype']]['coverage_aggregation_method']
+                return COVERAGE_AGGREGATION_METHODS[cov_agg_method][row['coverage_type_id']]
+            except KeyError:
+                return 0
+
+        layer_df['cov_agg_id'] = layer_df.apply(lambda row: assign_cov_agg_id(row), axis=1)
+
+        def assign_calcrule_flag(row):
+            try:
+                calcrule_assign_method = STEP_TRIGGER_TYPES[row['steptriggertype']]['calcrule_assignment_method']
+                return CALCRULE_ASSIGNMENT_METHODS[calcrule_assign_method][row['cov_agg_id']]
+
+            except KeyError:
+                return False
+
+        layer_df['assign_step_calcrule'] = layer_df.apply(lambda row: assign_calcrule_flag(row), axis=1)
+
     # Remove the source columns for all non-layer FM levels - this includes the
     # site pd (# 2), site all (# 3), cond. all (# 6), policy all (# 9) FM levels
     cond_all_and_pol_all_term_cols = get_fm_terms_oed_columns(fm_terms, levels=['cond all', 'policy all'])
@@ -842,6 +703,9 @@
     # Set the layer level, layer IDs and agg. IDs
     layer_df['level_id'] = layer_level_id
     agg_key = [v['field'].lower() for v in fmap[layer_level_id]['FMAggKey'].values()]
+    # If step policies listed, use agg id from coverage aggregation method
+    if 'cov_agg_id' in layer_df:
+        agg_key += ['cov_agg_id']
     layer_df['agg_id'] = factorize_ndarray(layer_df.loc[:, agg_key].values, col_idxs=range(len(agg_key)))[0]
 
     # The layer level financial terms
@@ -904,13 +768,40 @@
         il_inputs_df['limit'] * il_inputs_df['agg_tiv'],
         il_inputs_df['limit']
     )
->>>>>>> 0bc1cb26
 
     # Set the calc. rule IDs
-    il_inputs_df['calcrule_id'] = get_calc_rule_ids(il_inputs_df)
+    if 'cov_agg_id' in il_inputs_df:
+        il_inputs_df.loc[
+            ~(il_inputs_df['steptriggertype'] > 0), 'calcrule_id'
+        ] = get_calc_rule_ids(
+            il_inputs_df[~(il_inputs_df['steptriggertype'] > 0)]
+        )
+        il_inputs_df.loc[
+            il_inputs_df['steptriggertype'] > 0, 'calcrule_id'
+        ] = get_step_calc_rule_ids(
+            il_inputs_df[il_inputs_df['steptriggertype'] > 0],
+            step_trigger_type_cols
+        )
+    else:
+        il_inputs_df['calcrule_id'] = get_calc_rule_ids(il_inputs_df)
 
     # Set the policy TC IDs
-    il_inputs_df['policytc_id'] = get_policytc_ids(il_inputs_df)
+    if 'cov_agg_id' in il_inputs_df:
+        il_inputs_df.loc[
+            ~(il_inputs_df['steptriggertype'] > 0), 'policytc_id'
+        ] = get_policytc_ids(
+            il_inputs_df[~(il_inputs_df['steptriggertype'] > 0)]
+        )
+        il_inputs_df.loc[
+            il_inputs_df['steptriggertype'] > 0, 'policytc_id'
+        ] = get_step_policytc_ids(
+            il_inputs_df[il_inputs_df['steptriggertype'] > 0],
+            step_trigger_type_cols,
+            offset=il_inputs_df['policytc_id'].max(),
+            idx_cols=[acc_num, policy_num, portfolio_num]
+        )
+    else:
+        il_inputs_df['policytc_id'] = get_policytc_ids(il_inputs_df)
 
     # Final setting of data types before returning the IL input items
     dtypes = {
