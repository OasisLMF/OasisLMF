__all__ = [
    'get_calc_rule_ids',
    'get_grouped_fm_profile_by_level_and_term_group',
    'get_grouped_fm_terms_by_level_and_term_group',
    'get_il_input_items',
    'get_policytc_ids',
    'write_il_input_files',
    'write_fm_policytc_file',
    'write_fm_profile_file',
    'write_fm_programme_file',
    'write_fm_xref_file'
]

import copy
import os
import sys
import warnings

import pandas as pd
import numpy as np

from ..utils.calc_rules import get_calc_rules
from ..utils.coverages import SUPPORTED_COVERAGE_TYPES
from ..utils.data import (
    factorize_ndarray,
    fast_zip_arrays,
    get_dataframe,
    get_ids,
    merge_check,
    merge_dataframes,
    set_dataframe_column_dtypes,
)
from ..utils.defaults import (
    get_default_accounts_profile,
    get_default_exposure_profile,
    get_default_fm_aggregation_profile,
    OASIS_FILES_PREFIXES,
    SOURCE_IDX,
)
from ..utils.exceptions import OasisException
from ..utils.fm import (
    DEDUCTIBLE_AND_LIMIT_TYPES,
    SUPPORTED_FM_LEVELS,
    STEP_TRIGGER_TYPES,
    COVERAGE_AGGREGATION_METHODS
)
from ..utils.log import oasis_log
from ..utils.path import as_path
from ..utils.profiles import (
    get_fm_terms_oed_columns,
    get_grouped_fm_profile_by_level_and_term_group,
    get_grouped_fm_terms_by_level_and_term_group,
    get_oed_hierarchy,
)

pd.options.mode.chained_assignment = None
warnings.simplefilter(action='ignore', category=FutureWarning)


def get_calc_rule_ids(il_inputs_df):
    """
    Returns a Numpy array of calc. rule IDs from a table of IL input items

    :param il_inputs_df: IL input items dataframe
    :type il_inputs_df: pandas.DataFrame

    :return: Numpy array of calc. rule IDs
    :rtype: numpy.ndarray
    """
    calc_rules = get_calc_rules().drop(['desc'], axis=1)
    calc_rules['id_key'] = calc_rules['id_key'].apply(eval)

    terms = ['deductible', 'deductible_min', 'deductible_max', 'limit', 'share', 'attachment']
    terms_indicators = ['{}_gt_0'.format(t) for t in terms]
    types_and_codes = ['ded_type', 'ded_code', 'lim_type', 'lim_code']

    il_inputs_calc_rules_df = il_inputs_df.loc[:, ['item_id'] + terms + terms_indicators + types_and_codes + ['calcrule_id']]
    il_inputs_calc_rules_df.loc[:, terms_indicators] = np.where(il_inputs_calc_rules_df[terms] > 0, 1, 0)
    il_inputs_calc_rules_df['id_key'] = [t for t in fast_zip_arrays(*il_inputs_calc_rules_df.loc[:, terms_indicators + types_and_codes].transpose().values)]
    il_inputs_calc_rules_df = merge_dataframes(il_inputs_calc_rules_df, calc_rules, how='left', on='id_key').fillna(0)
    il_inputs_calc_rules_df['calcrule_id'] = il_inputs_calc_rules_df['calcrule_id'].astype('uint32')

    if 0 in il_inputs_calc_rules_df.calcrule_id.unique():
        err_msg = 'Calculation Rule mapping error, non-matching keys:\n'
        no_match_keys = il_inputs_calc_rules_df.loc[
                        il_inputs_calc_rules_df.calcrule_id == 0
                        ].id_key.unique()

        err_msg += '   {}\n'.format(tuple(terms_indicators + types_and_codes))
        for key_id in no_match_keys:
            err_msg += '   {}\n'.format(key_id)
        raise OasisException(err_msg)

    return il_inputs_calc_rules_df['calcrule_id'].values


def get_policytc_ids(il_inputs_df):
    """
    Returns a Numpy array of policy TC IDs from a table of IL input items

    :param il_inputs_df: IL input items dataframe
    :type il_inputs_df: pandas.DataFrame

    :return: Numpy array of policy TC IDs
    :rtype: numpy.ndarray
    """
    policytc_cols = [
        'layer_id', 'level_id', 'agg_id', 'calcrule_id', 'limit',
        'deductible', 'deductible_min', 'deductible_max', 'attachment',
        'share'
    ]
    fm_policytc_df = il_inputs_df.loc[:, ['item_id'] + policytc_cols].drop_duplicates()
    fm_policytc_df = fm_policytc_df[
        (fm_policytc_df['layer_id'] == 1) |
        (fm_policytc_df['level_id'] == fm_policytc_df['level_id'].max())
    ]

    return factorize_ndarray(fm_policytc_df.loc[:, policytc_cols[3:]].values, col_idxs=range(len(policytc_cols[3:])))[0]

def get_programme_ids(il_inputs_df, level):
    """
    Returns a Serise of Agg ids by level for the FM programme file generation

    :param il_inputs_df: IL input items dataframe
    :type il_inputs_df: pandas.DataFrame

    :param level: fm_programme level number
    :type  level: int
    """
    return il_inputs_df[il_inputs_df['level_id'] == level][['agg_id','coverage_id']].drop_duplicates(
                       subset=['agg_id','coverage_id'], keep="first").agg_id.reset_index(drop=True)

@oasis_log
def get_il_input_items(
    exposure_df,
    gul_inputs_df,
    accounts_df=None,
    accounts_fp=None,
    exposure_profile=get_default_exposure_profile(),
    accounts_profile=get_default_accounts_profile(),
    fm_aggregation_profile=get_default_fm_aggregation_profile()
):
    """
    Generates and returns a Pandas dataframe of IL input items.

    :param exposure_df: Source exposure
    :type exposure_df: pandas.DataFrame

    :param gul_inputs_df: GUL input items
    :type gul_inputs_df: pandas.DataFrame

    :param accounts_df: Source accounts dataframe (optional)
    :param accounts_df: pandas.DataFrame

    :param accounts_fp: Source accounts file path (optional)
    :param accounts_fp: str

    :param exposure_profile: Source exposure profile (optional)
    :type exposure_profile: dict

    :param accounts_profile: Source accounts profile (optional)
    :type accounts_profile: dict

    :param fm_aggregation_profile: FM aggregation profile (optional)
    :param fm_aggregation_profile: dict

    :return: IL inputs dataframe
    :rtype: pandas.DataFrame

    :return Accounts dataframe
    :rtype: pandas.DataFrame
    """
    # Get the grouped exposure + accounts profile - this describes the
    # financial terms found in the source exposure and accounts files,
    # which are for the following FM levels: site coverage (# 1),
    # site pd (# 2), site all (# 3), cond. all (# 6), policy all (# 9),
    # policy layer (# 10).  It also describes the OED hierarchy terms
    # present in the exposure and accounts files, namely portfolio num.,
    # acc. num., loc. num., and cond. num.
    profile = get_grouped_fm_profile_by_level_and_term_group(exposure_profile, accounts_profile)

    if not profile:
        raise OasisException(
            'Unable to get a unified FM profile by level and term group. '
            'Canonical loc. and/or acc. profiles are possibly missing FM term information: '
            'FM term definitions for TIV, deductibles, limit, and/or share.'
        )

    # Get the FM aggregation profile - this describes how the IL input
    # items are to be aggregated in the various FM levels
    fmap = fm_aggregation_profile

    if not fmap:
        raise OasisException(
            'FM aggregation profile is empty - this is required to perform aggregation'
        )

    # Get the OED hierarchy terms profile - this defines the column names for loc.
    # ID, acc. ID, policy no. and portfolio no., as used in the source exposure
    # and accounts files. This is to ensure that the method never makes hard
    # coded references to the corresponding columns in the source files, as
    # that would mean that changes to these column names in the source files
    # may break the method
    oed_hierarchy = get_oed_hierarchy(exposure_profile, accounts_profile)
    acc_num = oed_hierarchy['accnum']['ProfileElementName'].lower()
    policy_num = oed_hierarchy['polnum']['ProfileElementName'].lower()
    portfolio_num = oed_hierarchy['portnum']['ProfileElementName'].lower()
    cond_num = oed_hierarchy['condnum']['ProfileElementName'].lower()

    # Get the FM terms profile (this is a simplfied view of the main grouped
    # profile, containing only information about the financial terms)
    fm_terms = get_grouped_fm_terms_by_level_and_term_group(grouped_profile_by_level_and_term_group=profile)

    # Get the list of financial terms columns for the cond. all (# 6),
    # policy all (# 9) and policy layer (# 10) FM levels - all of these columns
    # are in the accounts file, not the exposure file, so will have to be
    # sourced from the accounts dataframe
    cond_pol_layer_levels = ['cond all', 'policy all', 'policy layer']
    terms_floats = ['deductible', 'deductible_min', 'deductible_max', 'limit', 'attachment', 'share']
    terms_ints = ['ded_code', 'ded_type', 'lim_code', 'lim_type']
    terms = terms_floats + terms_ints
    term_cols_floats = get_fm_terms_oed_columns(
        fm_terms,
        levels=cond_pol_layer_levels,
        terms=terms_floats
    )
    term_cols_ints = get_fm_terms_oed_columns(
        fm_terms,
        levels=cond_pol_layer_levels,
        terms=terms_ints
    )
    term_cols = term_cols_floats + term_cols_ints

    # Set defaults and data types for all the financial terms columns in the
    # accounts dataframe
    defaults = {
        **{t: 0.0 for t in term_cols_floats},
        **{t: 0 for t in term_cols_ints},
        **{cond_num: 0},
        **{portfolio_num: '1'}
    }
    dtypes = {
        **{t: 'str' for t in [acc_num, portfolio_num, policy_num]},
        **{t: 'float64' for t in term_cols_floats},
        **{t: 'uint8' for t in term_cols_ints},
        **{t: 'uint16' for t in [cond_num]},
        **{t: 'uint32' for t in ['layer_id']}
    }

    # Get the accounts frame either directly or from a file path if provided
    accounts_df = accounts_df if accounts_df is not None else get_dataframe(
        src_fp=accounts_fp,
        col_dtypes=dtypes,
        col_defaults=defaults,
        required_cols=(acc_num, policy_num, portfolio_num,),
        empty_data_error_msg='No accounts found in the source accounts (loc.) file',
        memory_map=True,
    )
    # Remove rows with duplicate account number-portfolio number-policy number
    # sets
    accounts_df.drop_duplicates(
        subset=[acc_num, portfolio_num, policy_num], inplace=True
    )
    accounts_df.reset_index(drop=True, inplace=True)
    accounts_df[SOURCE_IDX['acc']] = accounts_df.index

    if not (accounts_df is not None or accounts_fp):
        raise OasisException('No accounts frame or file path provided')

    # Look for a `layer_id` column in the accounts dataframe - this column
    # will exist if the accounts file has the column - the user has the option
    # of doing this before calling the MDK. The `layer_id` column is simply
    # an enumeration of the unique (portfolio num., acc. num., policy num.)
    # combinations in the accounts file. If the column doesn't exist then
    # a custom method is called that will generate this column and set it
    # in the accounts dataframe
    if 'layer_id' not in accounts_df:
        accounts_df['layer_id'] = get_ids(accounts_df, [portfolio_num, acc_num, policy_num], group_by=[portfolio_num, acc_num])

    # Drop all columns from the accounts dataframe which are not either one of
    # portfolio num., acc. num., policy num., cond. numb., layer ID, or one of
    # the source columns for the financial terms present in the accounts file (the
    # file should contain all financial terms relating to the cond. all (# 6),
    # policy all (# 9) and policy layer (# 10) FM levels)
    usecols = [acc_num, portfolio_num, policy_num, cond_num, 'layer_id', SOURCE_IDX['acc']] + term_cols
    # If step policies listed and is not full of nans, keep step trigger type
    if 'steptriggertype' in accounts_df:
        if accounts_df['steptriggertype'].notnull().any():
            usecols += ['steptriggertype']
    accounts_df.drop([c for c in accounts_df.columns if c not in usecols], axis=1, inplace=True)

    try:
        # Create a list of all the IL columns for the site pd (# 2) and site all (# 3)
        # levels - these columns are in the exposure file, not the accounts
        # file, and so must be sourced from the exposure dataframe
        site_pd_and_site_all_term_cols_floats = get_fm_terms_oed_columns(fm_terms, levels=['site pd', 'site all'], terms=terms_floats)
        site_pd_and_site_all_term_cols_ints = get_fm_terms_oed_columns(fm_terms, levels=['site pd', 'site all'], terms=terms_ints)
        site_pd_and_site_all_term_cols = site_pd_and_site_all_term_cols_floats + site_pd_and_site_all_term_cols_ints

        # Check if any of these columns are missing in the exposure frame, and if so
        # set the missing columns with a default value of 0.0 in the exposure frame
        missing_floats = set(site_pd_and_site_all_term_cols_floats).difference(exposure_df.columns)
        missing_ints = set(site_pd_and_site_all_term_cols_ints).difference(exposure_df.columns)
        defaults = {
            **{t: 0.0 for t in missing_floats},
            **{t: 0 for t in missing_ints}
        }
        if defaults:
            exposure_df = get_dataframe(src_data=exposure_df, col_defaults=defaults)

        # First, merge the exposure and GUL inputs frame to augment the GUL inputs
        # frame with financial terms for level 2 (site PD) and level 3 (site all) -
        # the GUL inputs frame effectively only contains financial terms related to
        # FM level 1 (site coverage)
        gul_inputs_df = merge_dataframes(
            exposure_df.loc[:, site_pd_and_site_all_term_cols + ['loc_id']],
            gul_inputs_df,
            join_on='loc_id',
            how='inner'
        )
        gul_inputs_df.rename(columns={'item_id': 'gul_input_id'}, inplace=True)
        dtypes = {t: 'float64' for t in site_pd_and_site_all_term_cols}
        gul_inputs_df = set_dataframe_column_dtypes(gul_inputs_df, dtypes)

        # check for empty intersection between dfs
        merge_check(
            gul_inputs_df[[portfolio_num, acc_num, 'layer_id', cond_num]],
            accounts_df[[portfolio_num, acc_num, 'layer_id', cond_num]],
            on=[portfolio_num, acc_num, 'layer_id', cond_num]
        )

        # Construct a basic IL inputs frame by merging the combined exposure +
        # GUL inputs frame above, with the accounts frame, on portfolio no.,
        # account no. and layer ID (by default items in the GUL inputs frame
        # are set with a layer ID of 1)
        il_inputs_df = merge_dataframes(
            gul_inputs_df,
            accounts_df,
            on=[portfolio_num, acc_num, 'layer_id', cond_num],
            how='left',
            drop_duplicates=True
        )

        # Mark the exposure dataframes for deletion
        del exposure_df

        # At this point the IL inputs frame will contain essentially only
        # items for the coverage FM level, but will include multiple items
        # relating to single GUL input items (the higher layer items).

        # If the merge is empty raise an exception - this will happen usually
        # if there are no common acc. numbers between the GUL input items and
        # the accounts listed in the accounts file
        if il_inputs_df.empty:
            raise OasisException(
                'Inner merge of the GUL inputs + exposure file dataframe '
                'and the accounts file dataframe ({}) on acc. number '
                'is empty - '
                'please check that the acc. number columns in the exposure '
                'and accounts files respectively have a non-empty '
                'intersection'.format(accounts_fp)
            )

        # Drop all columns from the IL inputs dataframe which aren't one of
        # necessary columns in the GUL inputs dataframe, or one of policy num.,
        # GUL input item ID, or one of the source columns for the
        # non-coverage FM levels (site PD (# 2), site all (# 3), cond. all (# 6),
        # policy all (# 9), policy layer (# 10))
        # If step policies listed, keep step trigger type
        usecols = (
            gul_inputs_df.columns.to_list() +
            [policy_num, 'gul_input_id'] +
            ([SOURCE_IDX['loc']] if SOURCE_IDX['loc'] in il_inputs_df else []) +
            ([SOURCE_IDX['acc']] if SOURCE_IDX['acc'] in il_inputs_df else []) +
            (['steptriggertype'] if 'steptriggertype' in il_inputs_df else []) +
            site_pd_and_site_all_term_cols +
            term_cols
        )
        il_inputs_df.drop(
            [c for c in il_inputs_df.columns if c not in usecols],
            axis=1,
            inplace=True
        )

        # Mark the GUL inputs frame for deletion - no longer needed
        del gul_inputs_df

        # The coverage FM level (site coverage, # 1) ID
        cov_level_id = SUPPORTED_FM_LEVELS['site coverage']['id']

        # Now set the IL input item IDs, and some other required columns such
        # as the level ID, and initial values for some financial terms,
        # including the calcrule ID and policy TC ID
        il_inputs_df = il_inputs_df.assign(
            level_id=cov_level_id,
            attachment=0.0,
            share=0.0,
            calcrule_id=0,
            policytc_id=0
        )

        # Set data types for the newer columns just added
        dtypes = {
            **{t: 'float64' for t in ['attachment', 'share']},
            **{t: 'uint32' for t in ['level_id', 'calcrule_id', 'policytc_id']}
        }
        il_inputs_df = set_dataframe_column_dtypes(il_inputs_df, dtypes)

        # Drop any items with layer IDs > 1, reset index ad order items by
        # GUL input ID.
        il_inputs_df = il_inputs_df[il_inputs_df['layer_id'] == 1]
        il_inputs_df.reset_index(drop=True, inplace=True)
        il_inputs_df.sort_values('gul_input_id', axis=0, inplace=True)

        # At this stage the IL inputs frame should only contain coverage level
        # layer 1 inputs, and the financial terms are already present from the
        # earlier merge with the exposure and GUL inputs frame - the GUL inputs
        # frame should already contain the coverage level terms

        # The list of financial terms for the sub-layer levels, which are
        # site pd (# 2), site all (# 3), cond. all (# 6), policy all (# 9) -
        # the terms for these levels do not include "attachment" or share",
        # which do exist for the (policy) layer level (# 10); also the
        # layer level terms do not include ded. or limit codes or types
        terms_floats.remove('attachment')
        terms_floats.remove('share')
        terms = terms_floats + terms_ints

        # Steps to filter out any intermediate FM levels which have no
        # financial terms, and also drop all the OED columns for the terms
        # defined for these levels
        def level_has_fm_terms(level, terms):
            try:
                level_terms_cols = get_fm_terms_oed_columns(fm_terms, levels=[level], terms=terms)
                return il_inputs_df.loc[:, level_terms_cols].any().any()
            except KeyError:
                return False

        intermediate_fm_levels = [
            level for level in list(SUPPORTED_FM_LEVELS)[1:-1]
            if level_has_fm_terms(level, terms)
        ]
        fm_levels_with_no_terms = list(set(list(SUPPORTED_FM_LEVELS)[1:-1]).difference(intermediate_fm_levels))
        no_terms_cols = get_fm_terms_oed_columns(fm_terms, levels=fm_levels_with_no_terms, terms=terms)
        il_inputs_df.drop(no_terms_cols, axis=1, inplace=True)

        # Define a list of all supported OED coverage types in the exposure
        supp_cov_types = [v['id'] for v in SUPPORTED_COVERAGE_TYPES.values()]

        # For coverage level (level_id = 1) set the `agg_id` to `coverage id`
        il_inputs_df.agg_id = il_inputs_df.coverage_id

        # The main loop for processing the financial terms for the sub-layer
        # non-coverage levels - currently these are site pd (# 2), site all (# 3),
        # cond. all (# 6), policy all (# 9).
        #
        # Each level is initially a dataframe copy of the main IL inputs
        # dataframe, which at the start only represents coverage level input
        # items. Using the level terms profile the following steps take place
        # in the loop:
        #
        # (1) financial terms defined for the level are set
        # (2) coverage type filters for the blanket deductibles and limits, if
        # they are defined in the profiles, are applied
        # (3) any blanket deductibles or limits which are expressed as TIV
        # ratios are converted to TIV shares
        #
        # Finally, the processed level dataframe is concatenated with the
        # main IL inputs dataframe, with the financial terms OED columns for
        # level removed
        for level in intermediate_fm_levels:
            level_id = SUPPORTED_FM_LEVELS[level]['id']
            level_terms = [t for t in terms if fm_terms[level_id][1].get(t)]
            level_term_cols = get_fm_terms_oed_columns(fm_terms, level_ids=[level_id], terms=terms)
            level_df = il_inputs_df[il_inputs_df['level_id'] == cov_level_id].drop_duplicates()
            level_df['level_id'] = level_id

            agg_key = [v['field'].lower() for v in fmap[level_id]['FMAggKey'].values()]
            level_df['agg_id'] = factorize_ndarray(level_df.loc[:, agg_key].values, col_idxs=range(len(agg_key)))[0]

            if level == 'cond all':
                level_df.loc[:, level_term_cols] = level_df.loc[:, level_term_cols].fillna(0)
            else:
                level_df.loc[:, level_term_cols] = level_df.loc[:, level_term_cols].fillna(method='ffill')
                level_df.loc[:, level_term_cols] = level_df.loc[:, level_term_cols].fillna(0)

            level_df.loc[:, level_terms] = level_df.loc[:, level_term_cols].values

            level_df['deductible'] = np.where(
                level_df['coverage_type_id'].isin((profile[level_id][1].get('deductible') or {}).get('CoverageTypeID') or supp_cov_types),
                level_df['deductible'],
                0
            )
            level_df['limit'] = np.where(
                level_df['coverage_type_id'].isin((profile[level_id][1].get('limit') or {}).get('CoverageTypeID') or supp_cov_types),
                level_df['limit'],
                0
            )

            il_inputs_df = pd.concat([il_inputs_df, level_df], sort=True, ignore_index=True)
            il_inputs_df.drop(level_term_cols, axis=1, inplace=True)

        # Resequence the item IDs, as the earlier repeated concatenation of
        # the intermediate level frames may have produced a non-sequential index
        il_inputs_df['item_id'] = il_inputs_df.index + 1

        # Process the layer FM level (policy layer, # 10) inputs separately - we
        # start with merging the coverage level layer 1 items with the accounts
        # dataframe to create a separate layer level frame, on which further
        # processing is done
        cov_level_layer1_df = il_inputs_df[il_inputs_df['level_id'] == cov_level_id]
        layer_df = merge_dataframes(
            cov_level_layer1_df,
            accounts_df,
            on=[portfolio_num, acc_num],
            how='inner'
        )
        # If step policies listed, create additional column to determine agg id
        # from coverage aggregation method
        if 'steptriggertype' in layer_df:
            def assign_cov_agg_id(row):
                try:
                    cov_agg_method = STEP_TRIGGER_TYPES[row['steptriggertype']]['coverage_aggregation_method']
                    return COVERAGE_AGGREGATION_METHODS[cov_agg_method][row['coverage_id']]
                except KeyError:
                    return 0
                
            layer_df['cov_agg_id'] = layer_df.apply(lambda row: assign_cov_agg_id(row), axis=1)

        # Remove the source columns for all non-layer FM levels - this includes the
        # site pd (# 2), site all (# 3), cond. all (# 6), policy all (# 9) FM levels
        cond_all_and_pol_all_term_cols = get_fm_terms_oed_columns(fm_terms, levels=['cond all', 'policy all'])
        layer_df.drop(
            [c for c in layer_df.columns if c in site_pd_and_site_all_term_cols + cond_all_and_pol_all_term_cols],
            axis=1, inplace=True
        )

        # The layer FM level (policy layer, # 10) ID
        layer_level_id = SUPPORTED_FM_LEVELS['policy layer']['id']

        # Set the layer level, layer IDs and agg. IDs
        layer_df['level_id'] = layer_level_id
        agg_key = [v['field'].lower() for v in fmap[layer_level_id]['FMAggKey'].values()]
        # If step policies listed, use agg id from coverage aggregation method
        if 'cov_agg_id' in layer_df:
            agg_key += ['cov_agg_id']
        layer_df['agg_id'] = factorize_ndarray(layer_df.loc[:, agg_key].values, col_idxs=range(len(agg_key)))[0]

        # The layer level financial terms
        terms = ['limit', 'attachment', 'share']

        # Process the financial terms for the layer level
        term_cols = get_fm_terms_oed_columns(fm_terms, levels=['policy layer'], terms=terms)
        layer_df.loc[:, term_cols] = layer_df.loc[:, term_cols].where(layer_df.notnull(), 0.0).values
        layer_df.loc[:, terms] = layer_df.loc[:, term_cols].values
        layer_df['limit'] = layer_df['limit'].where(layer_df['limit'] != 0, 9999999999)
        layer_df['share'] = layer_df['share'].where(layer_df['share'] != 0, 1.0)
        layer_df['deductible'] = 0
        layer_df.loc[:, ['ded_code', 'ded_type', 'lim_code', 'lim_type']] = 0

        # Join the IL inputs and layer level frames, drop the FM terms
        # source columns for the layer level, and mark the layer level dataframe
        # for deletion
        il_inputs_df = pd.concat([il_inputs_df, layer_df], sort=True, ignore_index=True)
        il_inputs_df.drop(term_cols, axis=1, inplace=True)
        del layer_df

        # il_inputs are not necessarily in the same order for the topmost level when layers are present,
        # fix by sorting the il_inputs_df
        il_inputs_df = il_inputs_df.sort_values(['level_id', 'loc_id', 'coverage_id']).reset_index(drop=True)

        # Resequence the level IDs and item IDs, but also store the "original"
        # FM level IDs (before the resequencing)
        il_inputs_df['orig_level_id'] = il_inputs_df['level_id']
        il_inputs_df['level_id'] = factorize_ndarray(il_inputs_df.loc[:, ['level_id']].values, col_idxs=[0])[0]
        il_inputs_df['item_id'] = il_inputs_df.index + 1

        # Set datatypes again for the deductible code and type columns, as
        # they may have changed since the processing of the intermediate level
        # terms
        dtypes = {t: 'uint8' for t in ['ded_code', 'ded_type', 'lim_code', 'lim_type']}
        il_inputs_df = set_dataframe_column_dtypes(il_inputs_df, dtypes)

        # Group and sum TIVS for items by loc. ID and agg. ID, within each
        # level, and store in a new ``agg_tiv`` column - this step is
        # preparation for the next step which is to convert % TIV deductibles
        # to TIV fractional amounts
        agg_tivs = pd.DataFrame(
            il_inputs_df.loc[:, ['level_id', 'loc_id', 'agg_id', 'tiv']].groupby(['level_id', 'loc_id', 'agg_id'])['tiv'].sum()
        ).reset_index()
        agg_tivs.rename(columns={'tiv': 'agg_tiv'}, inplace=True)
        il_inputs_df['agg_tiv'] = il_inputs_df.loc[:, ['level_id', 'loc_id', 'agg_id']].merge(
            agg_tivs,
            on=['level_id', 'loc_id', 'agg_id'],
            how='inner'
        )['agg_tiv']

        # Apply rule to convert type 2 deductibles and limits to TIV shares
        il_inputs_df['deductible'] = np.where(
            il_inputs_df['ded_type'] == DEDUCTIBLE_AND_LIMIT_TYPES['pctiv']['id'],
            il_inputs_df['deductible'] * il_inputs_df['agg_tiv'],
            il_inputs_df['deductible']
        )
        il_inputs_df['limit'] = np.where(
            il_inputs_df['lim_type'] == DEDUCTIBLE_AND_LIMIT_TYPES['pctiv']['id'],
            il_inputs_df['limit'] * il_inputs_df['agg_tiv'],
            il_inputs_df['limit']
        )

        # Set the calc. rule IDs
        il_inputs_df['calcrule_id'] = get_calc_rule_ids(il_inputs_df)

        # Set the policy TC IDs
        il_inputs_df['policytc_id'] = get_policytc_ids(il_inputs_df)

        # Final setting of data types before returning the IL input items
        dtypes = {
            **{t: 'float64' for t in ['tiv', 'agg_tiv', 'deductible', 'deductible_min', 'deductible_max', 'limit', 'attachment', 'share']},
            **{t: 'uint32' for t in ['agg_id', 'item_id', 'layer_id', 'level_id', 'orig_level_id', 'calcrule_id', 'policytc_id']},
            **{t: 'uint16' for t in [cond_num]},
            **{t: 'uint8' for t in ['ded_code', 'ded_type', 'lim_code', 'lim_type']}
        }
        il_inputs_df = set_dataframe_column_dtypes(il_inputs_df, dtypes)

    except (AttributeError, KeyError, IndexError, TypeError, ValueError) as e:
        raise OasisException from e

    return il_inputs_df, accounts_df


@oasis_log
def write_fm_policytc_file(il_inputs_df, fm_policytc_fp, chunksize=100000):
    """
    Writes an FM policy T & C file.

    :param il_inputs_df: IL inputs dataframe
    :type il_inputs_df: pandas.DataFrame

    :param fm_policytc_fp: FM policy TC file path
    :type fm_policytc_fp: str

    :return: FM policy TC file path
    :rtype: str
    """
    try:
        fm_policytc_df = il_inputs_df.loc[:, ['layer_id', 'level_id', 'agg_id', 'policytc_id']]
        fm_policytc_df.drop_duplicates().to_csv(
            path_or_buf=fm_policytc_fp,
            encoding='utf-8',
            mode=('w' if os.path.exists(fm_policytc_fp) else 'a'),
            chunksize=chunksize,
            index=False
        )
    except (IOError, OSError) as e:
        raise OasisException from e

    return fm_policytc_fp


@oasis_log
def write_fm_profile_file(il_inputs_df, fm_profile_fp, chunksize=100000):
    """
    Writes an FM profile file.

    :param il_inputs_df: IL inputs dataframe
    :type il_inputs_df: pandas.DataFrame

    :param fm_profile_fp: FM profile file path
    :type fm_profile_fp: str

    :return: FM profile file path
    :rtype: str
    """
    try:
        cols = ['policytc_id', 'calcrule_id', 'deductible', 'deductible_min', 'deductible_max', 'attachment', 'limit', 'share']
        fm_profile_df = il_inputs_df.loc[:, cols]

        fm_profile_df.loc[:, cols[2:]] = fm_profile_df.loc[:, cols[2:]].round(7).values

        fm_profile_df.rename(
            columns={
                'deductible': 'deductible1',
                'deductible_min': 'deductible2',
                'deductible_max': 'deductible3',
                'attachment': 'attachment1',
                'limit': 'limit1',
                'share': 'share1'
            },
            inplace=True
        )
        fm_profile_df = fm_profile_df.drop_duplicates()

        fm_profile_df = fm_profile_df.assign(share2=0.0, share3=0.0)

        cols = ['policytc_id', 'calcrule_id', 'deductible1', 'deductible2', 'deductible3', 'attachment1', 'limit1', 'share1', 'share2', 'share3']
        fm_profile_df.loc[:, cols].to_csv(
            path_or_buf=fm_profile_fp,
            encoding='utf-8',
            mode=('w' if os.path.exists(fm_profile_fp) else 'a'),
            chunksize=chunksize,
            index=False
        )
    except (IOError, OSError) as e:
        raise OasisException from e

    return fm_profile_fp


@oasis_log
def write_fm_programme_file(il_inputs_df, fm_programme_fp, chunksize=100000):
    """
    Writes an FM programme file.

    :param il_inputs_df: IL inputs dataframe
    :type il_inputs_df: pandas.DataFrame

    :param fm_programme_fp: FM programme file path
    :type fm_programme_fp: str

    :return: FM programme file path
    :rtype: str
    """
    try:
<<<<<<< HEAD
#        min_level = 0
#        max_level = il_inputs_df['level_id'].max()
#        programme_levels = list()
#
#        for level in range(max_level):
#            # Select The Agg ids based on the current level in the hierarchy 
#            if level == 0:
#                # Items level (first)
#                agg_from = il_inputs_df[il_inputs_df['level_id'] == il_inputs_df['level_id'].min()].item_id
#                agg_to = il_inputs_df[il_inputs_df.level_id == level+1].agg_id
#            
#            elif level < max_level-1:
#                # Intermediate levels 
#                agg_from = il_inputs_df[il_inputs_df.level_id == level].agg_id.reset_index(drop=True)
#                agg_to = il_inputs_df[il_inputs_df.level_id == level+1].agg_id.reset_index(drop=True)
#
#            else:
#                # Max level (Last)
#                agg_from = il_inputs_df[il_inputs_df.level_id == level].agg_id.unique()
#                agg_to = il_inputs_df[il_inputs_df['level_id'] == max_level].loc[:, ['loc_id', 'agg_id']].drop_duplicates()['agg_id']
#                
#                # If a single unique value in the `to agg id` set then use the value directly 
#                if len(set(agg_to)) < 2:
#                    agg_to = agg_to.iloc[0]
#
#            programme_levels.append(
#                pd.DataFrame({
#                    'from_agg_id': agg_from,
#                    'level_id': level+1,
#                    'to_agg_id': agg_to
#                }).drop_duplicates(subset=['from_agg_id','level_id'], keep="first")
#            )
#                
#        fm_programme_df = pd.concat(programme_levels)

# Code from previous version start (HC)
        item_level = il_inputs_df[il_inputs_df['level_id'] == il_inputs_df['level_id'].min()].loc[:, ['item_id']].assign(level_id=0)
        item_level.rename(columns={'item_id':'agg_id'}, inplace=True)

        fm_programme_df = pd.concat(
            [
                item_level,
                il_inputs_df.loc[:, ['level_id', 'agg_id']]
            ]
        ).reset_index(drop=True)

        min_level, max_level = 0, fm_programme_df['level_id'].max()
        max_level_agg_ids = il_inputs_df[il_inputs_df['level_id'] == max_level].loc[:, ['loc_id', 'agg_id']].drop_duplicates()['agg_id'].tolist()
        fm_programme_df = pd.DataFrame(
            {
                'from_agg_id': fm_programme_df[fm_programme_df['level_id'] < max_level]['agg_id'],
                'level_id': fm_programme_df[fm_programme_df['level_id'] > min_level]['level_id'].reset_index(drop=True),
                'to_agg_id': fm_programme_df[fm_programme_df['level_id'] > min_level]['agg_id'].reset_index(drop=True)
            }
        ).dropna(axis=0).drop_duplicates()

        # check dimensions of top level
        if len(set(max_level_agg_ids)) == 1:
            max_level_agg_ids = [max_level_agg_ids[0]]
# Code from previous version end (HC)
=======
        min_level = 0
        max_level = il_inputs_df['level_id'].max()
        programme_levels = list()

        for level in range(max_level):
            # Select The Agg ids based on the current level in the hierarchy
            if level == 0:
                # Items level (first)
                agg_from = il_inputs_df[il_inputs_df['level_id'] == il_inputs_df['level_id'].min()].item_id
                agg_to = il_inputs_df[il_inputs_df.level_id == level+1].agg_id

            else:   
                # All other levels   
                agg_from = get_programme_ids(il_inputs_df, level)
                agg_to = get_programme_ids(il_inputs_df, level + 1)

            programme_levels.append(
                pd.DataFrame({
                    'from_agg_id': agg_from,
                    'level_id': level+1,
                    'to_agg_id': agg_to
                }).drop_duplicates(subset=['from_agg_id','level_id'], keep="first")
            )

        fm_programme_df = pd.concat(programme_levels)
>>>>>>> 35c61b68

        dtypes = {t: 'uint32' for t in fm_programme_df.columns}
        fm_programme_df = set_dataframe_column_dtypes(fm_programme_df, dtypes)

        fm_programme_df.to_csv(
            path_or_buf=fm_programme_fp,
            encoding='utf-8',
            mode=('w' if os.path.exists(fm_programme_fp) else 'a'),
            chunksize=chunksize,
            index=False
        )
    except (IOError, OSError) as e:
        raise OasisException from e

    return fm_programme_fp


@oasis_log
def write_fm_xref_file(il_inputs_df, fm_xref_fp, chunksize=100000):
    """
    Writes an FM xref file.

    :param il_inputs_df: IL inputs dataframe
    :type il_inputs_df: pandas.DataFrame

    :param fm_xref_fp: FM xref file path
    :type fm_xref_fp: str

    :return: FM xref file path
    :rtype: str
    """
    try:
        cov_level_layers_df = il_inputs_df[il_inputs_df['level_id'] == il_inputs_df['level_id'].max()]
        pd.DataFrame(
            {
                'output': factorize_ndarray(cov_level_layers_df.loc[:, ['gul_input_id', 'layer_id']].values, col_idxs=range(2))[0],
                'agg_id': cov_level_layers_df['gul_input_id'],
                'layer_id': cov_level_layers_df['layer_id']
            }
        ).drop_duplicates().to_csv(
            path_or_buf=fm_xref_fp,
            encoding='utf-8',
            mode=('w' if os.path.exists(fm_xref_fp) else 'a'),
            chunksize=chunksize,
            index=False
        )
    except (IOError, OSError) as e:
        raise OasisException from e

    return fm_xref_fp


@oasis_log
def write_il_input_files(
    il_inputs_df,
    target_dir,
    oasis_files_prefixes=copy.deepcopy(OASIS_FILES_PREFIXES['il']),
    chunksize=(2 * 10 ** 5)
):
    """
    Writes standard Oasis IL input files to a target directory using a
    pre-generated dataframe of IL inputs dataframe. The files written are
    ::

        fm_policytc.csv
        fm_profile.csv
        fm_programme.csv
        fm_xref.csv

    :param il_inputs_df: IL inputs dataframe
    :type exposure_df: pandas.DataFrame

    :param target_dir: Target directory in which to write the files
    :type target_dir: str

    :param oasis_files_prefixes: Oasis IL input file name prefixes
    :param oasis_files_prefixes: dict

    :param chunksize: The chunk size to use when writing out the
                      input files
    :type chunksize: int

    :return: IL input files dict
    :rtype: dict
    """
    # Clean the target directory path
    target_dir = as_path(target_dir, 'Target IL input files directory', is_dir=True, preexists=False)

    # Set chunk size for writing the CSV files - default is the minimum of 100K
    # or the IL inputs frame size
    chunksize = chunksize or min(2 * 10**5, len(il_inputs_df))

    # A dict of IL input file names and file paths
    il_input_files = {
        fn: os.path.join(target_dir, '{}.csv'.format(oasis_files_prefixes[fn])) for fn in oasis_files_prefixes
    }

    this_module = sys.modules[__name__]
    # Write the files serially
    for fn in il_input_files:
        getattr(this_module, 'write_{}_file'.format(fn))(il_inputs_df.copy(deep=True), il_input_files[fn], chunksize)

    return il_input_files<|MERGE_RESOLUTION|>--- conflicted
+++ resolved
@@ -721,68 +721,6 @@
     :rtype: str
     """
     try:
-<<<<<<< HEAD
-#        min_level = 0
-#        max_level = il_inputs_df['level_id'].max()
-#        programme_levels = list()
-#
-#        for level in range(max_level):
-#            # Select The Agg ids based on the current level in the hierarchy 
-#            if level == 0:
-#                # Items level (first)
-#                agg_from = il_inputs_df[il_inputs_df['level_id'] == il_inputs_df['level_id'].min()].item_id
-#                agg_to = il_inputs_df[il_inputs_df.level_id == level+1].agg_id
-#            
-#            elif level < max_level-1:
-#                # Intermediate levels 
-#                agg_from = il_inputs_df[il_inputs_df.level_id == level].agg_id.reset_index(drop=True)
-#                agg_to = il_inputs_df[il_inputs_df.level_id == level+1].agg_id.reset_index(drop=True)
-#
-#            else:
-#                # Max level (Last)
-#                agg_from = il_inputs_df[il_inputs_df.level_id == level].agg_id.unique()
-#                agg_to = il_inputs_df[il_inputs_df['level_id'] == max_level].loc[:, ['loc_id', 'agg_id']].drop_duplicates()['agg_id']
-#                
-#                # If a single unique value in the `to agg id` set then use the value directly 
-#                if len(set(agg_to)) < 2:
-#                    agg_to = agg_to.iloc[0]
-#
-#            programme_levels.append(
-#                pd.DataFrame({
-#                    'from_agg_id': agg_from,
-#                    'level_id': level+1,
-#                    'to_agg_id': agg_to
-#                }).drop_duplicates(subset=['from_agg_id','level_id'], keep="first")
-#            )
-#                
-#        fm_programme_df = pd.concat(programme_levels)
-
-# Code from previous version start (HC)
-        item_level = il_inputs_df[il_inputs_df['level_id'] == il_inputs_df['level_id'].min()].loc[:, ['item_id']].assign(level_id=0)
-        item_level.rename(columns={'item_id':'agg_id'}, inplace=True)
-
-        fm_programme_df = pd.concat(
-            [
-                item_level,
-                il_inputs_df.loc[:, ['level_id', 'agg_id']]
-            ]
-        ).reset_index(drop=True)
-
-        min_level, max_level = 0, fm_programme_df['level_id'].max()
-        max_level_agg_ids = il_inputs_df[il_inputs_df['level_id'] == max_level].loc[:, ['loc_id', 'agg_id']].drop_duplicates()['agg_id'].tolist()
-        fm_programme_df = pd.DataFrame(
-            {
-                'from_agg_id': fm_programme_df[fm_programme_df['level_id'] < max_level]['agg_id'],
-                'level_id': fm_programme_df[fm_programme_df['level_id'] > min_level]['level_id'].reset_index(drop=True),
-                'to_agg_id': fm_programme_df[fm_programme_df['level_id'] > min_level]['agg_id'].reset_index(drop=True)
-            }
-        ).dropna(axis=0).drop_duplicates()
-
-        # check dimensions of top level
-        if len(set(max_level_agg_ids)) == 1:
-            max_level_agg_ids = [max_level_agg_ids[0]]
-# Code from previous version end (HC)
-=======
         min_level = 0
         max_level = il_inputs_df['level_id'].max()
         programme_levels = list()
@@ -808,7 +746,6 @@
             )
 
         fm_programme_df = pd.concat(programme_levels)
->>>>>>> 35c61b68
 
         dtypes = {t: 'uint32' for t in fm_programme_df.columns}
         fm_programme_df = set_dataframe_column_dtypes(fm_programme_df, dtypes)
