{
    "1": {
        "FMLevel": 1,
        "FMLevelName": "SiteCoverage",
        "FMAggKey": {
            "ItemID": {
                "src": "FM",
                "field": "gul_input_id",
                "name": "GUL input item ID"
            }
        }
    },
    "2": {
        "FMLevel": 2,
        "FMLevelName": "SitePD",
        "FMAggKey": {
            "PortNum": {
                "src": "FM",
                "field": "PortNumber",
                "name": "Account portfolio num."
            },
            "AccNum": {
                "src": "FM",
                "field": "AccNumber",
                "name": "Account num."
            },
            "LocNum": {
                "src": "FM",
                "field": "LocNumber",
                "name": "Location number"
            },
            "risk_id": {
                "src": "builtin",
                "field": "risk_id",
                "name": "risk id"
            }
        }
    },
    "3": {
        "FMLevel": 3,
        "FMLevelName": "SiteAll",
        "FMAggKey": {
            "PortNum": {
                "src": "FM",
                "field": "PortNumber",
                "name": "Account portfolio num."
            },
            "AccNum": {
                "src": "FM",
                "field": "AccNumber",
                "name": "Account num."
            },
            "LocNum":  {
                "src": "FM",
                "field": "LocNumber",
                "name": "Location num."
            },
            "risk_id": {
                "src": "builtin",
                "field": "risk_id",
                "name": "risk id"
            }
        }
    },
    "4": {
        "FMLevel": 4,
<<<<<<< HEAD
        "FMLevelName": "CondCoverage",
=======
        "FMLevelName": "CondAll",
>>>>>>> b46f4137
        "FMAggKey": {
            "PortNum": {
                "src": "FM",
                "field": "PortNumber",
                "name": "Account portfolio num."
            },
            "AccNum": {
                "src": "FM",
                "field": "AccNumber",
                "name": "Account num."
            },
            "CondTag":  {
                "src": "FM",
                "field": "CondTag",
                "name": "Cond tag."
            }
        }
    },
    "5": {
        "FMLevel": 5,
<<<<<<< HEAD
        "FMLevelName": "CondPD",
        "FMAggKey": {
            "PortNum": {
                "src": "FM",
                "field": "PortNumber",
                "name": "Account portfolio num."
            },
            "AccNum": {
                "src": "FM",
                "field": "AccNumber",
                "name": "Account num."
            },
            "CondTag":  {
                "src": "FM",
                "field": "CondTag",
                "name": "Cond tag."
            }
        }
    },
    "6": {
        "FMLevel": 6,
=======
>>>>>>> b46f4137
        "FMLevelName": "CondAll",
        "FMAggKey": {
            "PortNum": {
                "src": "FM",
                "field": "PortNumber",
                "name": "Account portfolio num."
            },
            "AccNum": {
                "src": "FM",
                "field": "AccNumber",
                "name": "Account num."
            },
            "CondTag":  {
                "src": "FM",
                "field": "CondTag",
                "name": "Cond tag."
<<<<<<< HEAD
=======
            }
        }
    },
    "6": {
        "FMLevel": 6,
        "FMLevelName": "CondAll",
        "FMAggKey": {
            "PortNum": {
                "src": "FM",
                "field": "PortNumber",
                "name": "Account portfolio num."
            },
            "AccNum": {
                "src": "FM",
                "field": "AccNumber",
                "name": "Account num."
            },
            "CondTag":  {
                "src": "FM",
                "field": "CondTag",
                "name": "Cond tag."
>>>>>>> b46f4137
            }
        }
    },
    "7": {
        "FMLevel": 7,
        "FMLevelName": "PolCoverage",
        "FMAggKey": {
            "PortNum": {
                "src": "FM",
                "field": "PortNumber",
                "name": "Account portfolio num."
            },
            "AccNum": {
                "src": "FM",
                "field": "AccNumber",
                "name": "Account num."
            }
        }
    },
    "8": {
        "FMLevel": 8,
        "FMLevelName": "PolPD",
        "FMAggKey": {
            "PortNum": {
                "src": "FM",
                "field": "PortNumber",
                "name": "Account portfolio num."
            },
            "AccNum": {
                "src": "FM",
                "field": "AccNumber",
                "name": "Account num."
            }
        }
    },
    "9": {
        "FMLevel": 9,
        "FMLevelName": "PolAll",
        "FMAggKey": {
            "PortNum": {
                "src": "FM",
                "field": "PortNumber",
                "name": "Account portfolio num."
            },
            "AccNum": {
                "src": "FM",
                "field": "AccNumber",
                "name": "Account num."
            }
        }
    },
    "10": {
        "FMLevel": 10,
        "FMLevelName": "PolLayer",
        "FMAggKey": {
            "PortNum": {
                "src": "FM",
                "field": "PortNumber",
                "name": "Account portfolio num."
            },
            "AccNum": {
                "src": "FM",
                "field": "AccNumber",
                "name": "Account num."
            }
        },
        "FMSubAggKey": {
            "step_id": {
                "name": "Step id",
                "field": "step_id"
            }
        }
    },
    "13": {
        "FMLevel": 13,
        "FMLevelName": "AccAll",
        "FMAggKey": {
            "PortNum": {
                "src": "FM",
                "field": "PortNumber",
                "name": "Account portfolio num."
            },
            "AccNum": {
                "src": "FM",
                "field": "AccNumber",
                "name": "Account num."
            }
        }
    }
}<|MERGE_RESOLUTION|>--- conflicted
+++ resolved
@@ -64,11 +64,7 @@
     },
     "4": {
         "FMLevel": 4,
-<<<<<<< HEAD
-        "FMLevelName": "CondCoverage",
-=======
         "FMLevelName": "CondAll",
->>>>>>> b46f4137
         "FMAggKey": {
             "PortNum": {
                 "src": "FM",
@@ -89,8 +85,7 @@
     },
     "5": {
         "FMLevel": 5,
-<<<<<<< HEAD
-        "FMLevelName": "CondPD",
+        "FMLevelName": "CondAll",
         "FMAggKey": {
             "PortNum": {
                 "src": "FM",
@@ -106,31 +101,6 @@
                 "src": "FM",
                 "field": "CondTag",
                 "name": "Cond tag."
-            }
-        }
-    },
-    "6": {
-        "FMLevel": 6,
-=======
->>>>>>> b46f4137
-        "FMLevelName": "CondAll",
-        "FMAggKey": {
-            "PortNum": {
-                "src": "FM",
-                "field": "PortNumber",
-                "name": "Account portfolio num."
-            },
-            "AccNum": {
-                "src": "FM",
-                "field": "AccNumber",
-                "name": "Account num."
-            },
-            "CondTag":  {
-                "src": "FM",
-                "field": "CondTag",
-                "name": "Cond tag."
-<<<<<<< HEAD
-=======
             }
         }
     },
@@ -152,7 +122,6 @@
                 "src": "FM",
                 "field": "CondTag",
                 "name": "Cond tag."
->>>>>>> b46f4137
             }
         }
     },
