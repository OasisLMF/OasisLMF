# -*- coding: utf-8 -*-

__all__ = [
    'OasisExposuresManagerInterface',
    'OasisExposuresManager'
]

import copy
import io
import itertools
import json
import logging
import multiprocessing
import os
import shutil
import six
import sys
import time

import pandas as pd

from interface import (
    Interface,
    implements,
)


from ..keys.lookup import OasisLookupFactory
from ..utils.concurrency import (
    multiprocess,
    multithread,
    Task,
)
from ..utils.exceptions import OasisException
from ..utils.fm import (
    unified_canonical_fm_profile_by_level_and_term_group,
    get_fm_terms_by_level_as_list,
    get_policytc_ids,
)
from ..utils.metadata import OASIS_FM_LEVELS
from ..utils.values import get_utctimestamp
from ..models import OasisModel
from .pipeline import OasisFilesPipeline
from .csv_trans import Translator


class OasisExposuresManagerInterface(Interface):  # pragma: no cover
    """
    Interface class form managing a collection of exposures.

    :param oasis_models: A list of Oasis model objects with resources provided in the model objects'
        resources dictionaries.
    :type oasis_models: ``list(OasisModel)``
    """

    def __init__(self, oasis_models=None):
        """
        Class constructor.

        :param oasis_models: An optional list of Oasis model objects
        :type oasis_models: list
        """
        pass

    def add_model(self, oasis_model):
        """
        Adds Oasis model object to the manager and sets up its resources.

        :param oasis_model: An Oasis model object 
        :type oasis_model: oasislmf.models.model.OasisModel
        """
        pass

    def delete_model(self, oasis_model):
        """
        Deletes an existing Oasis model object in the manager.

        :param oasis_model: An Oasis model object 
        :type oasis_model: oasislmf.models.model.OasisModel
        """
        pass

    def transform_source_to_canonical(self, oasis_model=None, **kwargs):
        """
        Transforms a source exposures/locations for a given ``oasis_model``
        or set of keyword arguments to a canonical/standard Oasis format.

        All the required resources must be provided either in the model object
        resources dict or the keyword arguments.

        It is up to the specific implementation of this class of how these
        resources will be named and how they will be used to
        effect the transformation.

        The transform is generic by default, but could be supplier specific if
        required.

        :param oasis_model: An Oasis model object 
        :type oasis_model: oasislmf.models.model.OasisModel

        :param kwargs: Optional keyword arguments
        """
        pass

    def transform_canonical_to_model(self, oasis_model=None, **kwargs):
        """
        Transforms the canonical exposures/locations for a given ``oasis_model``
        or set of keyword arguments object to a format suitable for an Oasis
        model keys lookup service.

        All the required resources must be provided either in the model object
        resources dict or the keyword arguments.

        It is up to the specific implementation of this class of how these
        resources will be named and how they will be used to
        effect the transformation.

        :param oasis_model: An Oasis model object 
        :type oasis_model: oasislmf.models.model.OasisModel

        :param kwargs: Optional keyword arguments
        """
        pass

    def get_keys(self, oasis_model=None, **kwargs):
        """
        Generates the Oasis keys and keys error files for a given
        ``oasis_model`` or set of keyword arguments.

        The keys file is a CSV file containing keys lookup information for
        locations with successful lookups, and has the following headers::

            LocID,PerilID,CoverageTypeID,AreaPerilID,VulnerabilityID

        while the keys error file is a CSV file containing keys lookup
        information for locations with unsuccessful lookups (failures,
        no matches) and has the following headers::

            LocID,PerilID,CoverageTypeID,Message

        All the required resources must be provided either in the model object
        resources dict or the keyword arguments.

        It is up to the specific implementation of this class of how these
        resources will be named and how they will be used to
        effect the transformation.

        A "standard" implementation should use the lookup service factory
        class in ``oasis_utils`` (a submodule of `omdk`) namely

            ``oasis_utils.oasis_keys_lookup_service_utils.KeysLookupServiceFactory``

        :param oasis_model: An Oasis model object 
        :type oasis_model: oasislmf.models.model.OasisModel

        :param kwargs: Optional keyword arguments
        """
        pass

    def load_canonical_exposures_profile(self, oasis_model=None, **kwargs):
        """
        Loads a JSON string or JSON file representation of the canonical
        exposures profile for a given model.

        :param oasis_model: An Oasis model object 
        :type oasis_model: oasislmf.models.model.OasisModel

        :param kwargs: Optional keyword arguments
        """
        pass

    def load_canonical_accounts_profile(self, oasis_model=None, **kwargs):
        """
        Loads a JSON string or JSON file representation of the canonical
        accounts profile for a given model.

        :param oasis_model: An Oasis model object 
        :type oasis_model: oasislmf.models.model.OasisModel

        :param kwargs: Optional keyword arguments
        """
        pass

    def load_fm_aggregation_profile(self, oasis_model=None, **kwargs):
        """
        Loads a JSON string or JSON file representation of the FM
        aggregation profile for a given model.

        :param oasis_model: An Oasis model object 
        :type oasis_model: oasislmf.models.model.OasisModel

        :param kwargs: Optional keyword arguments
        """
        pass

    def generate_gul_items(self, canonical_exposures_profile, canonical_exposures_df, keys_df, **kwargs):
        """
        Generates GUL items.

        :param canonical_exposures_profile: Canonical exposures profile
        :type canonical_exposures_profile: dict

        :param canonical_exposures_df: Canonical exposures
        :type canonical_exposures_df: pandas.DataFrame

        :param keys_df: Keys
        :type keys_df: pandas.DataFrame
        """
        pass

    def generate_fm_items(self, canonical_exposures_df, gul_items_df, canonical_exposures_profile, canonical_accounts_profile, canonical_accounts_df, fm_agg_profile, **kwargs):
        """
        Generates FM items.

        :param canonical_exposures_df: Canonical exposures
        :type canonical_exposures_df: pandas.DataFrame

        :param gul_items_df: GUL items
        :type gul_items_df: pandas.DataFrame

        :param canonical_exposures_profile: Canonical exposures profile
        :type canonical_exposures_profile: dict

        :param canonical_accounts_profile: Canonical accounts profile
        :type canonical_accounts_profile: dict

        :param canonical_accounts_df: Canonical accounts
        :param canonical_accounts_df: pandas.DataFrame

        :param fm_agg_profile: FM aggregation profile
        :param fm_agg_profile: dict
        """
        pass

    def load_gul_items(self, canonical_exposures_profile, canonical_exposures_file_path, keys_file_path, **kwargs):
        """
        Loads GUL items generated by ``generate_gul_items`` into a static
        structure such as a pandas dataframe.

        :param canonical_exposures_profile: Canonical exposures profile
        :type canonical_exposures_profile: dict

        :param canonical_exposures_file_path: Canonical exposures file path
        :type canonical_exposures_file_path: str

        :param keys_file_path: Keys file path
        :type keys_file_path: str
        """
        pass

    def load_fm_items(self, canonical_exposures_df, gul_items_df, canonical_exposures_profile, canonical_accounts_profile, canonical_accounts_file_path, fm_agg_profile, **kwargs):
        """
        Loads FM items generated by ``generate_fm_items`` into a static
        structure such as a pandas dataframe.

        :param canonical_exposures_df: Canonical exposures
        :type canonical_exposures_df: pandas.DataFrame

        :param gul_items_df: GUL items
        :type gul_items_df: pandas.DataFrame

        :param canonical_exposures_profile: Canonical exposures profile
        :type canonical_exposures_profile: dict

        :param canonical_accounts_profile: Canonical accounts profile
        :type canonical_accounts_profile: dict

        :param canonical_accounts_file_path: Canonical accounts file path
        :param canonical_accounts_file_path: str

        :param fm_agg_profile: FM aggregation profile
        :param fm_agg_profile: dict
        """
        pass

    def write_gul_files(self, oasis_model=None, **kwargs):
        """
        Writes Oasis GUL files for a given ``oasis_model`` or set of keyword
        arguments.

        The required resources must be provided either via the model object
        resources dict or the keyword arguments.

        :param oasis_model: An Oasis model object 
        :type oasis_model: oasislmf.models.model.OasisModel

        :param kwargs: Optional keyword arguments
        """
        pass

    def write_fm_files(self, oasis_model=None, **kwargs):
        """
        Writes Oasis FM files for a given ``oasis_model`` or set of keyword
        arguments.

        The required resources must be provided either via the model object
        resources dict or the keyword arguments.

        :param oasis_model: An Oasis model object 
        :type oasis_model: oasislmf.models.model.OasisModel

        :param kwargs: Optional keyword arguments
        """
        pass

    def write_oasis_files(self, oasis_model=None, fm=False, **kwargs):
        """
        Writes the full set of Oasis files, which includes GUL files and
        possibly also the FM files (if ``fm`` is ``True``) for a given
        ``oasis_model`` or set of keyword arguments.

        The required resources must be provided either via the model object
        resources dict or the keyword arguments.

        :param oasis_model: An Oasis model object 
        :type oasis_model: oasislmf.models.model.OasisModel

        :param kwargs: Optional keyword arguments
        """
        pass

    def create_model(self, model_supplier_id, model_id, model_version, resources=None):
        """
        Creates an Oasis model object, with attached resources if a resources
        dict was provided.

        :param model_supplier_id: The model supplier ID
        :type model_supplier_id: str

        :param model_id: The model ID
        :type model_id: str

        :param model_version: The model version string
        :type model_version: str

        :param resources: Optional dictionary of model resources
        :type resources: dict
        """
        pass


class OasisExposuresManager(implements(OasisExposuresManagerInterface)):

    def __init__(self, oasis_models=None):
        self.logger = logging.getLogger()

        self.logger.debug('Exposures manager {} initialising'.format(self))

        self.logger.debug('Adding models')
        self._models = {}

        self.add_models(oasis_models)

        self.logger.debug('Exposures manager {} finished initialising'.format(self))

    def add_model(self, oasis_model):
        """
        Adds model to the manager and sets up its resources.
        """
        self._models[oasis_model.key] = oasis_model

        return oasis_model

    def add_models(self, oasis_models):
        """
        Adds a list of Oasis model objects to the manager.
        """
        for model in oasis_models or []:
            self.add_model(model)

    def delete_model(self, oasis_model):
        """
        Deletes an existing Oasis model object in the manager.
        """
        if oasis_model.key in self._models:
            oasis_model.resources['oasis_files_pipeline'].clear()

            del self._models[oasis_model.key]

    def delete_models(self, oasis_models):
        """
        Deletes a list of existing Oasis model objects in the manager.
        """
        for model in oasis_models:
            self.delete_model(model)

    @property
    def keys_lookup_factory(self):
        """
        Keys lookup service factory property - getter only.

            :getter: Gets the current keys lookup service factory instance
        """
        return self._keys_lookup_factory

    @property
    def models(self, key=None):
        """
        Model objects dictionary property.

            :getter: Gets the model in the models dict using the optional
                     ``key`` argument. If ``key`` is not given then the dict
                     is returned.

            :setter: Sets the value of the optional ``key`` in the models dict
                     to ``val`` where ``val`` is assumed to be an Oasis model
                     object (``omdk.OasisModel.OasisModel``).

                     If no ``key`` is given then ``val`` is assumed to be a new
                     models dict and is used to replace the existing dict.

            :deleter: Deletes the value of the optional ``key`` in the models
                      dict. If no ``key`` is given then the entire existing
                      dict is cleared.
        """
        return self._models[key] if key else self._models

    @models.setter
    def models(self, val, key=None):
        if key:
            self._models.update({key:val})
        else:
            self._models.update(val)

    @models.deleter
    def models(self):
        self._models.clear()

    def transform_source_to_canonical(self, oasis_model=None, source_type='exposures', **kwargs):
        """
        Transforms a canonical exposures/locations file for a given
        ``oasis_model`` object to a canonical/standard Oasis format.

        It can also transform a source accounts file to a canonical accounts
        file, if the optional argument ``source_type`` has the value of ``accounts``.
        The default ``source_type`` is ``exposures``.

        By default parameters supplied to this function fill be used if present
        otherwise they will be taken from the `oasis_model` resources dictionary
        if the model is supplied.

        :param oasis_model: An optional Oasis model object
        :type oasis_model: ``oasislmf.models.model.OasisModel``

        :param source_exposures_file_path: Source exposures file path (if ``source_type`` is ``exposures``)
        :type source_exposures_file_path: str

        :param source_exposures_validation_file_path: Source exposures validation file (if ``source_type`` is ``exposures``)
        :type source_exposures_validation_file_path: str

        :param source_to_canonical_exposures_transformation_file_path: Source exposures transformation file (if ``source_type`` is ``exposures``)
        :type source_to_canonical_exposures_transformation_file_path: str

        :param canonical_exposures_file_path: Path to the output canonical exposure file (if ``source_type`` is ``exposures``)
        :type canonical_exposures_file_path: str

        :param source_accounts_file_path: Source accounts file path (if ``source_type`` is ``accounts``)
        :type source_exposures_file_path: str

        :param source_accounts_validation_file_path: Source accounts validation file (if ``source_type`` is ``accounts``)
        :type source_exposures_validation_file_path: str

        :param source_to_canonical_accounts_transformation_file_path: Source accounts transformation file (if ``source_type`` is ``accounts``)
        :type source_to_canonical_accounts_transformation_file_path: str

        :param canonical_accounts_file_path: Path to the output canonical accounts file (if ``source_type`` is ``accounts``)
        :type canonical_accounts_file_path: str

        :return: The path to the output canonical file
        """
        kwargs = self._process_default_kwargs(oasis_model=oasis_model, **kwargs)

        input_file_path = os.path.abspath(kwargs['source_accounts_file_path']) if source_type == 'accounts' else os.path.abspath(kwargs['source_exposures_file_path'])
        transformation_file_path = os.path.abspath(kwargs['source_to_canonical_accounts_transformation_file_path']) if source_type == 'accounts' else os.path.abspath(kwargs['source_to_canonical_exposures_transformation_file_path'])

        try:
            validation_file_path = kwargs['source_accounts_validation_file_path'] if source_type == 'accounts' else kwargs.get['source_exposures_validation_file_path']
        except (KeyError, TypeError) as e:
            validation_file_path = None

        output_file_path = os.path.abspath(kwargs['canonical_accounts_file_path']) if source_type == 'accounts' else os.path.abspath(kwargs['canonical_exposures_file_path'])

        translator = Translator(input_file_path, output_file_path, transformation_file_path, xsd_path=validation_file_path, append_row_nums=True)

        translator()

        if oasis_model:
            if source_type == 'accounts':
                oasis_model.resources['oasis_files_pipeline'].canonical_accounts_file_path = output_file_path
            else:
                oasis_model.resources['oasis_files_pipeline'].canonical_exposures_file_path = output_file_path

        return output_file_path

    def transform_canonical_to_model(self, oasis_model=None, **kwargs):
        """
        Transforms the canonical exposures/locations file for a given
        ``oasis_model`` object to a format suitable for an Oasis model keys
        lookup service.

        By default parameters supplied to this function fill be used if present
        otherwise they will be taken from the `oasis_model` resources dictionary
        if the model is supplied.

        :param oasis_model: The model to get keys for
        :type oasis_model: ``oasislmf.models.model.OasisModel``

        :param canonical_exposures_file_path: Path to the canonical exposures file
        :type canonical_exposures_file_path: str

        :param canonical_exposures_validation_file_path: Path to the exposure validation file
        :type canonical_exposures_validation_file_path: str

        :param canonical_to_model_exposures_transformation_file_path: Path to the exposure transformation file
        :type canonical_to_model_exposures_transformation_file_path: str

        :param model_exposures_file_path: Path to the output model exposure file
        :type model_exposures_file_path: str

        :return: The path to the output model exposure file
        """
        kwargs = self._process_default_kwargs(oasis_model=oasis_model, **kwargs)

        input_file_path = os.path.abspath(kwargs.get('canonical_exposures_file_path'))
        transformation_file_path = os.path.abspath(kwargs.get('canonical_to_model_exposures_transformation_file_path'))

        try:
            validation_file_path = kwargs['canonical_exposures_validation_file_path']
        except (KeyError, TypeError) as e:
            validation_file_path = None

        output_file_path = os.path.abspath(kwargs.get('model_exposures_file_path'))

        translator = Translator(input_file_path, output_file_path, transformation_file_path, xsd_path=validation_file_path, append_row_nums=False)

        translator()

        if oasis_model:
            oasis_model.resources['oasis_files_pipeline'].model_exposures_file_path = output_file_path

        return output_file_path

    def load_canonical_exposures_profile(self, oasis_model=None, **kwargs):
        """
        Loads a JSON string or JSON file representation of the canonical
        exposures profile for a given ``oasis_model``, stores this in the
        model object's resources dict, and returns the object.
        """
        kwargs = self._process_default_kwargs(oasis_model=oasis_model, **kwargs)

        profile_json = kwargs.get('canonical_exposures_profile_json')
        profile_json_path = kwargs.get('canonical_exposures_profile_json_path')

        profile = None
        if profile_json:
            profile = json.loads(profile_json)
        elif profile_json_path:
            with io.open(profile_json_path, 'r', encoding='utf-8') as f:
                profile = json.load(f)

        if oasis_model:
            oasis_model.resources['canonical_exposures_profile'] = profile

        return profile

    def load_canonical_accounts_profile(self, oasis_model=None, **kwargs):
        """
        Loads a JSON string or JSON file representation of the canonical
        exposures profile for a given ``oasis_model``, stores this in the
        model object's resources dict, and returns the object.
        """
        kwargs = self._process_default_kwargs(oasis_model=oasis_model, **kwargs)

        profile_json = kwargs.get('canonical_accounts_profile_json')
        profile_json_path = kwargs.get('canonical_accounts_profile_json_path')

        profile = None
        if profile_json:
            profile = json.loads(profile_json)
        elif profile_json_path:
            with io.open(profile_json_path, 'r', encoding='utf-8') as f:
                profile = json.load(f)

        if oasis_model:
            oasis_model.resources['canonical_accounts_profile'] = profile

        return profile

    def load_fm_aggregation_profile(self, oasis_model=None, **kwargs):
        """
        Loads a JSON string or JSON file representation of the FM
        aggregation profile for a given ``oasis_model``, stores this in the
        model object's resources dict, and returns the object.
        """
        kwargs = self._process_default_kwargs(oasis_model=oasis_model, **kwargs)

        profile_path = kwargs.get('fm_agg_profile_path')
        profile_json = kwargs.get('fm_agg_profile_json')

        profile = None
        if profile_json:
            profile = {int(k):v for k, v in six.iteritems(json.loads(profile_json))}
        elif profile_path:
            with io.open(profile_path, 'r', encoding='utf-8') as f:
                profile = {int(k):v for k, v in six.iteritems(json.load(f))}

        if oasis_model:
            oasis_model.resources['fm_agg_profile'] = profile

        return profile

    def load_lookup_config(self, oasis_model=None, **kwargs):
        """
        Loads a lookup config JSON string or file.
        """
        kwargs = self._process_default_kwargs(oasis_model=oasis_model, **kwargs)

        lookup = kwargs.get('lookup')

        if not lookup:
            return

        try:
            config = lookup.config
        except AttributeError:
            pass
        else:
            if oasis_model:
                oasis_model.resources['lookup_config'] = config

            return config

        config_json = kwargs.get('lookup_config_json')
        config_fp = kwargs.get('lookup_config_fp')

        config = None
        if config_json:
            config = json.loads(config_json)
        elif config_fp:
            with io.open(config_fp, 'r', encoding='utf-8') as f:
                config = json.load(f)

        if oasis_model:
            oasis_model.resources['lookup_config'] = config

        return config

    def get_keys(self, oasis_model=None, **kwargs):
        """
        Generates the Oasis keys and keys error files for a given model object.
        The keys file is a CSV file containing keys lookup information for
        locations with successful lookups, and has the following headers::

            LocID,PerilID,CoverageTypeID,AreaPerilID,VulnerabilityID

        while the keys error file is a CSV file containing keys lookup
        information for locations with unsuccessful lookups (failures,
        no matches) and has the following headers::

            LocID,PerilID,CoverageTypeID,Message

        By default it is assumed that all the resources required for the
        transformation are present in the model object's resources dict,
        if the model is supplied. These can be overridden by providing the
        relevant optional parameters.

        If no model is supplied then the optional paramenters must be
        supplied.

        If the model is supplied the result keGy file path is stored in the
        models ``file_pipeline.keyfile_path`` property.

        :param oasis_model: The model to get keys for
        :type oasis_model: ``OasisModel``

        :return: The path to the generated keys file
        """
        kwargs = self._process_default_kwargs(oasis_model=oasis_model, **kwargs)

        model_exposures_file_path = kwargs.get('model_exposures_file_path')
        lookup = kwargs.get('lookup')
        keys_file_path = kwargs.get('keys_file_path')
        keys_errors_file_path = kwargs.get('keys_errors_file_path')

        for p in (model_exposures_file_path, keys_file_path, keys_errors_file_path,):
            p = os.path.abspath(p) if p and not os.path.isabs(p) else p

        keys_file_path, _, keys_errors_file_path, _ = OasisLookupFactory().save_results(
            lookup,
            keys_file_path,
            errors_fp=keys_errors_file_path,
            model_exposures_fp=model_exposures_file_path
        )

        if oasis_model:
            oasis_model.resources['oasis_files_pipeline'].keys_file_path = keys_file_path
            oasis_model.resources['oasis_files_pipeline'].keys_errors_file_path = keys_errors_file_path

        return keys_file_path, keys_errors_file_path

    def _process_default_kwargs(self, oasis_model=None, **kwargs):
        if oasis_model:
            omr = oasis_model.resources
            ofp = omr['oasis_files_pipeline']

            kwargs.setdefault('fm', omr.get('fm') or kwargs.get('fm'))

            kwargs.setdefault('logger', omr.get('logger') or logging.getLogger())

            kwargs.setdefault('oasis_files_path', omr.get('oasis_files_path'))

            kwargs.setdefault('source_exposures_file_path', omr.get('source_exposures_file_path') or ofp.source_exposures_file_path)
            kwargs.setdefault('source_accounts_file_path', omr.get('source_accounts_file_path') or ofp.source_accounts_file_path)

            kwargs.setdefault('source_exposures_validation_file_path', omr.get('source_exposures_validation_file_path'))
            kwargs.setdefault('source_accounts_validation_file_path', omr.get('source_accounts_validation_file_path'))

            kwargs.setdefault('source_to_canonical_exposures_transformation_file_path', omr.get('source_to_canonical_exposures_transformation_file_path'))
            kwargs.setdefault('source_to_canonical_accounts_transformation_file_path', omr.get('source_to_canonical_accounts_transformation_file_path'))

            kwargs.setdefault('canonical_exposures_profile', omr.get('canonical_exposures_profile'))
            kwargs.setdefault('canonical_accounts_profile', omr.get('canonical_accounts_profile'))

            kwargs.setdefault('canonical_exposures_profile', omr.get('canonical_exposures_profile'))
            kwargs.setdefault('canonical_accounts_profile', omr.get('canonical_accounts_profile'))

            kwargs.setdefault('canonical_exposures_profile_json', omr.get('canonical_exposures_profile_json'))
            kwargs.setdefault('canonical_accounts_profile_json', omr.get('canonical_accounts_profile_json'))

            kwargs.setdefault('fm_agg_profile', omr.get('fm_agg_profile'))
            kwargs.setdefault('fm_agg_profile_path', omr.get('fm_agg_profile_path'))
            kwargs.setdefault('fm_agg_profile_json', omr.get('fm_agg_profile_json'))

            kwargs.setdefault('canonical_exposures_profile_json_path', omr.get('canonical_exposures_profile_json_path'))
            kwargs.setdefault('canonical_accounts_profile_json_path', omr.get('canonical_accounts_profile_json_path'))

            kwargs.setdefault('canonical_exposures_file_path', ofp.canonical_exposures_file_path)
            kwargs.setdefault('canonical_accounts_file_path', ofp.canonical_accounts_file_path)

            kwargs.setdefault('canonical_exposures_validation_file_path', omr.get('canonical_exposures_validation_file_path'))
            kwargs.setdefault('canonical_to_model_exposures_transformation_file_path', omr.get('canonical_to_model_exposures_transformation_file_path'))

            kwargs.setdefault('lookup_config', omr.get('lookup_config'))
            kwargs.setdefault('lookup_config_json', omr.get('lookup_config_json'))
            kwargs.setdefault('lookup_config_fp', omr.get('lookup_config_fp'))
            kwargs.setdefault('lookup', omr.get('lookup'))

            kwargs.setdefault('model_exposures_file_path', ofp.model_exposures_file_path)

            kwargs.setdefault('keys_file_path', ofp.keys_file_path)
            kwargs.setdefault('keys_errors_file_path', ofp.keys_errors_file_path)

            kwargs.setdefault('canonical_exposures_df', omr.get('canonical_exposures_df'))
            kwargs.setdefault('gul_items_df', omr.get('gul_items_df'))

            kwargs.setdefault('items_file_path', ofp.items_file_path)
            kwargs.setdefault('coverages_file_path', ofp.coverages_file_path)
            kwargs.setdefault('gulsummaryxref_file_path', ofp.gulsummaryxref_file_path)

            kwargs.setdefault('fm_items_df', omr.get('fm_items_df'))
            kwargs.setdefault('canonical_accounts_df', omr.get('canonical_accounts_df'))

            kwargs.setdefault('fm_policytc_file_path', ofp.fm_policytc_file_path)
            kwargs.setdefault('fm_profile_file_path', ofp.fm_profile_file_path)
            kwargs.setdefault('fm_policytc_file_path', ofp.fm_programme_file_path)
            kwargs.setdefault('fm_xref_file_path', ofp.fm_xref_file_path)
            kwargs.setdefault('fmsummaryxref_file_path', ofp.fmsummaryxref_file_path)

        return kwargs

    def generate_gul_items(
        self,
        canonical_exposures_profile,
        canonical_exposures_df,
        keys_df
    ):
        """
        Generates GUL items.

        :param canonical_exposures_profile: Canonical exposures profile
        :type canonical_exposures_profile: dict

        :param canonical_exposures_df: Canonical exposures data frame
        :type canonical_exposures_df: pandas.DataFrame

        :param keys_df: Keys file data frame
        :type keys_df: pandas.DataFrame
        """
        canexp_df = canonical_exposures_df

        cep = canonical_exposures_profile

        ufcp = unified_canonical_fm_profile_by_level_and_term_group(profiles=(cep,))

        if not ufcp:
            raise OasisException(
                'Canonical loc. profile is possibly missing FM term information: '
                'FM term definitions for TIV, limit, deductible, attachment and/or share.'
            )

        fm_levels = tuple(ufcp.keys())

        try:
            for df in [canexp_df, keys_df]:
                if not df.columns.contains('index'):
                    df['index'] = pd.Series(data=range(len(df)))

            if not str(canexp_df['row_id'].dtype).startswith('int'):
                canexp_df['row_id'] = canexp_df['row_id'].astype(int)

            if not str(keys_df['locid'].dtype).startswith('int'):
                keys_df['locid'] = keys_df['locid'].astype(int)

            oed_acc_col_repl = [{'accnumber': 'accntnum'}]
            for repl in oed_acc_col_repl:
                    canexp_df.rename(columns=repl, inplace=True)

            merged_df = pd.merge(canexp_df, keys_df, left_on='row_id', right_on='locid').drop_duplicates()
            merged_df['index'] = pd.Series(data=range(len(merged_df)), dtype=object)

            cov_level_id = fm_levels[0]

            tiv_terms = tuple(t for t in [ufcp[cov_level_id][gid].get('tiv') for gid in ufcp[cov_level_id]] if t)

            if not tiv_terms:
                raise OasisException('No TIV elements found in the canonical exposures profile - please check the canonical exposures (loc) profile')

            fm_terms = {
                tiv_tgid: {
                    term_type: (
                        ufcp[cov_level_id][tiv_tgid][term_type]['ProfileElementName'].lower() if ufcp[cov_level_id][tiv_tgid].get(term_type) else None
                    ) for term_type in ('deductible', 'deductiblemin', 'deductiblemax', 'limit', 'share',)
                } for tiv_tgid in ufcp[cov_level_id]
            }

<<<<<<< HEAD
            group_id = 0
            prev_it_loc_id = -1
=======
>>>>>>> 658d1c23
            item_id = 0
            zero_tiv_items = 0
            positive_tiv_elements = lambda it: [t for t in tiv_terms if it.get(t['ProfileElementName'].lower()) and it[t['ProfileElementName'].lower()] > 0 and t['CoverageTypeID'] == it['coveragetypeid']] or [0]
            
            for it, ptiv in itertools.chain((it, ptiv) for _, it in merged_df.iterrows() for it, ptiv in itertools.product([it],positive_tiv_elements(it))):
                if ptiv == 0:
                    zero_tiv_items += 1
                    continue

                item_id += 1
<<<<<<< HEAD
                if it['row_id'] != prev_it_loc_id:
                    group_id += 1
=======
>>>>>>> 658d1c23
                tiv_elm = ptiv['ProfileElementName'].lower()
                tiv = it[tiv_elm]
                tiv_tgid = ptiv['FMTermGroupID']

                yield {
                    'item_id': item_id,
                    'canexp_id': it['row_id'] - 1,
                    'peril_id': it['perilid'],
                    'coverage_type_id': it['coveragetypeid'],
                    'coverage_id': item_id,
                    'tiv_elm': tiv_elm,
                    'tiv': tiv,
                    'tiv_tgid': tiv_tgid,
                    'ded_elm': fm_terms[tiv_tgid].get('deductible'),
                    'ded_min_elm': fm_terms[tiv_tgid].get('deductiblemin'),
                    'ded_max_elm': fm_terms[tiv_tgid].get('deductiblemax'),
                    'lim_elm': fm_terms[tiv_tgid].get('limit'),
                    'shr_elm': fm_terms[tiv_tgid].get('share'),
                    'areaperil_id': it['areaperilid'],
                    'vulnerability_id': it['vulnerabilityid'],
<<<<<<< HEAD
                    'group_id': group_id,
                    'summary_id': 1,
                    'summaryset_id': 1
                }
                prev_it_loc_id = it['row_id']

=======
                    'group_id': it['row_id'],
                    'summary_id': 1,
                    'summaryset_id': 1
                }
>>>>>>> 658d1c23
        except (AttributeError, KeyError, IndexError, TypeError, ValueError) as e:
            raise OasisException(e)
        else:
            if zero_tiv_items == len(merged_df):
                raise OasisException('All canonical exposure items have zero TIVs - please check the canonical exposures (loc.) file')

    def generate_fm_items(
        self,
        canonical_exposures_df,
        gul_items_df,
        canonical_exposures_profile,
        canonical_accounts_profile,
        canonical_accounts_df,
        fm_agg_profile
    ):
        """
        Generates FM items.

        :param canonical_exposures_df: Canonical exposures
        :type canonical_exposures_df: pandas.DataFrame

        :param gul_items_df: GUL items
        :type gul_items_df: pandas.DataFrame

        :param canonical_exposures_profile: Canonical exposures profile
        :type canonical_exposures_profile: dict

        :param canonical_accounts_profile: Canonical accounts profile
        :type canonical_accounts_profile: dict

        :param canonical_accounts_df: Canonical accounts
        :param canonical_accounts_df: pandas.DataFrame

        :param fm_agg_profile: FM aggregation profile
        :param fm_agg_profile: dict
        """
        cep = canonical_exposures_profile
        cap = canonical_accounts_profile
        
        canexp_df = canonical_exposures_df

        canacc_df = canonical_accounts_df

        for df in [canexp_df, gul_items_df, canacc_df]:
            if not df.columns.contains('index'):
                df['index'] = pd.Series(data=range(len(df)))

        oed_acc_col_repl = [{'accnumber': 'accntnum'}, {'polnumber': 'policynum'}]
        for repl in oed_acc_col_repl:
                canacc_df.rename(columns=repl, inplace=True)

        cangul_df = pd.merge(canexp_df, gul_items_df, left_on='index', right_on='canexp_id')
        cangul_df['index'] = pd.Series(data=cangul_df.index)

        keys = (
            'item_id', 'gul_item_id', 'peril_id', 'coverage_type_id', 'coverage_id',
            'canexp_id', 'canacc_id', 'policy_num', 'level_id', 'layer_id',
            'agg_id', 'policytc_id', 'deductible', 'deductible_min',
            'deductible_max', 'attachment', 'limit', 'share', 'calcrule_id', 'tiv_elm',
            'tiv', 'tiv_tgid', 'ded_elm', 'ded_min_elm', 'ded_max_elm',
            'lim_elm', 'shr_elm',
        )

        try:
            ufcp = unified_canonical_fm_profile_by_level_and_term_group(profiles=(cep, cap,))

            if not ufcp:
                raise OasisException(
                    'Canonical loc. and/or acc. profiles are possibly missing FM term information: '
                    'FM term definitions for TIV, limit, deductible and/or share.'
                )

            fmap = fm_agg_profile

            if not fmap:
                raise OasisException(
                    'FM aggregation profile is empty - this is required to perform aggregation'
                )

            fm_levels = tuple(ufcp.keys())

            cov_level_id = fm_levels[0]

            coverage_level_preset_data = list(zip(
                tuple(cangul_df.item_id.values),          # 1 - FM item ID
                tuple(cangul_df.item_id.values),          # 2 - GUL item ID
                tuple(cangul_df.peril_id.values),         # 3 - peril ID
                tuple(cangul_df.coverage_type_id.values), # 4 - coverage type ID
                tuple(cangul_df.coverage_id.values),      # 5 - coverage ID
                tuple(cangul_df.canexp_id.values),        # 6 - can. exp. DF index
                (-1,)*len(cangul_df),                     # 7 - can. acc. DF index
                (-1,)*len(cangul_df),                     # 8 - can. acc. policy num.
                (cov_level_id,)*len(cangul_df),           # 9 - coverage level ID
                (1,)*len(cangul_df),                      # 10 - layer ID
                (-1,)*len(cangul_df),                     # 11 - agg. ID
                tuple(cangul_df.tiv_elm.values),          # 12 - TIV element
                tuple(cangul_df.tiv.values),              # 13 -TIV value
                tuple(cangul_df.tiv_tgid.values),         # 14 -TIV element profile term group ID
                tuple(cangul_df.ded_elm.values),          # 15 -deductible element
                tuple(cangul_df.ded_min_elm.values),      # 16 -deductible min. element
                tuple(cangul_df.ded_max_elm.values),      # 17 -deductible max. element
                tuple(cangul_df.lim_elm.values),          # 18 -limit element
                tuple(cangul_df.shr_elm.values)           # 19 -share element
            ))

            get_canacc_item = lambda i: canacc_df[(canacc_df['accntnum'] == cangul_df[cangul_df['canexp_id']==coverage_level_preset_data[i][5]].iloc[0]['accntnum'])].iloc[0]

            get_canacc_id = lambda i: int(get_canacc_item(i)['index'])

            coverage_level_preset_items = {
                i: {
                    k:v for k, v in zip(
                        keys,
                        [i + 1, gul_item_id, peril_id, coverage_type_id, coverage_id, canexp_id, get_canacc_id(i), policy_num, level_id, layer_id, agg_id, -1, 0.0, 0.0, 0.0, 0.0, 0.0, 0.0, 12, tiv_elm, tiv, tiv_tgid, ded_elm, ded_min_elm, ded_max_elm, lim_elm, shr_elm]
                    )
                } for i, (item_id, gul_item_id, peril_id, coverage_type_id, coverage_id, canexp_id, _, policy_num, level_id, layer_id, agg_id, tiv_elm, tiv, tiv_tgid, ded_elm, ded_min_elm, ded_max_elm, lim_elm, shr_elm) in enumerate(coverage_level_preset_data)
            }

            num_cov_items = len(coverage_level_preset_items)

            preset_items = {
                level_id: (coverage_level_preset_items if level_id == cov_level_id else copy.deepcopy(coverage_level_preset_items)) for level_id in fm_levels
            }

            for i, (level_id, item_id, it) in enumerate(itertools.chain((level_id, k, v) for level_id in fm_levels[1:] for k, v in preset_items[level_id].items())):
                it['level_id'] = level_id
                it['item_id'] = num_cov_items + i + 1
                it['ded_elm'] = it['ded_min_elm'] = it['ded_max_elm'] = it['lim_elm'] = it['shr_elm'] = None

            num_sub_layer_level_items = sum(len(preset_items[level_id]) for level_id in fm_levels[:-1])
            layer_level = max(fm_levels)
            layer_level_items = copy.deepcopy(preset_items[layer_level])
            layer_level_min_idx = min(layer_level_items)

            layer_id = lambda i: list(
                canacc_df[canacc_df['accntnum'] == canacc_df.iloc[i]['accntnum']]['policynum'].values
            ).index(canacc_df.iloc[i]['policynum']) + 1

            for i, (canexp_id, canacc_id) in enumerate(
                itertools.chain((canexp_id, canacc_id) for canexp_id in layer_level_items for canexp_id, canacc_id in itertools.product(
                    [canexp_id],
                    canacc_df[canacc_df['accntnum'] == canacc_df.iloc[layer_level_items[canexp_id]['canacc_id']]['accntnum']]['index'].values)
                )
            ):
                it = copy.deepcopy(layer_level_items[canexp_id])
                it['item_id'] = num_sub_layer_level_items + i + 1
                it['layer_id'] = layer_id(canacc_id)
                it['canacc_id'] = canacc_id
                preset_items[layer_level][layer_level_min_idx + i] = it

            for it in (it for c in itertools.chain(six.itervalues(preset_items[k]) for k in preset_items) for it in c):
                it['policy_num'] = canacc_df.iloc[it['canacc_id']]['policynum']
                lfmaggkey = fmap[it['level_id']]['FMAggKey']
                for v in six.itervalues(lfmaggkey):
                    src = v['src'].lower()
                    if src in ['canexp', 'canacc']:
                        f = v['field'].lower()
                        it[f] = canexp_df.iloc[it['canexp_id']][f] if src == 'canexp' else canacc_df.iloc[it['canacc_id']][f]

            concurrent_tasks = (
                Task(get_fm_terms_by_level_as_list, args=(ufcp[level_id], fmap[level_id], preset_items[level_id], canexp_df.copy(deep=True), canacc_df.copy(deep=True),), key=level_id)
                for level_id in fm_levels
            )
            num_ps = min(len(fm_levels), multiprocessing.cpu_count())
            for it in multiprocess(concurrent_tasks, pool_size=num_ps):
                yield it
        except (AttributeError, KeyError, IndexError, TypeError, ValueError) as e:
            raise OasisException(e)

    def load_gul_items(self, canonical_exposures_profile, canonical_exposures_file_path, keys_file_path):
        """
        Loads GUL items generated by ``generate_gul_items`` into a static
        structure such as a pandas dataframe.

        :param canonical_exposures_profile: Canonical exposures profile
        :type canonical_exposures_profile: dict

        :param canonical_exposures_file_path: Canonical exposures file path
        :type canonical_exposures_file_path: str

        :param keys_file_path: Keys file path
        :type keys_file_path: str
        """
        cep = canonical_exposures_profile

        try:
            with io.open(canonical_exposures_file_path, 'r', encoding='utf-8') as cf, io.open(keys_file_path, 'r', encoding='utf-8') as kf:
                canexp_df, keys_df = pd.read_csv(cf, float_precision='high'), pd.read_csv(kf, float_precision='high')

            if len(canexp_df) == 0:
                raise OasisException('No canonical exposure items found - please check the canonical exposures (loc) file')

            if len(keys_df) == 0:
                raise OasisException('No keys items found - please check the model exposures (loc) file')

            canexp_df = canexp_df.where(canexp_df.notnull(), None)
            canexp_df.columns = canexp_df.columns.str.lower()
            canexp_df['index'] = pd.Series(data=canexp_df.index, dtype=int)

            keys_df = keys_df.where(keys_df.notnull(), None)
            keys_df.columns = keys_df.columns.str.lower()
            keys_df['index'] = pd.Series(data=keys_df.index, dtype=int)

            gul_items_df = pd.DataFrame(data=[it for it in self.generate_gul_items(cep, canexp_df, keys_df)], dtype=object)
            gul_items_df['index'] = pd.Series(data=gul_items_df.index, dtype=int)

            for col in gul_items_df.columns:
                if col.endswith('id'):
                    gul_items_df[col] = gul_items_df[col].astype(int)
                elif col == 'tiv':
                    gul_items_df[col] = gul_items_df[col].astype(float)
        except (IOError, MemoryError, OasisException, OSError, TypeError, ValueError) as e:
            raise OasisException(e)
            
        return gul_items_df, canexp_df


    def load_fm_items(
        self,
        canonical_exposures_df,
        gul_items_df,
        canonical_exposures_profile,
        canonical_accounts_profile,
        canonical_accounts_file_path,
        fm_agg_profile,
        reduced=True
    ):
        """
        Loads FM items generated by ``generate_fm_items`` into a static
        structure such as a pandas dataframe.

        :param canonical_exposures_df: Canonical exposures
        :type canonical_exposures_df: pandas.DataFrame

        :param gul_items_df: GUL items
        :type gul_items_df: pandas.DataFrame

        :param canonical_exposures_profile: Canonical exposures profile
        :type canonical_exposures_profile: dict

        :param canonical_accounts_profile: Canonical accounts profile
        :type canonical_accounts_profile: dict

        :param canonical_accounts_file_path: Canonical accounts file path
        :param canonical_accounts_file_path: str

        :param fm_agg_profile: FM aggregation profile
        :param fm_agg_profile: dict

        :param reduced: Whether to generate only FM items with not all zero
                        values for limit, deductible and share. By default ``True``
        :param reduced: bool
        """
        canexp_df = canonical_exposures_df

        cep = canonical_exposures_profile
        cap = canonical_accounts_profile

        fmap = fm_agg_profile

        try:
            with io.open(canonical_accounts_file_path, 'r', encoding='utf-8') as f:
                canacc_df = pd.read_csv(f, float_precision='high')

            if len(canacc_df) == 0:
                raise OasisException('No canonical accounts items')
            
            canacc_df = canacc_df.where(canacc_df.notnull(), None)
            canacc_df.columns = canacc_df.columns.str.lower()
            canacc_df['index'] = pd.Series(data=canacc_df.index, dtype=int)

            fm_items = [it for it in self.generate_fm_items(canexp_df, gul_items_df, cep, cap, canacc_df, fmap)]
            fm_items.sort(key=lambda it: it['item_id'])

            fm_items_df = pd.DataFrame(data=fm_items, dtype=object)
            fm_items_df['index'] = pd.Series(data=fm_items_df.index, dtype=int)

            bookend_fm_levels = (fm_items_df['level_id'].min(), fm_items_df['level_id'].max(),)

            if reduced:
                fm_items_df = fm_items_df[(fm_items_df['level_id'].isin(bookend_fm_levels)) | (fm_items_df['limit'] != 0) | (fm_items_df['deductible'] != 0) | (fm_items_df['deductible_min'] != 0) | (fm_items_df['deductible_max'] != 0) | (fm_items_df['share'] != 0)]

                fm_items_df['index'] = range(len(fm_items_df))

                fm_items_df['item_id'] = range(1, len(fm_items_df) + 1)

                level_ids = [l for l in set(fm_items_df['level_id'])]

                level_id = lambda i: level_ids.index(fm_items_df.iloc[i]['level_id']) + 1

                fm_items_df['level_id'] = fm_items_df['index'].apply(level_id)

            layer_level_id = fm_items_df['level_id'].max()

            policytc_ids = get_policytc_ids(fm_items_df)
            get_policytc_id = lambda i: [k for k in six.iterkeys(policytc_ids) if policytc_ids[k] == {k:fm_items_df.iloc[i][k] for k in ('limit', 'deductible', 'attachment', 'deductible_min', 'deductible_max', 'share', 'calcrule_id',)}][0]
            fm_items_df['policytc_id'] = fm_items_df['index'].apply(lambda i: get_policytc_id(i))

            for col in fm_items_df.columns:
                if col.endswith('id'):
                    fm_items_df[col] = fm_items_df[col].astype(int)
                elif col in ('tiv', 'limit', 'deductible', 'deductible_min', 'deductible_max', 'share',):
                    fm_items_df[col] = fm_items_df[col].astype(float)
        except (IOError, MemoryError, OasisException, OSError, TypeError, ValueError) as e:
            raise OasisException(e)

        return fm_items_df, canacc_df


    def write_items_file(self, gul_items_df, items_file_path):
        """
        Writes an items file.
        """
        try:
            gul_items_df.to_csv(
                columns=['item_id', 'coverage_id', 'areaperil_id', 'vulnerability_id', 'group_id'],
                path_or_buf=items_file_path,
                encoding='utf-8',
                chunksize=1000,
                index=False
            )
        except (IOError, OSError) as e:
            raise OasisException(e)

        return items_file_path

    def write_coverages_file(self, gul_items_df, coverages_file_path):
        """
        Writes a coverages file.
        """
        try:
            gul_items_df.to_csv(
                columns=['coverage_id', 'tiv'],
                path_or_buf=coverages_file_path,
                encoding='utf-8',
                chunksize=1000,
                index=False
            )
        except (IOError, OSError) as e:
            raise OasisException(e)

        return coverages_file_path

    def write_gulsummaryxref_file(self, gul_items_df, gulsummaryxref_file_path):
        """
        Writes a gulsummaryxref file.
        """
        try:
            gul_items_df.to_csv(
                columns=['coverage_id', 'summary_id', 'summaryset_id'],
                path_or_buf=gulsummaryxref_file_path,
                encoding='utf-8',
                chunksize=1000,
                index=False
            )
        except (IOError, OSError) as e:
            raise OasisException(e)

        return gulsummaryxref_file_path

    def write_fm_policytc_file(self, fm_items_df, fm_policytc_file_path):
        """
        Writes an FM policy T & C file.
        """
        try:
            fm_policytc_df = pd.DataFrame(
                columns=['layer_id', 'level_id', 'agg_id', 'policytc_id'],
                data=[key[:4] for key, _ in fm_items_df.groupby(['layer_id', 'level_id', 'agg_id', 'policytc_id', 'limit', 'deductible', 'share'])],
                dtype=object
            )
            fm_policytc_df.to_csv(
                path_or_buf=fm_policytc_file_path,
                encoding='utf-8',
                chunksize=1000,
                index=False
            )
        except (IOError, OSError) as e:
            raise OasisException(e)

        return fm_policytc_file_path

    def write_fm_profile_file(self, fm_items_df, fm_profile_file_path):
        """
        Writes an FM profile file.
        """
        try:
            cols = ['policytc_id', 'calcrule_id', 'limit', 'deductible', 'deductible_min', 'deductible_max', 'attachment', 'share']

            fm_profile_df = fm_items_df[cols]

            fm_profile_df = pd.DataFrame(
                columns=cols,
                data=[key for key, _ in fm_profile_df.groupby(cols)]
            )

            col_repl = [
                {'deductible': 'deductible1'},
                {'deductible_min': 'deductible2'},
                {'deductible_max': 'deductible3'},
                {'attachment': 'attachment1'},
                {'limit': 'limit1'},
                {'share': 'share1'}
            ]
            for repl in col_repl:
                fm_profile_df.rename(columns=repl, inplace=True)

            n = len(fm_profile_df)

            fm_profile_df['index'] = range(n)

            fm_profile_df['share2'] = fm_profile_df['share3'] = [0]*n

            fm_profile_df.to_csv(
                columns=['policytc_id','calcrule_id','deductible1', 'deductible2', 'deductible3', 'attachment1', 'limit1', 'share1', 'share2', 'share3'],
                path_or_buf=fm_profile_file_path,
                encoding='utf-8',
                chunksize=1000,
                index=False
            )
        except (IOError, OSError) as e:
            raise OasisException(e)

        return fm_profile_file_path

    def write_fm_programme_file(self, fm_items_df, fm_programme_file_path):
        """
        Writes a FM programme file.
        """
        try:
            fm_aggtree = {
                key:set(group['agg_id']) for key, group in fm_items_df[['level_id', 'agg_id']].groupby(['level_id'])
            }
            levels = sorted(fm_aggtree.keys())
            fm_aggtree[0] = fm_aggtree[levels[0]]
            levels = sorted(fm_aggtree.keys())

            data = [
                (a, second, b) for first, second in zip(levels, levels[1:]) for a, b in (
                    zip(fm_aggtree[first], fm_aggtree[second]) if (len(fm_aggtree[first]) == len(fm_aggtree[second]) and len(fm_aggtree[first]) > 1) else itertools.product(fm_aggtree[first], [list(fm_aggtree[second])[0]])
                )
            ]

            fm_programme_df = pd.DataFrame(columns=['from_agg_id', 'level_id', 'to_agg_id'], data=data, dtype=int)

            fm_programme_df.to_csv(
                path_or_buf=fm_programme_file_path,
                encoding='utf-8',
                chunksize=1000,
                index=False
            )
        except (IOError, OSError) as e:
            raise OasisException(e)

        return fm_programme_file_path

    def write_fm_xref_file(self, fm_items_df, fm_xref_file_path):
        """
        Writes a FM xref file.
        """
        try:
            data = [
                (i + 1, agg_id, layer_id) for i, (agg_id, layer_id) in enumerate(itertools.product(set(fm_items_df['agg_id']), set(fm_items_df['layer_id'])))
            ]

            fm_xref_df = pd.DataFrame(columns=['output', 'agg_id', 'layer_id'], data=data, dtype=int)

            fm_xref_df.to_csv(
                path_or_buf=fm_xref_file_path,
                encoding='utf-8',
                chunksize=1000,
                index=False
            )
        except (IOError, OSError) as e:
            raise OasisException(e)

        return fm_xref_file_path

    def write_fmsummaryxref_file(self, fm_items_df, fmsummaryxref_file_path):
        """
        Writes an FM summaryxref file.
        """
        try:
            data = [
                (i + 1, 1, 1) for i, _ in enumerate(itertools.product(set(fm_items_df['agg_id']), set(fm_items_df['layer_id'])))
            ]

            fmsummaryxref_df = pd.DataFrame(columns=['output', 'summary_id', 'summaryset_id'], data=data, dtype=int)

            fmsummaryxref_df.to_csv(
                path_or_buf=fmsummaryxref_file_path,
                encoding='utf-8',
                chunksize=1000,
                index=False
            )
        except (IOError, OSError) as e:
            raise OasisException(e)

        return fmsummaryxref_file_path

    def write_gul_files(self, oasis_model=None, **kwargs):
        """
        Writes the standard Oasis GUL files, namely::

            items.csv
            coverages.csv
            gulsummaryxref.csv
        """
        kwargs = self._process_default_kwargs(oasis_model=oasis_model, **kwargs)

        if oasis_model:
            omr = oasis_model.resources
            ofp = omr['oasis_files_pipeline']

        canonical_exposures_profile = kwargs.get('canonical_exposures_profile')
        canonical_exposures_file_path = kwargs.get('canonical_exposures_file_path')
        keys_file_path = kwargs.get('keys_file_path')
        
        gul_items_df, canexp_df = self.load_gul_items(canonical_exposures_profile, canonical_exposures_file_path, keys_file_path)

        if oasis_model:
            omr['canonical_exposures_df'] = canexp_df
            omr['gul_items_df'] = gul_items_df

        gul_files = (
            ofp.gul_files if oasis_model
            else {
                 'items': kwargs.get('items_file_path'),
                 'coverages': kwargs.get('coverages_file_path'),
                 'gulsummaryxref': kwargs.get('gulsummaryxref_file_path')
            }
        )

        concurrent_tasks = (
            Task(getattr(self, 'write_{}_file'.format(f)), args=(gul_items_df.copy(deep=True), gul_files[f],), key=f)
            for f in gul_files
        )
        num_ps = min(len(gul_files), multiprocessing.cpu_count())
        for _, _ in multithread(concurrent_tasks, pool_size=num_ps):
            pass

        return gul_files

    def write_fm_files(self, oasis_model=None, **kwargs):
        """
        Generate Oasis FM files, namely::

            fm_policytc.csv
            fm_profile.csv
            fm_programm.ecsv
            fm_xref.csv
            fm_summaryxref.csv
        """
        kwargs = self._process_default_kwargs(oasis_model=oasis_model, **kwargs)

        if oasis_model:
            omr = oasis_model.resources
            ofp = omr['oasis_files_pipeline']

            canexp_df, gul_items_df = omr['canonical_exposures_df'], omr['gul_items_df']
            canonical_exposures_profile = omr['canonical_exposures_profile']
            canonical_accounts_profile = omr['canonical_accounts_profile']
            canonical_accounts_file_path = ofp.canonical_accounts_file_path
            fm_agg_profile = omr['fm_agg_profile']
        else:
            canexp_df, gul_items_df = kwargs.get('canonical_exposures_df'), kwargs.get('gul_items_df')
            canonical_exposures_profile = kwargs.get('canonical_exposures_profile')
            canonical_accounts_profile = kwargs.get('canonical_accounts_profile')
            canonical_accounts_file_path = kwargs.get('canonical_accounts_file_path')
            fm_agg_profile = kwargs.get('fm_agg_profile')

        fm_items_df, canacc_df = self.load_fm_items(canexp_df, gul_items_df, canonical_exposures_profile, canonical_accounts_profile, canonical_accounts_file_path, fm_agg_profile)

        if oasis_model:
            omr['canonical_accounts_df'] = canacc_df
            omr['fm_items_df'] = fm_items_df

        fm_files = (
            ofp.fm_files if oasis_model
            else  {
                'fm_policytc': kwargs.get('fm_policytc_file_path'),
                'fm_profile': kwargs.get('fm_profile_file_path'),
                'fm_programme': kwargs.get('fm_programme_file_path'),
                'fm_xref': kwargs.get('fm_xref_file_path'),
                'fmsummaryxref': kwargs.get('fmsummaryxref_file_path')
            }
        )

        concurrent_tasks = (
            Task(getattr(self, 'write_{}_file'.format(f)), args=(fm_items_df.copy(deep=True), fm_files[f],), key=f)
            for f in fm_files
        )
        num_ps = min(len(fm_files), multiprocessing.cpu_count())
        n = len(fm_files)
        for _, _ in multithread(concurrent_tasks, pool_size=num_ps):
            pass

        return fm_files

    def write_oasis_files(self, oasis_model=None, fm=False, **kwargs):
        """
        Writes the Oasis files - GUL + FM (if ``fm`` is ``True``).
        """
        gul_files = self.write_gul_files(oasis_model=oasis_model, **kwargs)

        if not fm:
            return gul_files

        fm_files = self.write_fm_files(oasis_model=oasis_model, **kwargs)

        oasis_files = {k:v for k, v in itertools.chain(gul_files.items(), fm_files.items())}

        return oasis_files

    def clear_oasis_files_pipeline(self, oasis_model, **kwargs):
        """
        Clears the files pipeline for the given Oasis model object.
        """
        oasis_model.resources['oasis_files_pipeline'].clear()

        return oasis_model

    def start_oasis_files_pipeline(
        self,
        oasis_model=None,
        **kwargs
    ):
        """
        Starts the files pipeline for the given Oasis model object,
        which is the generation of the Oasis items, coverages and GUL summary
        files, and possibly the FM files, from the source exposures file,
        source accounts file, canonical exposures profile, and associated
        validation files and transformation files for the source and
        intermediate files (canonical exposures, model exposures).

        :param oasis_model: The Oasis model object
        :type oasis_model: oasislmf.models.model.OasisModel

        :param kwargs: Keyword arguments
        :type kwargs: dict

        :return: A dictionary of Oasis files (GUL + FM (if FM option indicated))
        """
        kwargs = self._process_default_kwargs(oasis_model=oasis_model, **kwargs)

        if oasis_model:
            omr = oasis_model.resources
            ofp = omr.get('oasis_files_pipeline') or OasisFilesPipeline(model_key=oasis_model.key)

        logger = kwargs.get('logger') or logging.getLogger()

        logger.info('\nChecking Oasis files directory exists for model')
        oasis_files_path = kwargs.get('oasis_files_path')

        if not oasis_files_path:
            raise OasisException('No Oasis files directory provided')
        elif not os.path.exists(oasis_files_path):
            raise OasisException('Oasis files directory {} does not exist on the filesystem.'.format(oasis_files_path))
        
        logger.info('\nOasis files directory: {}'.format(oasis_files_path))

        logger.info('\nChecking for source exposures file')
        source_exposures_file_path = kwargs.get('source_exposures_file_path')
        
        if not source_exposures_file_path:
            raise OasisException('No source exposures file path provided')
        elif not os.path.exists(source_exposures_file_path):
            raise OasisException("Source exposures file path {} does not exist on the filesysem".format(source_exposures_file_path))

        logger.info('\nFound source exposures file {source_exposures_file_path} - copying to Oasis files directory'.format(**kwargs))
        shutil.copy2(source_exposures_file_path, oasis_files_path)

        logger.info('\nLoading canonical exposures profile')
        canonical_exposures_profile = kwargs.get('canonical_exposures_profile') or self.load_canonical_exposures_profile(oasis_model=oasis_model, **kwargs)

        if canonical_exposures_profile is None:
            raise OasisException('No canonical exposures profile provided')

        logger.info('\nFound canonical exposures profile: {}'.format(canonical_exposures_profile))

        fm = kwargs.get('fm')

        source_accounts_file_path = None
        canonical_accounts_profile = None
        fm_agg_profile = None

        if fm:
            logger.info('\nChecking for source accounts file')
            source_accounts_file_path = kwargs.get('source_accounts_file_path')
            
            if not source_accounts_file_path:
                raise OasisException('FM option indicated but no source accounts file path provided in arguments or model resources')
            elif not os.path.exists(source_accounts_file_path):
                raise OasisException("Source accounts file path {} does not exist on the filesysem.".format(source_accounts_file_path))

            logger.info('\nFound source accounts file {source_accounts_file_path} - copying to Oasis files directory'.format(**kwargs))
            shutil.copy2(source_accounts_file_path, oasis_files_path)

            logger.info('\nLoading canonical accounts profile')
            canonical_accounts_profile = kwargs.get('canonical_accounts_profile') or self.load_canonical_accounts_profile(oasis_model=oasis_model, **kwargs)

            if canonical_accounts_profile is None:
                raise OasisException('FM option indicated but no canonical accounts profile provided')

            logger.info('\nLoaded canonical accounts profile: {}'.format(canonical_accounts_profile))

            logger.info('\nLoading FM aggregation profile')
            fm_agg_profile = kwargs.get('fm_agg_profile') or self.load_fm_aggregation_profile(oasis_model=oasis_model, **kwargs)

            if fm_agg_profile is None:
                raise OasisException('FM option indicated but no FM aggregation profile provided')

            logger.info('\nLoaded FM aggregation profile: {}'.format(fm_agg_profile))

        utcnow = get_utctimestamp(fmt='%Y%m%d%H%M%S')

        canonical_exposures_file_path = os.path.join(oasis_files_path, 'canexp-{}.csv'.format(utcnow))
        canonical_accounts_file_path = os.path.join(oasis_files_path, 'canacc-{}.csv'.format(utcnow))

        model_exposures_file_path = os.path.join(oasis_files_path, 'modexp-{}.csv'.format(utcnow))

        keys_file_path = os.path.join(oasis_files_path, 'oasiskeys-{}.csv'.format(utcnow))
        keys_errors_file_path = os.path.join(oasis_files_path, 'oasiskeys-errors-{}.csv'.format(utcnow))

        items_file_path = os.path.join(oasis_files_path, 'items.csv')
        coverages_file_path = os.path.join(oasis_files_path, 'coverages.csv')
        gulsummaryxref_file_path = os.path.join(oasis_files_path, 'gulsummaryxref.csv')

        fm_policytc_file_path = os.path.join(oasis_files_path, 'fm_policytc.csv')
        fm_profile_file_path = os.path.join(oasis_files_path, 'fm_profile.csv')
        fm_programme_file_path=os.path.join(oasis_files_path, 'fm_programme.csv')
        fm_xref_file_path = os.path.join(oasis_files_path, 'fm_xref.csv')
        fmsummaryxref_file_path = os.path.join(oasis_files_path, 'fmsummaryxref.csv')

        if oasis_model:
            ofp.source_exposures_file_path = source_exposures_file_path
            ofp.source_accounts_file_path = source_accounts_file_path

            ofp.canonical_exposures_file_path = canonical_exposures_file_path
            ofp.canonical_accounts_file_path = canonical_accounts_file_path

            ofp.model_exposures_file_path = model_exposures_file_path

            ofp.keys_file_path = keys_file_path
            ofp.keys_errors_file_path = keys_errors_file_path

            ofp.items_file_path = items_file_path
            ofp.coverages_file_path = coverages_file_path
            ofp.gulsummaryxref_file_path = gulsummaryxref_file_path

            ofp.fm_policytc_file_path = fm_policytc_file_path
            ofp.fm_profile_file_path = fm_profile_file_path
            ofp.fm_programme_file_path = fm_programme_file_path
            ofp.fm_xref_file_path = fm_xref_file_path
            ofp.fmsummaryxref_file_path = fmsummaryxref_file_path

        kwargs = self._process_default_kwargs(
            oasis_model=oasis_model,
            fm=fm,
            source_exposures_file_path=source_exposures_file_path,
            source_accounts_file_path=source_accounts_file_path,
            canonical_exposures_file_path=canonical_exposures_file_path,
            canonical_accounts_file_path=canonical_accounts_file_path,
            model_exposures_file_path=model_exposures_file_path,
            keys_file_path=keys_file_path,
            keys_errors_file_path=keys_errors_file_path,
            items_file_path=items_file_path,
            coverages_file_path=coverages_file_path,
            gulsummaryxref_file_path=gulsummaryxref_file_path,
            fm_policytc_file_path=fm_policytc_file_path,
            fm_profile_file_path=fm_profile_file_path,
            fm_programme_file_path=fm_programme_file_path,
            fm_xref_file_path=fm_xref_file_path,
            fmsummaryxref_file_path=fmsummaryxref_file_path
        )

        logger.info('\nWriting canonical exposures file {canonical_exposures_file_path}'.format(**kwargs))
        self.transform_source_to_canonical(oasis_model=oasis_model, **kwargs)

        if fm:
            logger.info('\nWriting canonical accounts file {canonical_accounts_file_path}'.format(**kwargs))
            self.transform_source_to_canonical(oasis_model=oasis_model, source_type='accounts', **kwargs)

        logger.info('\nWriting model exposures file {model_exposures_file_path}'.format(**kwargs))
        self.transform_canonical_to_model(oasis_model=oasis_model, **kwargs)

        logger.info('\nWriting keys file {keys_file_path} and keys errors file {keys_errors_file_path}'.format(**kwargs))

        self.get_keys(oasis_model=oasis_model, **kwargs)

        logger.info('\nWriting GUL files')
        gul_files = self.write_gul_files(oasis_model=oasis_model, **kwargs)

        if not fm:
            return gul_files

        logger.info('\nWriting FM files')
        fm_files = self.write_fm_files(oasis_model=oasis_model, **kwargs)

        oasis_files = ofp.oasis_files if oasis_model else {k:v for k, v in itertools.chain(gul_files.items(), fm_files.items())}

        return oasis_files

    def create_model(self, model_supplier_id, model_id, model_version, resources=None):
        model = OasisModel(
            model_supplier_id,
            model_id,
            model_version,
            resources=resources
        )

        # set default resources
        omr = model.resources

        omr.setdefault('oasis_files_path', os.path.abspath(os.path.join('Files', model.key.replace('/', '-'))))
        if not os.path.isabs(omr['oasis_files_path']):
            omr['oasis_files_path'] = os.path.abspath(omr['oasis_files_path'])

        ofp = OasisFilesPipeline(model_key=model.key)
        omr['oasis_files_pipeline'] = ofp

        if omr.get('canonical_exposures_profile') is None:
            self.load_canonical_exposures_profile(oasis_model=model)

        if omr.get('canonical_accounts_profile') is None:
            self.load_canonical_accounts_profile(oasis_model=model)

        if omr.get('fm_agg_profile') is None:
            self.load_fm_aggregation_profile(oasis_model=model)

        if omr.get('lookup') and omr.get('lookup_config') is None:
            self.load_lookup_config(oasis_model=model)

        self.add_model(model)

        return model<|MERGE_RESOLUTION|>--- conflicted
+++ resolved
@@ -833,11 +833,9 @@
                 } for tiv_tgid in ufcp[cov_level_id]
             }
 
-<<<<<<< HEAD
+
             group_id = 0
             prev_it_loc_id = -1
-=======
->>>>>>> 658d1c23
             item_id = 0
             zero_tiv_items = 0
             positive_tiv_elements = lambda it: [t for t in tiv_terms if it.get(t['ProfileElementName'].lower()) and it[t['ProfileElementName'].lower()] > 0 and t['CoverageTypeID'] == it['coveragetypeid']] or [0]
@@ -848,11 +846,9 @@
                     continue
 
                 item_id += 1
-<<<<<<< HEAD
                 if it['row_id'] != prev_it_loc_id:
                     group_id += 1
-=======
->>>>>>> 658d1c23
+
                 tiv_elm = ptiv['ProfileElementName'].lower()
                 tiv = it[tiv_elm]
                 tiv_tgid = ptiv['FMTermGroupID']
@@ -873,19 +869,13 @@
                     'shr_elm': fm_terms[tiv_tgid].get('share'),
                     'areaperil_id': it['areaperilid'],
                     'vulnerability_id': it['vulnerabilityid'],
-<<<<<<< HEAD
                     'group_id': group_id,
                     'summary_id': 1,
                     'summaryset_id': 1
                 }
                 prev_it_loc_id = it['row_id']
 
-=======
-                    'group_id': it['row_id'],
-                    'summary_id': 1,
-                    'summaryset_id': 1
-                }
->>>>>>> 658d1c23
+
         except (AttributeError, KeyError, IndexError, TypeError, ValueError) as e:
             raise OasisException(e)
         else:
