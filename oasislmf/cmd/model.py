# -*- coding: utf-8 -*-

import io
import json
import os
import subprocess

from argparse import RawDescriptionHelpFormatter

from pathlib2 import Path

from ..exposures.manager import OasisExposuresManager
from ..model_execution.bash import genbash
from ..model_execution.runner import run
from ..model_execution.bin import create_binary_files, prepare_model_run_directory, prepare_model_run_inputs
from ..utils.exceptions import OasisException
from ..utils.values import get_utctimestamp
from ..keys.lookup import OasisKeysLookupFactory
from .cleaners import as_path
from .base import OasisBaseCommand, InputValues


class GenerateKeysCmd(OasisBaseCommand):
    """
    Generate Oasis keys records (location records with area peril ID and
    vulnerability ID) for a model, and also writes them to file.

    The command line arguments can be supplied in the configuration file
    (``oasislmf.json`` by default or specified with the ``--config`` flag).
    Run ``oasislmf config --help`` for more information.

    Keys records returned by an Oasis keys lookup service (see the PiWind
    lookup service for reference) will be Python dicts with the following
    structure
    ::

        {
            "id": <loc. ID>,
            "peril_id": <Oasis peril type ID - oasislmf/utils/peril.py>,
            "coverage": <Oasis coverage type ID - see oasislmf/utils/coverage.py>,
            "area_peril_id": <area peril ID>,
            "vulnerability_id": <vulnerability ID>,
            "message": <lookup status message>,
            "status": <lookup status code - see oasislmf/utils/status.py>
        }

    The command can generate keys records in this format, and write them to file.

    For model loss calculations however ``ktools`` requires a keys CSV file with
    the following format
    ::

        LocID,PerilID,CoverageID,AreaPerilID,VulnerabilityID
        ..
        ..

    where the headers correspond to the relevant Oasis keys record fields.
    The command can also generate and write Oasis keys files. It will also
    optionally write an Oasis keys error file, which is a file containing
    keys records for locations with unsuccessful lookups (locations with
    a failing or non-matching lookup). It has the format
    ::

        LocID,PerilID,CoverageID,Message
    """
    formatter_class = RawDescriptionHelpFormatter

    def add_args(self, parser):
        """
        Adds arguments to the argument parser.

        :param parser: The argument parser object
        :type parser: ArgumentParser
        """
        super(GenerateKeysCmd, self).add_args(parser)

        parser.add_argument(
            '-k', '--keys-file-path', default=None,
            help='Keys file path',
        )
        parser.add_argument(
            '-e', '--keys-error-file-path', default=None,
            help='Keys error file path',
        )
        parser.add_argument(
            '-d', '--keys-data-path', default=None,
            help='Keys data directory path',
        )
        parser.add_argument(
            '-v', '--model-version-file-path', default=None,
            help='Model version file path',
        )
        parser.add_argument(
            '-l', '--lookup-package-path', default=None,
            help='Keys data directory path',
        )
        parser.add_argument(
            '-f', '--keys-format', choices=['oasis', 'json'],
            help='Keys records / files output format',
        )
        parser.add_argument(
            '-x', '--model-exposures-file-path', default=None, help='Keys records file output format',
        )

    def action(self, args):
        """
        Generate and write Oasis keys (area peril ID, vulnerability ID) for a model.

        :param args: The arguments from the command line
        :type args: Namespace
        """
        inputs = InputValues(args)
        model_exposures_file_path = as_path(inputs.get('model_exposures_file_path', required=True, is_path=True), 'Model exposures')
        keys_data_path = as_path(inputs.get('keys_data_path', required=True, is_path=True), 'Keys data')
        model_version_file_path = as_path(inputs.get('model_version_file_path', required=True, is_path=True), 'Model version file')
        lookup_package_path = as_path(inputs.get('lookup_package_path', required=True, is_path=True), 'Lookup package')

        keys_format = inputs.get('keys_format', default='oasis')

        self.logger.info('Getting model info and creating lookup service instance')
        model_info, model_klc = OasisKeysLookupFactory.create(
            model_keys_data_path=keys_data_path,
            model_version_file_path=model_version_file_path,
            lookup_package_path=lookup_package_path,
        )
        self.logger.info('\t{}, {}'.format(model_info, model_klc))

        utcnow = get_utctimestamp(fmt='%Y%m%d%H%M%S')
<<<<<<< HEAD
        default_keys_file_name = '{}-{}-{}-keys-{}.{}'.format(model_info['supplier_id'].lower(), model_info['model_id'].lower(), model_info['model_version_id'], utcnow, 'csv' if keys_format == 'oasis' else 'json')
        default_keys_error_file_name = '{}-{}-{}-keys-errors-{}.{}'.format(model_info['supplier_id'].lower(), model_info['model_id'].lower(), model_info['model_version_id'], utcnow, 'csv' if keys_format == 'oasis' else 'json')
           
        keys_file_path = as_path(inputs.get('keys_file_path', default=default_keys_file_name.format(utcnow), required=False, is_path=True), 'Keys file path', preexists=False)
        keys_error_file_path = as_path(inputs.get('keys_error_file_path', default=default_keys_error_file_name.format(utcnow), required=False, is_path=True), 'Keys error file path', preexists=False)
=======
        default_output_file_name = '{}-{}-{}-keys-{}.{}'.format(model_info['supplier_id'].lower(), model_info['model_id'].lower(), model_info['model_version_id'], utcnow, 'csv' if output_format == 'oasis_keys' else 'json')

        output_file_path = as_path(inputs.get('output_file_path', default=default_output_file_name.format(utcnow), required=False, is_path=True), 'Output file path', preexists=False)
>>>>>>> 1a307827

        self.logger.info('Saving keys records to file')
        f1, n1, f2, n2 = OasisKeysLookupFactory.save_keys(
            lookup=model_klc,
            model_exposures_file_path=model_exposures_file_path,
            keys_file_path=keys_file_path,
            keys_error_file_path=keys_error_file_path,
            keys_format=keys_format
        )
        self.logger.info('{} keys records with successful lookups saved to keys file {}'.format(n1, f1))
        self.logger.info('{} keys records with unsuccessful lookups saved to keys error file {}'.format(n2, f2))


class GenerateOasisFilesCmd(OasisBaseCommand):
    """
    Generate Oasis files (items, coverages, GUL summary) for a model

    The command line arguments can be supplied in the configuration file
    (``oasislmf.json`` by default or specified with the ``--config`` flag).
    """
    def add_args(self, parser):
        """
        Adds arguments to the argument parser.

        :param parser: The argument parser object
        :type parser: ArgumentParser
        """
        super(GenerateOasisFilesCmd, self).add_args(parser)

        parser.add_argument('-o', '--oasis-files-path', default=None, help='Path to Oasis files')
        parser.add_argument('-k', '--keys-data-path', default=None, help='Path to Oasis files')
        parser.add_argument('-v', '--model-version-file-path', default=None, help='Model version file path')
        parser.add_argument('-l', '--lookup-package-path', default=None, help='Keys data directory path')
        parser.add_argument(
            '-p', '--canonical-exposures-profile-json-path', default=None,
            help='Path of the supplier canonical exposures profile JSON file'
        )
        parser.add_argument('-e', '--source-exposures-file-path', default=None, help='Source exposures file path')
        parser.add_argument(
            '-a', '--source-exposures-validation-file-path', default=None,
            help='Source exposures validation file (XSD) path'
        )
        parser.add_argument(
            '-b', '--source-to-canonical-exposures-transformation-file-path', default=None,
            help='Source -> canonical exposures transformation file (XSLT) path'
        )
        parser.add_argument(
            '-c', '--canonical-exposures-validation-file-path', default=None,
            help='Canonical exposures validation file (XSD) path'
        )
        parser.add_argument(
            '-d', '--canonical-to-model-exposures-transformation-file-path', default=None,
            help='Canonical exposures validation file (XSD) path'
        )

    def action(self, args):
        """
        Generate Oasis files (items, coverages, GUL summary) for a model

        :param args: The arguments from the command line
        :type args: Namespace
        """
        inputs = InputValues(args)

        utcnow = get_utctimestamp(fmt='%Y%m%d%H%M%S')
        default_oasis_files_path = os.path.join(os.getcwd(), 'runs', 'OasisFiles-{}'.format(utcnow))
        oasis_files_path = as_path(inputs.get('oasis_files_path', is_path=True, default=default_oasis_files_path), 'Oasis file', preexists=False)
        keys_data_path = as_path(inputs.get('keys_data_path', required=True, is_path=True), 'Keys data')
        model_version_file_path = as_path(inputs.get('model_version_file_path', required=True, is_path=True), 'Model version file')
        lookup_package_file_path = as_path(inputs.get('lookup_package_path', required=True, is_path=True), 'Lookup package file')
        canonical_exposures_profile_json_path = as_path(
            inputs.get('canonical_exposures_profile_json_path', required=True, is_path=True),
            'Canonical exposures profile json'
        )
        source_exposures_file_path = as_path(inputs.get('source_exposures_file_path', required=True, is_path=True), 'Source exposures')
        source_exposures_validation_file_path = as_path(
            inputs.get('source_exposures_validation_file_path', required=True, is_path=True),
            'Source exposures validation file'
        )
        source_to_canonical_exposures_transformation_file_path = as_path(
            inputs.get('source_to_canonical_exposures_transformation_file_path', required=True, is_path=True),
            'Source to canonical exposures transformation'
        )
        canonical_exposures_validation_file_path = as_path(
            inputs.get('canonical_exposures_validation_file_path', required=True, is_path=True),
            'Canonical exposures validation file'
        )
        canonical_to_model_exposures_transformation_file_path = as_path(
            inputs.get('canonical_to_model_exposures_transformation_file_path', required=True, is_path=True),
            'Canonical to model exposures transformation file'
        )

        self.logger.info('Getting model info and creating lookup service instance')
        model_info, model_klc = OasisKeysLookupFactory.create(
            model_keys_data_path=keys_data_path,
            model_version_file_path=model_version_file_path,
            lookup_package_path=lookup_package_file_path,
        )
        self.logger.info('\t{}, {}'.format(model_info, model_klc))

        self.logger.info('Creating Oasis model object')
        model = OasisExposuresManager().create(
            model_supplier_id=model_info['supplier_id'],
            model_id=model_info['model_id'],
            model_version_id=model_info['model_version_id'],
            resources={
                'lookup': model_klc,
                'oasis_files_path': oasis_files_path,
                'canonical_exposures_profile_json_path': canonical_exposures_profile_json_path,
                'source_exposures_validation_file_path': source_exposures_validation_file_path,
                'source_to_canonical_exposures_transformation_file_path': source_to_canonical_exposures_transformation_file_path,
                'canonical_exposures_validation_file_path': canonical_exposures_validation_file_path,
                'canonical_to_model_exposures_transformation_file_path': canonical_to_model_exposures_transformation_file_path,
            }
        )
        self.logger.info('\t{}'.format(model))

        self.logger.info('Setting up Oasis files directory for model {}'.format(model.key))
        Path(oasis_files_path).mkdir(parents=True, exist_ok=True)

        self.logger.info('Generating Oasis files for model')
        oasis_files = OasisExposuresManager().start_files_pipeline(
            oasis_model=model,
            oasis_files_path=oasis_files_path,
            source_exposures_path=source_exposures_file_path,
            logger=self.logger,
        )

        self.logger.info('Generated Oasis files for model: {}'.format(oasis_files))


class GenerateLossesCmd(OasisBaseCommand):
    """
    Generate losses using the installed ktools framework.

    Given Oasis files, model analysis settings JSON file, model data, and
    some other parameters. can generate losses using the installed ktools framework.

    The command line arguments can be supplied in the configuration file
    (``oasislmf.json`` by default or specified with the ``--config`` flag).
    Run ``oasislmf config --help`` for more information.

    The script creates a time-stamped folder in the model run directory and
    sets that as the new model run directory, copies the analysis settings
    JSON file into the run directory and creates the following folder
    structure
    ::

        ├── analysis_settings.json
        ├── fifo/
        ├── input/
        ├── output/
        ├── static/
        └── work/

    Depending on the OS type the model data is symlinked (Linux, Darwin) or
    copied (Cygwin, Windows) into the ``static`` subfolder. The input files
    are kept in the ``input`` subfolder and the losses are generated as CSV
    files in the ``output`` subfolder.

    By default executing the generated ktools losses script will automatically
    execute, this can be overridden by providing the ``--no-execute`` flag.
    """
    formatter_class = RawDescriptionHelpFormatter

    def add_args(self, parser):
        """
        Adds arguments to the argument parser.

        :param parser: The argument parser object
        :type parser: ArgumentParser
        """
        super(GenerateLossesCmd, self).add_args(parser)

        parser.add_argument('-o', '--oasis-files-path', default=None, help='Path to Oasis files')
        parser.add_argument('-j', '--analysis-settings-json-file-path', default=None, help='Relative or absolute path of the model analysis settings JSON file')
        parser.add_argument('-m', '--model-data-path', default=None, help='Model data source path')
        parser.add_argument('-r', '--model-run-dir-path', default=None, help='Model run directory path')
        parser.add_argument('-s', '--ktools-script-name', default=None, help='Relative or absolute path of the output file')
        parser.add_argument('-n', '--ktools-num-processes', default=-1, help='Number of ktools calculation processes to use')
        parser.add_argument('-x', '--no-execute', action='store_true', help='Whether to execute generated ktools script')

    def action(self, args):
        """
        Generate losses using the installed ktools framework.

        :param args: The arguments from the command line
        :type args: Namespace
        """
        inputs = InputValues(args)

        oasis_files_path = as_path(inputs.get('oasis_files_path', required=True, is_path=True), 'Oasis files', preexists=True)

        model_run_dir_path = as_path(inputs.get('model_run_dir_path', required=False, is_path=True), 'Model run directory', preexists=False)

        analysis_settings_json_file_path = as_path(
            inputs.get('analysis_settings_json_file_path', required=True, is_path=True),
            'Analysis settings file'
        )
        model_data_path = as_path(inputs.get('model_data_path', required=True, is_path=True), 'Model data')

        ktools_script_name = inputs.get('ktools_script_name', default='run_ktools')
        no_execute = inputs.get('no_execute', default=False)

        if not model_run_dir_path:
            utcnow = get_utctimestamp(fmt='%Y%m%d%H%M%S')
            model_run_dir_path = os.path.join(os.getcwd(), 'runs', 'ProgOasis-{}'.format(utcnow))
            self.logger.info('No model run dir. provided - creating a timestamped run dir. in working directory as {}'.format(model_run_dir_path))
            Path(model_run_dir_path).mkdir(parents=True, exist_ok=True)
        else:
            if not os.path.exists(model_run_dir_path):
                Path(model_run_dir_path).mkdir(parents=True, exist_ok=True)

        self.logger.info(
            'Preparing model run directory {} - copying Oasis files, analysis settings JSON file and linking model data'.format(model_run_dir_path)
        )
        prepare_model_run_directory(
            model_run_dir_path,
            oasis_files_path,
            analysis_settings_json_file_path,
            model_data_path
        )

        self.logger.info('Converting Oasis files to ktools binary files')
        oasis_files_path = os.path.join(model_run_dir_path, 'input', 'csv')
        binary_files_path = os.path.join(model_run_dir_path, 'input')
        create_binary_files(oasis_files_path, binary_files_path)

        analysis_settings_json_file_path = os.path.join(model_run_dir_path, 'analysis_settings.json')
        try:
            self.logger.info('Reading analysis settings JSON file')
            with io.open(analysis_settings_json_file_path, 'r', encoding='utf-8') as f:
                analysis_settings = json.load(f)
                if 'analysis_settings' in analysis_settings:
                    analysis_settings = analysis_settings['analysis_settings']
        except (IOError, TypeError, ValueError):
            raise OasisException('Invalid analysis settings JSON file or file path: {}.'.format(analysis_settings_json_file_path))

        self.logger.info('Loaded analysis settings JSON: {}'.format(analysis_settings))

        self.logger.info('Preparing model run inputs')
        prepare_model_run_inputs(analysis_settings, model_run_dir_path)

        script_path = os.path.join(model_run_dir_path, '{}.sh'.format(ktools_script_name))
        if no_execute:
            self.logger.info('Generating ktools losses script')
            genbash(
                args.ktools_num_processes,
                analysis_settings,
                filename=script_path,
            )
            self.logger.info('Making ktools losses script executable')
            subprocess.check_call("chmod +x {}".format(script_path), stderr=subprocess.STDOUT, shell=True)
        else:
            os.chdir(model_run_dir_path)
            run(analysis_settings, args.ktools_num_processes, filename=script_path)

        self.logger.info('Loss outputs generated in {}'.format(os.path.join(model_run_dir_path, 'output')))


class RunCmd(OasisBaseCommand):
    """
    Run models end to end.

    The command line arguments can be supplied in the configuration file
    (``oasislmf.json`` by default or specified with the ``--config`` flag).
    """
    def add_args(self, parser):
        """
        Run models end to end.

        :param parser: The argument parser object
        :type parser: ArgumentParser
        """
        super(RunCmd, self).add_args(parser)

        parser.add_argument('-k', '--keys-data-path', default=None, help='Path to Oasis files')
        parser.add_argument('-v', '--model-version-file-path', default=None, help='Model version file path')
        parser.add_argument('-l', '--lookup-package-file-path', default=None, help='Keys data directory path')
        parser.add_argument(
            '-p', '--canonical-exposures-profile-json-path', default=None,
            help='Path of the supplier canonical exposures profile JSON file'
        )
        parser.add_argument('-e', '--source-exposures-file-path', default=None, help='Source exposures file path')
        parser.add_argument(
            '-a', '--source-exposures-validation-file-path', default=None,
            help='Source exposures validation file (XSD) path'
        )
        parser.add_argument(
            '-b', '--source-to-canonical-exposures-transformation-file-path', default=None,
            help='Source -> canonical exposures transformation file (XSLT) path'
        )
        parser.add_argument(
            '-c', '--canonical-exposures-validation-file-path', default=None,
            help='Canonical exposures validation file (XSD) path'
        )
        parser.add_argument(
            '-d', '--canonical-to-model-exposures-transformation-file-path', default=None,
            help='Canonical exposures validation file (XSD) path'
        )
        parser.add_argument(
            '-j', '--analysis-settings-json-file-path', default=None,
            help='Model analysis settings JSON file path'
        )
        parser.add_argument('-m', '--model-data-path', default=None, help='Model data source path')
        parser.add_argument('-r', '--model-run-dir-path', default=None, help='Model run directory path')
        parser.add_argument(
            '-s', '--ktools-script-name', default=None,
            help='Name of the ktools output script (should not contain any filetype extension)'
        )
        parser.add_argument('-n', '--ktools-num-processes', default=2, help='Number of ktools calculation processes to use')

    def action(self, args):
        """
        Generate Oasis files (items, coverages, GUL summary) for a model

        :param args: The arguments from the command line
        :type args: Namespace
        """
        inputs = InputValues(args)
        model_run_dir_path = as_path(inputs.get('model_run_dir_path', required=False), 'Model run path', preexists=False)

        if not model_run_dir_path:
            utcnow = get_utctimestamp(fmt='%Y%m%d%H%M%S')
            model_run_dir_path = os.path.join(os.getcwd(), 'runs', 'ProgOasis-{}'.format(utcnow))
            self.logger.info('No model run dir. provided - creating a timestamped run dir. in working directory as {}'.format(model_run_dir_path))
            Path(model_run_dir_path).mkdir(parents=True, exist_ok=True)
        else:
            if not os.path.exists(model_run_dir_path):
                Path(model_run_dir_path).mkdir(parents=True, exist_ok=True)

        args.model_run_dir_path = model_run_dir_path

        args.oasis_files_path = os.path.join(model_run_dir_path, 'tmp')
        self.logger.info('Creating temporary folder {} for Oasis files'.format(args.oasis_files_path))
        Path(args.oasis_files_path).mkdir(parents=True, exist_ok=True)

        gen_oasis_files_cmd = GenerateOasisFilesCmd()
        gen_oasis_files_cmd._logger = self.logger
        gen_oasis_files_cmd.action(args)

        gen_losses_cmd = GenerateLossesCmd()
        gen_losses_cmd._logger = self.logger
        gen_losses_cmd.action(args)


class ModelsCmd(OasisBaseCommand):
    sub_commands = {
        'generate-keys': GenerateKeysCmd,
        'generate-oasis-files': GenerateOasisFilesCmd,
        'generate-losses': GenerateLossesCmd,
        'run': RunCmd,
    }<|MERGE_RESOLUTION|>--- conflicted
+++ resolved
@@ -126,17 +126,12 @@
         self.logger.info('\t{}, {}'.format(model_info, model_klc))
 
         utcnow = get_utctimestamp(fmt='%Y%m%d%H%M%S')
-<<<<<<< HEAD
+
         default_keys_file_name = '{}-{}-{}-keys-{}.{}'.format(model_info['supplier_id'].lower(), model_info['model_id'].lower(), model_info['model_version_id'], utcnow, 'csv' if keys_format == 'oasis' else 'json')
         default_keys_error_file_name = '{}-{}-{}-keys-errors-{}.{}'.format(model_info['supplier_id'].lower(), model_info['model_id'].lower(), model_info['model_version_id'], utcnow, 'csv' if keys_format == 'oasis' else 'json')
            
         keys_file_path = as_path(inputs.get('keys_file_path', default=default_keys_file_name.format(utcnow), required=False, is_path=True), 'Keys file path', preexists=False)
         keys_error_file_path = as_path(inputs.get('keys_error_file_path', default=default_keys_error_file_name.format(utcnow), required=False, is_path=True), 'Keys error file path', preexists=False)
-=======
-        default_output_file_name = '{}-{}-{}-keys-{}.{}'.format(model_info['supplier_id'].lower(), model_info['model_id'].lower(), model_info['model_version_id'], utcnow, 'csv' if output_format == 'oasis_keys' else 'json')
-
-        output_file_path = as_path(inputs.get('output_file_path', default=default_output_file_name.format(utcnow), required=False, is_path=True), 'Output file path', preexists=False)
->>>>>>> 1a307827
 
         self.logger.info('Saving keys records to file')
         f1, n1, f2, n2 = OasisKeysLookupFactory.save_keys(
