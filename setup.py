import glob
import io
import os
import platform
import re
import shutil
import sys
import tarfile
from contextlib import contextmanager
from distutils.log import ERROR, INFO, WARN
from distutils.spawn import find_executable
from tempfile import mkdtemp
from time import sleep

from setuptools import Command, find_packages, setup
from setuptools.command.develop import develop
from setuptools.command.install import install

try:
    from urllib import request as urlrequest
    from urllib.error import URLError
except ImportError:
    from urllib2 import URLError


KTOOLS_VERSION = '3.12.4'

SCRIPT_DIR = os.path.abspath(os.path.dirname(__file__))


def get_readme():
    with io.open(os.path.join(SCRIPT_DIR, 'README.md'), encoding='utf-8') as readme:
        return readme.read()


def get_install_requirements():
    with io.open(os.path.join(SCRIPT_DIR, 'requirements-package.in'), encoding='utf-8') as reqs:
        return reqs.readlines()


def get_optional_requirements():
    with io.open(os.path.join(SCRIPT_DIR, 'optional-package.in'), encoding='utf-8') as reqs:
        return {"extra": reqs.readlines()}


def get_version():
    """
    Return package version as listed in `__version__` in `init.py`.
    """
    with io.open(os.path.join(SCRIPT_DIR, 'oasislmf', '__init__.py'), encoding='utf-8') as init_py:
        return re.search('__version__ = [\'"]([^\'"]+)[\'"]', init_py.read()).group(1)


@contextmanager
def temp_dir():
    d = mkdtemp()
    yield d
    shutil.rmtree(d, ignore_errors=True)


version = get_version()
reqs = get_install_requirements()
reqs_extra = get_optional_requirements()
readme = get_readme()


class InstallKtoolsMixin(object):
    def __init__(self):
        self.ktools_components = []

    def install_ktools(self):
        '''
        If system arch matches Ktools static build try to install from pre-build
        with a fallback of compile ktools from source
        '''
        bin_install_kwargs = self.try_get_bin_install_kwargs()

        if bin_install_kwargs:
            # This only executes if 'KTOOLS_TAR_FILE_DIR' is set and the directory contains a correctly named ktools tar
            if os.path.isfile(bin_install_kwargs.get('ktools_tar_override', '')):
                self.install_ktools_local(**bin_install_kwargs)
                return

            try:
                self.install_ktools_bin(**bin_install_kwargs)
            except:
                print('Fallback - building ktools from source')
                self.install_ktools_source(**bin_install_kwargs)
        else:
            self.install_ktools_source()

    def fetch_ktools_tar(self, location, url, attempts=3, timeout=15, cooldown=1):
        last_error = None
        proxy_config = urlrequest.getproxies()
        self.announce('Retrieving ktools from: {}'.format(url), INFO)
        self.announce('Proxy configuration: {}'.format(proxy_config), INFO)

        if proxy_config:
            # Handle Proxy config
            proxy_handler = urlrequest.ProxyHandler(proxy_config)
            opener = urlrequest.build_opener(proxy_handler)
            urlrequest.install_opener(opener)

        for i in range(attempts):
            try:
                if proxy_config:
                    # Proxied connection
                    req = urlrequest.urlopen(urlrequest.Request(url), timeout=timeout)
                    break
                else:
                    # Non proxied connection
                    req = urlrequest.urlopen(url, timeout=timeout)
                    break

            except URLError as e:
                self.announce('Fetch ktools tar failed: {} (attempt {})'.format(e, (i + 1)), WARN)
                last_error = e
                sleep(cooldown)
        else:
            self.announce('Failed to get ktools tar after {} attempts'.format(attempts), ERROR)
            if last_error:
                raise last_error

        with open(location, 'wb') as f:
            f.write(req.read())

    def unpack_tar(self, tar_location, extract_location):
        self.announce('Unpacking ktools', INFO)
        with tarfile.open(tar_location) as tar:
            if not os.path.exists(extract_location):
                os.makedirs(extract_location)
            tar.extractall(extract_location)

    def ktools_inpath(self):
        ktools_bin_subset = [
            'eve',
            'getmodel',
            'gulcalc',
            'fmcalc',
            'summarycalc',
        ]
        for ktools_bin in ktools_bin_subset:
            if find_executable(ktools_bin) is None:
                return False
        return True

    def build_ktools(self, extract_location, system_os):
        self.announce('Building ktools', INFO)
        print('Installing ktools from source')
        print(f' :::::  system_os {system_os} :::::')

        build_dir = os.path.join(extract_location, 'ktools-{}'.format(KTOOLS_VERSION))

        system_os_flag = '--enable-osx ' if system_os == 'Darwin' else ''

        exit_code = os.system(f'cd {build_dir} && ./autogen.sh && ./configure {system_os_flag} && make && make check')
        if (exit_code != 0):
            print('Ktools build failed.\n')
            sys.exit(1)
        return build_dir

    def add_ktools_build_to_path(self, build_dir):

        if not os.path.exists(self.get_bin_dir()):
            os.makedirs(self.get_bin_dir())

        for p in glob.glob(os.path.join(build_dir, 'src', '*', '*')):
            split = p.split(os.path.sep)

            # if the file name is the same as the directory we have found a
            # component executable
            if split[-1] == split[-2]:
                component_path = os.path.join(self.get_bin_dir(), split[-1])
                shutil.copy(p, component_path)
                yield component_path

    def add_ktools_bins_to_path(self, extract_path):
        print('Installing ktools from pre-built binaries')

        if not os.path.exists(self.get_bin_dir()):
            os.makedirs(self.get_bin_dir())

        for p in glob.glob(os.path.join(extract_path, '*')):
            split = p.split(os.path.sep)
            component_path = os.path.join(self.get_bin_dir(), split[-1])
            shutil.copy(p, component_path)
            yield component_path

    def try_get_bin_install_kwargs(self):
        if '--plat-name' in sys.argv:
            PLATFORM = sys.argv[sys.argv.index('--plat-name') + 1]
            OS, ARCH = PLATFORM.split('_', 1)
        else:
            try:
                ARCH = platform.machine()
                OS = platform.system()
            except Exception:
                ARCH = None
                OS = None

        # ENV OVERRIDE TO install a localy copy of ktools
        # TAR_DIR = os.path.abspath(os.getenv('KTOOLS_TAR_FILE_DIR', ''))

        if os.getenv('KTOOLS_TAR_FILE_DIR', None):
            TAR_OVERRIDE = os.path.join(os.path.abspath(os.getenv('KTOOLS_TAR_FILE_DIR')), '{}_{}.tar.gz'.format(OS, ARCH))
            return {"system_os": OS, "system_architecture": ARCH, 'ktools_tar_override': TAR_OVERRIDE}
        else:
            return {"system_os": OS, "system_architecture": ARCH}

    def install_ktools_source(self, system_os=None, system_architecture=None, ktools_tar_override=None):
        with temp_dir() as d:
            local_tar_path = os.path.join(d, 'ktools.tar.gz')
            local_extract_path = os.path.join(d, 'extracted')
            source_url = 'https://github.com/OasisLMF/ktools/archive/v{}.tar.gz'.format(KTOOLS_VERSION)

            self.fetch_ktools_tar(local_tar_path, source_url)
            self.unpack_tar(local_tar_path, local_extract_path)
            build_dir = self.build_ktools(local_extract_path, system_os)
            self.ktools_components = list(self.add_ktools_build_to_path(build_dir))

    def install_ktools_bin(self, system_os, system_architecture, ktools_tar_override=None):
        with temp_dir() as d:
            local_tar_path = os.path.join(d, '{}_{}.tar.gz'.format(system_os, system_architecture))
            local_extract_path = os.path.join(d, 'extracted')
            bin_url = 'https://github.com/OasisLMF/ktools/releases/download/v{}/{}_{}.tar.gz'.format(KTOOLS_VERSION, system_os, system_architecture)
            self.fetch_ktools_tar(local_tar_path, bin_url)

            self.unpack_tar(local_tar_path, local_extract_path)
            self.ktools_components = list(self.add_ktools_bins_to_path(local_extract_path))

    def install_ktools_local(self, system_os, system_architecture, ktools_tar_override):
        print(f"OVERRIDE: Ktools installation from local file: '{ktools_tar_override}'")
        with temp_dir() as d:
            local_extract_path = os.path.join(d, 'extracted')
            self.unpack_tar(ktools_tar_override, local_extract_path)
            self.ktools_components = list(self.add_ktools_bins_to_path(local_extract_path))


class PostInstallKtools(InstallKtoolsMixin, install):
    command_name = 'install'
    user_options = install.user_options + [
        ('ktools', None, 'Only install ktools components'),
    ]
    boolean_options = install.boolean_options + ['ktools']

    def __init__(self, *args, **kwargs):
        install.__init__(self, *args, **kwargs)

    def run(self):
        self.install_ktools()
        install.run(self)

    def get_outputs(self):
        return install.get_outputs(self) + self.ktools_components

    def get_bin_dir(self):
        return self.install_scripts


class PostDevelopKtools(InstallKtoolsMixin, develop):
    command_name = 'develop'
    user_options = develop.user_options
    boolean_options = develop.boolean_options

    def __init__(self, *args, **kwargs):
        develop.__init__(self, *args, **kwargs)

    def run(self):
        self.install_ktools()
        develop.run(self)

    def get_outputs(self):
        return develop.get_outputs(self) + self.ktools_components

    def get_bin_dir(self):
        return self.script_dir


try:
    from wheel.bdist_wheel import bdist_wheel

    # https://github.com/pypa/wheel/blob/master/wheel/bdist_wheel.py#L43
    class BdistWheel(bdist_wheel):
        command_name = 'bdist_wheel'
        user_options = bdist_wheel.user_options

        def initialize_options(self):
            super(BdistWheel, self).initialize_options()

        def finalize_options(self):
            bdist_wheel.finalize_options(self)
            self.root_is_pure = False

        def get_tag(self):
            python, abi, plat = bdist_wheel.get_tag(self)
            python, abi = 'py3', 'none'
            plat = plat.lower().replace('linux', 'manylinux1')
            plat = plat.lower().replace('darwin_x86_64', 'macosx_10_6_intel')
            return python, abi, plat

except ImportError:
    BdistWheel = None

# allow setup.py to be run from any path
os.chdir(os.path.normpath(os.path.join(os.path.abspath(__file__), os.pardir)))


class Publish(Command):
    command_name = 'publish'
    user_options = [
        ('wheel', None, 'Publish the wheel'),
        ('sdist', None, 'Publish the sdist tar'),
        ('no-clean', None, 'Don\'t clean the build artifacts'),
        ('sign', None, 'Sign the artifacts using GPG')
    ]
    boolean_options = ['wheel', 'sdist']

    def initialize_options(self):
        self.wheel = False
        self.sdist = False
        self.no_clean = False
        self.sign = False

    def finalize_options(self):
        if not (self.wheel or self.sdist):
            self.announce('Either --wheel and/or --sdist must be provided', ERROR)
            sys.exit(1)

    def run(self):
        if os.system('pip freeze | grep twine'):
            self.announce('twine not installed.\nUse `pip install twine`.\nExiting.', WARN)
            sys.exit(1)

        if self.sdist:
            os.system('python setup.py sdist')

        if self.wheel:
            os.system('python setup.py bdist_wheel')

        if self.sign:
            for p in glob.glob('dist/*'):
                os.system('gpg --detach-sign -a {}'.format(p))

        os.system('twine upload dist/*')
        print('You probably want to also tag the version now:')
        print('  git tag -a {v} -m \'version {v}\''.format(v=version))
        print('  git push --tags')

        if not self.no_clean:
            shutil.rmtree('dist')
            shutil.rmtree('build')
            shutil.rmtree('oasislmf.egg-info')


setup(
    name='oasislmf',
    version=version,
    packages=find_packages(exclude=('tests', 'tests.*', 'tests.*.*')),
    include_package_data=True,
    package_data={
        '': [
            'requirements-package.in',
            'LICENSE',
        ],
        'oasislmf/_data/': ['*']
    },
    exclude_package_data={
        '': ['__pycache__', '*.py[co]'],
    },
    scripts=['bin/completer_oasislmf', 'bin/ktools_monitor.sh'],
    entry_points={
        'console_scripts': [
            'complex_itemtobin=oasislmf.execution.complex_items_to_bin:main',
            'complex_itemtocsv=oasislmf.execution.complex_items_to_csv:main',
            "vulnerability_to_parquet=oasislmf.pytools.getmodel.vulnerability:main",
            "footprint_bin_to_parquet=oasislmf.pytools.data_layer.conversions.footprint:main",
            'footprint_compress=oasislmf.pytools.footprintconv:footprintconvpy',
            "correlationtobin=oasislmf.pytools.correlationtobin:main",
            "correlationtocsv=oasislmf.pytools.correlationtocsv:main",
            'dfcompare=oasislmf.pytools.dfcompare:main',
            'fmpy=oasislmf.pytools.fm.cli:main',
            'gulmc=oasislmf.pytools.gulmc.cli:main',
            'gulpy=oasislmf.pytools.gulpy:main',
            'load_balancer=oasislmf.execution.load_balancer:main',
            'modelpy=oasislmf.pytools.modelpy:main',
            'oasislmf=oasislmf.cli.root:main',
            'plapy=oasislmf.pytools.pla.cli:main',
            "servedata=oasislmf.pytools.data_layer.footprint_layer:main",
            'summarypy=oasislmf.pytools.summary.cli:main',
            'vulntoparquet=oasislmf.pytools.getmodel.vulnerability:main',
<<<<<<< HEAD
            'aalpy=oasislmf.pytools.aal.cli:main',
=======
            'eltpy=oasislmf.pytools.elt.cli:main',
            'pltpy=oasislmf.pytools.plt.cli:main',
>>>>>>> 11b87cbd
        ]
    },
    license='BSD 3-Clause',
    description='Core loss modelling framework.',
    long_description=readme,
    long_description_content_type='text/markdown',
    url='https://github.com/OasisLMF/oasislmf',
    author='Oasis LMF',
    author_email="support@oasislmf.org",
    keywords='oasis lmf loss modeling framework',
    python_requires='>=3.6',
    install_requires=reqs,
    extras_require=reqs_extra,
    classifiers=[
        'Development Status :: 4 - Beta',
        'License :: OSI Approved :: BSD License',
        'Operating System :: OS Independent',
        'Programming Language :: Python',
        'Programming Language :: Python :: 3.6',
    ],
    cmdclass={
        'install': PostInstallKtools,
        'develop': PostDevelopKtools,
        'bdist_wheel': BdistWheel,
        'publish': Publish,
    },
)<|MERGE_RESOLUTION|>--- conflicted
+++ resolved
@@ -388,12 +388,9 @@
             "servedata=oasislmf.pytools.data_layer.footprint_layer:main",
             'summarypy=oasislmf.pytools.summary.cli:main',
             'vulntoparquet=oasislmf.pytools.getmodel.vulnerability:main',
-<<<<<<< HEAD
-            'aalpy=oasislmf.pytools.aal.cli:main',
-=======
             'eltpy=oasislmf.pytools.elt.cli:main',
             'pltpy=oasislmf.pytools.plt.cli:main',
->>>>>>> 11b87cbd
+            'aalpy=oasislmf.pytools.aal.cli:main',
         ]
     },
     license='BSD 3-Clause',
