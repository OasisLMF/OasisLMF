import glob
import io
import os
import platform
import re
import shutil
import sys
import tarfile
from contextlib import contextmanager
from distutils.log import ERROR, INFO, WARN
from distutils.spawn import find_executable
from tempfile import mkdtemp
from time import sleep

from setuptools import Command, find_packages, setup
from setuptools.command.develop import develop
from setuptools.command.install import install

try:
    from urllib import request as urlrequest
    from urllib.error import URLError
except ImportError:
    from urllib2 import URLError


KTOOLS_VERSION = '3.12.4'

SCRIPT_DIR = os.path.abspath(os.path.dirname(__file__))


def get_readme():
    with io.open(os.path.join(SCRIPT_DIR, 'README.md'), encoding='utf-8') as readme:
        return readme.read()


def get_install_requirements():
    with io.open(os.path.join(SCRIPT_DIR, 'requirements-package.in'), encoding='utf-8') as reqs:
        return reqs.readlines()


def get_optional_requirements():
    with io.open(os.path.join(SCRIPT_DIR, 'optional-package.in'), encoding='utf-8') as reqs:
        return {"extra": reqs.readlines()}


def get_version():
    """
    Return package version as listed in `__version__` in `init.py`.
    """
    with io.open(os.path.join(SCRIPT_DIR, 'oasislmf', '__init__.py'), encoding='utf-8') as init_py:
        return re.search('__version__ = [\'"]([^\'"]+)[\'"]', init_py.read()).group(1)


@contextmanager
def temp_dir():
    d = mkdtemp()
    yield d
    shutil.rmtree(d, ignore_errors=True)


version = get_version()
reqs = get_install_requirements()
reqs_extra = get_optional_requirements()
readme = get_readme()


class InstallKtoolsMixin(object):
    def __init__(self):
        self.ktools_components = []

    def install_ktools(self):
        '''
        If system arch matches Ktools static build try to install from pre-build
        with a fallback of compile ktools from source
        '''
        bin_install_kwargs = self.try_get_bin_install_kwargs()

        if bin_install_kwargs:
            # This only executes if 'KTOOLS_TAR_FILE_DIR' is set and the directory contains a correctly named ktools tar
            if os.path.isfile(bin_install_kwargs.get('ktools_tar_override', '')):
                self.install_ktools_local(**bin_install_kwargs)
                return

            try:
                self.install_ktools_bin(**bin_install_kwargs)
            except:
                print('Fallback - building ktools from source')
                self.install_ktools_source(**bin_install_kwargs)
        else:
            self.install_ktools_source()

    def fetch_ktools_tar(self, location, url, attempts=3, timeout=15, cooldown=1):
        last_error = None
        proxy_config = urlrequest.getproxies()
        self.announce('Retrieving ktools from: {}'.format(url), INFO)
        self.announce('Proxy configuration: {}'.format(proxy_config), INFO)

        if proxy_config:
            # Handle Proxy config
            proxy_handler = urlrequest.ProxyHandler(proxy_config)
            opener = urlrequest.build_opener(proxy_handler)
            urlrequest.install_opener(opener)

        for i in range(attempts):
            try:
                if proxy_config:
                    # Proxied connection
                    req = urlrequest.urlopen(urlrequest.Request(url), timeout=timeout)
                    break
                else:
                    # Non proxied connection
                    req = urlrequest.urlopen(url, timeout=timeout)
                    break

            except URLError as e:
                self.announce('Fetch ktools tar failed: {} (attempt {})'.format(e, (i + 1)), WARN)
                last_error = e
                sleep(cooldown)
        else:
            self.announce('Failed to get ktools tar after {} attempts'.format(attempts), ERROR)
            if last_error:
                raise last_error

        with open(location, 'wb') as f:
            f.write(req.read())

    def unpack_tar(self, tar_location, extract_location):
        self.announce('Unpacking ktools', INFO)
        with tarfile.open(tar_location) as tar:
            if not os.path.exists(extract_location):
                os.makedirs(extract_location)
            tar.extractall(extract_location)

    def ktools_inpath(self):
        ktools_bin_subset = [
            'eve',
            'getmodel',
            'gulcalc',
            'fmcalc',
            'summarycalc',
        ]
        for ktools_bin in ktools_bin_subset:
            if find_executable(ktools_bin) is None:
                return False
        return True

    def build_ktools(self, extract_location, system_os):
        self.announce('Building ktools', INFO)
        print('Installing ktools from source')
        print(f' :::::  system_os {system_os} :::::')

        build_dir = os.path.join(extract_location, 'ktools-{}'.format(KTOOLS_VERSION))

        system_os_flag = '--enable-osx ' if system_os == 'Darwin' else ''

        exit_code = os.system(f'cd {build_dir} && ./autogen.sh && ./configure {system_os_flag} && make && make check')
        if (exit_code != 0):
            print('Ktools build failed.\n')
            sys.exit(1)
        return build_dir

    def add_ktools_build_to_path(self, build_dir):

        if not os.path.exists(self.get_bin_dir()):
            os.makedirs(self.get_bin_dir())

        for p in glob.glob(os.path.join(build_dir, 'src', '*', '*')):
            split = p.split(os.path.sep)

            # if the file name is the same as the directory we have found a
            # component executable
            if split[-1] == split[-2]:
                component_path = os.path.join(self.get_bin_dir(), split[-1])
                shutil.copy(p, component_path)
                yield component_path

    def add_ktools_bins_to_path(self, extract_path):
        print('Installing ktools from pre-built binaries')

        if not os.path.exists(self.get_bin_dir()):
            os.makedirs(self.get_bin_dir())

        for p in glob.glob(os.path.join(extract_path, '*')):
            split = p.split(os.path.sep)
            component_path = os.path.join(self.get_bin_dir(), split[-1])
            shutil.copy(p, component_path)
            yield component_path

    def try_get_bin_install_kwargs(self):
        if '--plat-name' in sys.argv:
            PLATFORM = sys.argv[sys.argv.index('--plat-name') + 1]
            OS, ARCH = PLATFORM.split('_', 1)
        else:
            try:
                ARCH = platform.machine()
                OS = platform.system()
            except Exception:
                ARCH = None
                OS = None

        # ENV OVERRIDE TO install a localy copy of ktools
        # TAR_DIR = os.path.abspath(os.getenv('KTOOLS_TAR_FILE_DIR', ''))

        if os.getenv('KTOOLS_TAR_FILE_DIR', None):
            TAR_OVERRIDE = os.path.join(os.path.abspath(os.getenv('KTOOLS_TAR_FILE_DIR')), '{}_{}.tar.gz'.format(OS, ARCH))
            return {"system_os": OS, "system_architecture": ARCH, 'ktools_tar_override': TAR_OVERRIDE}
        else:
            return {"system_os": OS, "system_architecture": ARCH}

    def install_ktools_source(self, system_os=None, system_architecture=None, ktools_tar_override=None):
        with temp_dir() as d:
            local_tar_path = os.path.join(d, 'ktools.tar.gz')
            local_extract_path = os.path.join(d, 'extracted')
            source_url = 'https://github.com/OasisLMF/ktools/archive/v{}.tar.gz'.format(KTOOLS_VERSION)

            self.fetch_ktools_tar(local_tar_path, source_url)
            self.unpack_tar(local_tar_path, local_extract_path)
            build_dir = self.build_ktools(local_extract_path, system_os)
            self.ktools_components = list(self.add_ktools_build_to_path(build_dir))

    def install_ktools_bin(self, system_os, system_architecture, ktools_tar_override=None):
        with temp_dir() as d:
            local_tar_path = os.path.join(d, '{}_{}.tar.gz'.format(system_os, system_architecture))
            local_extract_path = os.path.join(d, 'extracted')
            bin_url = 'https://github.com/OasisLMF/ktools/releases/download/v{}/{}_{}.tar.gz'.format(KTOOLS_VERSION, system_os, system_architecture)
            self.fetch_ktools_tar(local_tar_path, bin_url)

            self.unpack_tar(local_tar_path, local_extract_path)
            self.ktools_components = list(self.add_ktools_bins_to_path(local_extract_path))

    def install_ktools_local(self, system_os, system_architecture, ktools_tar_override):
        print(f"OVERRIDE: Ktools installation from local file: '{ktools_tar_override}'")
        with temp_dir() as d:
            local_extract_path = os.path.join(d, 'extracted')
            self.unpack_tar(ktools_tar_override, local_extract_path)
            self.ktools_components = list(self.add_ktools_bins_to_path(local_extract_path))


class PostInstallKtools(InstallKtoolsMixin, install):
    command_name = 'install'
    user_options = install.user_options + [
        ('ktools', None, 'Only install ktools components'),
    ]
    boolean_options = install.boolean_options + ['ktools']

    def __init__(self, *args, **kwargs):
        install.__init__(self, *args, **kwargs)

    def run(self):
        self.install_ktools()
        install.run(self)

    def get_outputs(self):
        return install.get_outputs(self) + self.ktools_components

    def get_bin_dir(self):
        return self.install_scripts


class PostDevelopKtools(InstallKtoolsMixin, develop):
    command_name = 'develop'
    user_options = develop.user_options
    boolean_options = develop.boolean_options

    def __init__(self, *args, **kwargs):
        develop.__init__(self, *args, **kwargs)

    def run(self):
        self.install_ktools()
        develop.run(self)

    def get_outputs(self):
        return develop.get_outputs(self) + self.ktools_components

    def get_bin_dir(self):
        return self.script_dir


try:
    from wheel.bdist_wheel import bdist_wheel

    # https://github.com/pypa/wheel/blob/master/wheel/bdist_wheel.py#L43
    class BdistWheel(bdist_wheel):
        command_name = 'bdist_wheel'
        user_options = bdist_wheel.user_options

        def initialize_options(self):
            super(BdistWheel, self).initialize_options()

        def finalize_options(self):
            bdist_wheel.finalize_options(self)
            self.root_is_pure = False

        def get_tag(self):
            python, abi, plat = bdist_wheel.get_tag(self)
            python, abi = 'py3', 'none'
            plat = plat.lower().replace('linux', 'manylinux1')
            plat = plat.lower().replace('darwin_x86_64', 'macosx_10_6_intel')
            return python, abi, plat

except ImportError:
    BdistWheel = None

# allow setup.py to be run from any path
os.chdir(os.path.normpath(os.path.join(os.path.abspath(__file__), os.pardir)))


class Publish(Command):
    command_name = 'publish'
    user_options = [
        ('wheel', None, 'Publish the wheel'),
        ('sdist', None, 'Publish the sdist tar'),
        ('no-clean', None, 'Don\'t clean the build artifacts'),
        ('sign', None, 'Sign the artifacts using GPG')
    ]
    boolean_options = ['wheel', 'sdist']

    def initialize_options(self):
        self.wheel = False
        self.sdist = False
        self.no_clean = False
        self.sign = False

    def finalize_options(self):
        if not (self.wheel or self.sdist):
            self.announce('Either --wheel and/or --sdist must be provided', ERROR)
            sys.exit(1)

    def run(self):
        if os.system('pip freeze | grep twine'):
            self.announce('twine not installed.\nUse `pip install twine`.\nExiting.', WARN)
            sys.exit(1)

        if self.sdist:
            os.system('python setup.py sdist')

        if self.wheel:
            os.system('python setup.py bdist_wheel')

        if self.sign:
            for p in glob.glob('dist/*'):
                os.system('gpg --detach-sign -a {}'.format(p))

        os.system('twine upload dist/*')
        print('You probably want to also tag the version now:')
        print('  git tag -a {v} -m \'version {v}\''.format(v=version))
        print('  git push --tags')

        if not self.no_clean:
            shutil.rmtree('dist')
            shutil.rmtree('build')
            shutil.rmtree('oasislmf.egg-info')


setup(
    name='oasislmf',
    version=version,
    packages=find_packages(exclude=('tests', 'tests.*', 'tests.*.*')),
    include_package_data=True,
    package_data={
        '': [
            'requirements-package.in',
            'LICENSE',
        ],
        'oasislmf/_data/': ['*']
    },
    exclude_package_data={
        '': ['__pycache__', '*.py[co]'],
    },
    scripts=['bin/completer_oasislmf', 'bin/ktools_monitor.sh'],
    entry_points={
        'console_scripts': [
            'complex_itemtobin=oasislmf.execution.complex_items_to_bin:main',
            'complex_itemtocsv=oasislmf.execution.complex_items_to_csv:main',
            "vulnerability_to_parquet=oasislmf.pytools.getmodel.vulnerability:main",
            "footprint_bin_to_parquet=oasislmf.pytools.data_layer.conversions.footprint:main",
            'footprint_compress=oasislmf.pytools.footprintconv:footprintconvpy',
            "correlationtobin=oasislmf.pytools.correlationtobin:main",
            "correlationtocsv=oasislmf.pytools.correlationtocsv:main",
            'dfcompare=oasislmf.pytools.dfcompare:main',
            'fmpy=oasislmf.pytools.fm.cli:main',
            'gulmc=oasislmf.pytools.gulmc.cli:main',
            'gulpy=oasislmf.pytools.gulpy:main',
            'load_balancer=oasislmf.execution.load_balancer:main',
            'modelpy=oasislmf.pytools.modelpy:main',
            'oasislmf=oasislmf.cli.root:main',
            'plapy=oasislmf.pytools.pla.cli:main',
            "servedata=oasislmf.pytools.data_layer.footprint_layer:main",
            'summarypy=oasislmf.pytools.summary.cli:main',
            'vulntoparquet=oasislmf.pytools.getmodel.vulnerability:main',
<<<<<<< HEAD
            'pltpy=oasislmf.pytools.plt.cli:main',
=======
            'eltpy=oasislmf.pytools.elt.cli:main',
>>>>>>> c661ee5e
        ]
    },
    license='BSD 3-Clause',
    description='Core loss modelling framework.',
    long_description=readme,
    long_description_content_type='text/markdown',
    url='https://github.com/OasisLMF/oasislmf',
    author='Oasis LMF',
    author_email="support@oasislmf.org",
    keywords='oasis lmf loss modeling framework',
    python_requires='>=3.6',
    install_requires=reqs,
    extras_require=reqs_extra,
    classifiers=[
        'Development Status :: 4 - Beta',
        'License :: OSI Approved :: BSD License',
        'Operating System :: OS Independent',
        'Programming Language :: Python',
        'Programming Language :: Python :: 3.6',
    ],
    cmdclass={
        'install': PostInstallKtools,
        'develop': PostDevelopKtools,
        'bdist_wheel': BdistWheel,
        'publish': Publish,
    },
)<|MERGE_RESOLUTION|>--- conflicted
+++ resolved
@@ -388,11 +388,8 @@
             "servedata=oasislmf.pytools.data_layer.footprint_layer:main",
             'summarypy=oasislmf.pytools.summary.cli:main',
             'vulntoparquet=oasislmf.pytools.getmodel.vulnerability:main',
-<<<<<<< HEAD
+            'eltpy=oasislmf.pytools.elt.cli:main',
             'pltpy=oasislmf.pytools.plt.cli:main',
-=======
-            'eltpy=oasislmf.pytools.elt.cli:main',
->>>>>>> c661ee5e
         ]
     },
     license='BSD 3-Clause',
