from __future__ import print_function, division

import glob
import os
import io
import re
import shutil
import sys
import tarfile
from contextlib import contextmanager
from distutils.log import INFO, WARN, ERROR
from distutils.spawn import find_executable
from tempfile import mkdtemp
from time import sleep

from setuptools import find_packages, setup, Command
from setuptools.command.install import install
from setuptools.command.develop import develop

try:
    from urllib.request import urlopen
    from urllib.error import URLError
except ImportError:
    from urllib2 import urlopen, URLError

<<<<<<< HEAD
KTOOLS_VERSION = 'v3.0.0'
=======
KTOOLS_VERSION = '3.0.1'
>>>>>>> ad91e2a1
SCRIPT_DIR = os.path.abspath(os.path.dirname(__file__))


def get_readme():
    with io.open(os.path.join(SCRIPT_DIR, 'README.md'), encoding='utf-8') as readme:
        return readme.read()


def get_install_requirements():
    with io.open(os.path.join(SCRIPT_DIR, 'requirements-package.in'), encoding='utf-8') as reqs:
        return reqs.readlines()


def get_version():
    """
    Return package version as listed in `__version__` in `init.py`.
    """
    with io.open(os.path.join(SCRIPT_DIR, 'oasislmf', '__init__.py'), encoding='utf-8') as init_py:
        return re.search('__version__ = [\'"]([^\'"]+)[\'"]', init_py.read()).group(1)


@contextmanager
def temp_dir():
    d = mkdtemp()
    yield d
    shutil.rmtree(d, ignore_errors=True)


version = get_version()
reqs = get_install_requirements()
readme = get_readme()


class InstallKtoolsMixin(object):
    def fetch_ktools_tar(self, location, attempts=3, timeout=5, cooldown=1):
        self.announce('Retrieving ktools {}'.format(KTOOLS_VERSION), INFO)

        last_error = None
        request = None
        for i in range(attempts):
            try:
                request = urlopen('https://github.com/OasisLMF/ktools/archive/{}.tar.gz'.format(KTOOLS_VERSION), timeout=timeout * 1000)
                break
            except URLError as e:
                self.announce('Failed to get ktools tar (attempt {})'.format(i + 1), WARN)
                last_error = e
                sleep(cooldown)
        else:
            self.announce('Failed to get ktools tar after {} attempts'.format(attempts), ERROR)
            if last_error:
                raise last_error

        with open(location, 'wb') as f:
            f.write(request.read())

    def unpack_tar(self, tar_location, extract_location):
        self.announce('Unpacking ktools', INFO)
        with tarfile.open(tar_location) as tar:
            if not os.path.exists(extract_location):
                os.makedirs(extract_location)
            tar.extractall(extract_location)

    def ktools_inpath(self):
        ktools_bin_subset = [
            'eve',
            'getmodel',
            'gulcalc',
            'fmcalc',
            'summarycalc',
        ]
        for ktools_bin in ktools_bin_subset:
            if find_executable(ktools_bin) is None:
                return False
        return True

    def build_ktools(self, extract_location):
        self.announce('Building ktools', INFO)
        build_dir = os.path.join(extract_location, 'ktools-{}'.format(KTOOLS_VERSION))

        exit_code = os.system('cd {build_dir} && ./autogen.sh && ./configure && make && make check'.format(build_dir=build_dir))
        if(exit_code is not 0):
            self.announce('Ktools build failed.\n', WARN)
            if (not self.ktools_inpath()):
                self.announce('Exisiting Ktools install not found.\n', WARN)
        return build_dir

    def add_ktools_to_path(self, build_dir):
        print('Installing ktools')

        if not os.path.exists(self.get_bin_dir()):
            os.makedirs(self.get_bin_dir())

        for p in glob.glob(os.path.join(build_dir, 'src', '*', '*')):
            split = p.split(os.path.sep)

            # if the file name is the same as the directory we have found a
            # component executable
            if split[-1] == split[-2]:
                component_path = os.path.join(self.get_bin_dir(), split[-1])
                shutil.copy(p, component_path)
                yield component_path

    def install_ktools(self):
        with temp_dir() as d:
            local_tar_path = os.path.join(d, 'ktools.tar.gz')
            local_extract_path = os.path.join(d, 'extracted')

            self.fetch_ktools_tar(local_tar_path)
            self.unpack_tar(local_tar_path, local_extract_path)
            build_dir = self.build_ktools(local_extract_path)
            self.ktools_components = list(self.add_ktools_to_path(build_dir))


class PostInstallKtools(InstallKtoolsMixin, install):
    command_name = 'install'
    user_options = install.user_options + [
        ('ktools', None, 'Only install ktools components'),
    ]
    boolean_options = install.boolean_options + ['ktools']

    def __init__(self, *args, **kwargs):
        self.ktools_components = []
        install.__init__(self, *args, **kwargs)

    def run(self):
        self.install_ktools()
        install.run(self)

    def get_outputs(self):
        return install.get_outputs(self) + self.ktools_components

    def get_bin_dir(self):
        return self.install_scripts


class PostDevelopKtools(InstallKtoolsMixin, develop):
    command_name = 'develop'
    user_options = develop.user_options
    boolean_options = develop.boolean_options

    def __init__(self, *args, **kwargs):
        self.ktools_components = []
        develop.__init__(self, *args, **kwargs)

    def run(self):
        self.install_ktools()
        develop.run(self)

    def get_outputs(self):
        return develop.get_outputs(self) + self.ktools_components

    def get_bin_dir(self):
        return self.script_dir


try:
    from wheel.bdist_wheel import bdist_wheel

    class BdistWheel(bdist_wheel):
        command_name = 'bdist_wheel'
        user_options = bdist_wheel.user_options

        def finalize_options(self):
            bdist_wheel.finalize_options(self)
            self.root_is_pure = False

        def get_tag(self):
            python, abi, plat = bdist_wheel.get_tag(self)
            python, abi = 'py2.py3', 'none'
            return python, abi, plat

except ImportError:
    BdistWheel = None

# allow setup.py to be run from any path
os.chdir(os.path.normpath(os.path.join(os.path.abspath(__file__), os.pardir)))


class Publish(Command):
    command_name = 'publish'
    user_options = [
        ('wheel', None, 'Publish the wheel'),
        ('sdist', None, 'Publish the sdist tar'),
        ('no-clean', None, 'Don\'t clean the build artifacts'),
        ('sign', None, 'Sign the artifacts using GPG')
    ]
    boolean_options = ['wheel', 'sdist']

    def initialize_options(self):
        self.wheel = False
        self.sdist = False
        self.no_clean = False
        self.sign = False

    def finalize_options(self):
        if not (self.wheel or self.sdist):
            self.announce('Either --wheel and/or --sdist must be provided', ERROR)
            sys.exit(1)

    def run(self):
        if os.system('pip freeze | grep twine'):
            self.announce('twine not installed.\nUse `pip install twine`.\nExiting.', WARN)
            sys.exit(1)

        if self.sdist:
            os.system('python setup.py sdist')

        if self.wheel:
            os.system('python setup.py bdist_wheel')

        if self.sign:
            for p in glob.glob('dist/*'):
                os.system('gpg --detach-sign -a {}'.format(p))

        os.system('twine upload dist/*')
        print('You probably want to also tag the version now:')
        print('  git tag -a {v} -m \'version {v}\''.format(v=version))
        print('  git push --tags')

        if not self.no_clean:
            shutil.rmtree('dist')
            shutil.rmtree('build')
            shutil.rmtree('oasislmf.egg-info')


setup(
    name='oasislmf',
    version=version,
    packages=find_packages(exclude=('tests', 'tests.*', 'tests.*.*')),
    include_package_data=True,
    package_data={
        '': [
            'requirements-package.in',
            'LICENSE',
        ],
        'oasislmf/_data/': ['*']
    },
    exclude_package_data={
        '': ['__pycache__', '*.py[co]'],
    },
    scripts=['bin/oasislmf'],
    license='BSD 3-Clause',
    description='Core loss modelling framework.',
    long_description=readme,
    long_description_content_type='text/markdown',
    url='https://github.com/OasisLMF/oasislmf',
    author='Dan Bate (Wildfish), S Murthy (Oasis LMF)',
    author_email="Dan Bate <dan.bate@wildfish.com>,S Murthy <sandeep.murthy@oasislmf.org>",
    keywords='oasis lmf loss modeling framework',
    install_requires=reqs,
    classifiers=[
        'Development Status :: 4 - Beta',
        'License :: OSI Approved :: BSD License',
        'Operating System :: OS Independent',
        'Programming Language :: Python',
        'Programming Language :: Python :: 2.7',
        'Programming Language :: Python :: 3',
        'Programming Language :: Python :: 3.5',
        'Programming Language :: Python :: 3.6',
    ],
    cmdclass={
        'install': PostInstallKtools,
        'develop': PostDevelopKtools,
        'bdist_wheel': BdistWheel,
        'publish': Publish,
    },
)<|MERGE_RESOLUTION|>--- conflicted
+++ resolved
@@ -23,11 +23,8 @@
 except ImportError:
     from urllib2 import urlopen, URLError
 
-<<<<<<< HEAD
-KTOOLS_VERSION = 'v3.0.0'
-=======
 KTOOLS_VERSION = '3.0.1'
->>>>>>> ad91e2a1
+
 SCRIPT_DIR = os.path.abspath(os.path.dirname(__file__))
 
 
